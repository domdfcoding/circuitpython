.. comment: This file is intended for global "replace" definitions.

.. |see_cpython| replace:: See CPython documentation:

.. |see_cpython_module| replace::

<<<<<<< HEAD
    *This module implements a subset of the corresponding* ``CPython`` *module,
    as described below. For more information, refer to the original*
    ``CPython`` *documentation:*
=======
    *This module implements a subset of the corresponding* :term:`CPython` *module,
    as described below. For more information, refer to the original
    CPython documentation:*
>>>>>>> b0932fcf
<|MERGE_RESOLUTION|>--- conflicted
+++ resolved
@@ -4,12 +4,6 @@
 
 .. |see_cpython_module| replace::
 
-<<<<<<< HEAD
-    *This module implements a subset of the corresponding* ``CPython`` *module,
-    as described below. For more information, refer to the original*
-    ``CPython`` *documentation:*
-=======
     *This module implements a subset of the corresponding* :term:`CPython` *module,
     as described below. For more information, refer to the original
-    CPython documentation:*
->>>>>>> b0932fcf
+    CPython documentation:*

#include <string.h>
#include "shared-module/displayio/__init__.h"

#include "lib/utils/interrupt_char.h"
#include "py/gc.h"
#include "py/reload.h"
#include "py/runtime.h"
#include "shared-bindings/board/__init__.h"
#include "shared-bindings/displayio/Bitmap.h"
#include "shared-bindings/displayio/Display.h"
#include "shared-bindings/displayio/Group.h"
#include "shared-bindings/displayio/Palette.h"
#include "shared-module/displayio/area.h"
#include "supervisor/shared/autoreload.h"
#include "supervisor/shared/display.h"
#include "supervisor/memory.h"
#include "supervisor/usb.h"

primary_display_t displays[CIRCUITPY_DISPLAY_LIMIT];

static inline void swap(int16_t* a, int16_t* b) {
    int16_t temp = *a;
    *a = *b;
    *b = temp;
}

// Check for recursive calls to displayio_refresh_displays.
bool refresh_displays_in_progress = false;

void displayio_refresh_displays(void) {
    if (mp_hal_is_interrupted()) {
        return;
    }
    if (reload_requested) {
        // Reload is about to happen, so don't redisplay.
        return;
    }

    if (refresh_displays_in_progress) {
        // Don't allow recursive calls to this routine.
        return;
    }

    refresh_displays_in_progress = true;

    for (uint8_t i = 0; i < CIRCUITPY_DISPLAY_LIMIT; i++) {
        if (displays[i].display.base.type == NULL || displays[i].display.base.type == &mp_type_NoneType) {
            // Skip null display.
            continue;
        }
        displayio_display_obj_t* display = &displays[i].display;
        displayio_display_update_backlight(display);

        // Time to refresh at specified frame rate?
        if (!displayio_display_frame_queued(display)) {
            // Too soon. Try next display.
            continue;
        }
        if (displayio_display_refresh_queued(display)) {
            if (!displayio_display_begin_transaction(display)) {
                // Can't acquire display bus; skip updating this display. Try next display.
                continue;
            }
            displayio_display_end_transaction(display);

            displayio_area_t whole_screen = {
                .x1 = 0,
                .y1 = 0,
                .x2 = display->width,
                .y2 = display->height
            };
            if (display->transpose_xy) {
                swap(&whole_screen.x2, &whole_screen.y2);
            }

            uint16_t buffer_size = 512;

            uint16_t subrectangles = 1;
            uint16_t rows_per_buffer = displayio_area_height(&whole_screen);
            if (displayio_area_size(&whole_screen) > buffer_size) {
                rows_per_buffer = buffer_size / displayio_area_width(&whole_screen);
                subrectangles = displayio_area_height(&whole_screen) / rows_per_buffer;
                buffer_size = rows_per_buffer * displayio_area_width(&whole_screen);
            }
            uint32_t buffer[buffer_size / 2];

            for (uint16_t j = 0; j < subrectangles; j++) {
                displayio_area_t subrectangle = {
                    .x1 = 0,
                    .y1 = rows_per_buffer * j,
                    .x2 = displayio_area_width(&whole_screen),
                    .y2 = rows_per_buffer * (j + 1)
                };

                displayio_display_begin_transaction(display);
                displayio_display_set_region_to_update(display, subrectangle.x1, subrectangle.y1,
                                                                subrectangle.x2, subrectangle.y2);
                displayio_display_end_transaction(display);

                // Handle display mirroring and transpose.
                displayio_area_t transformed_subrectangle;
                displayio_buffer_transform_t transform;
                if (display->mirror_x) {
                    uint16_t width = displayio_area_width(&whole_screen);
                    transformed_subrectangle.x1 = width - subrectangle.x2;
                    transformed_subrectangle.x2 = width - subrectangle.x1;
                } else {
                    transformed_subrectangle.x1 = subrectangle.x1;
                    transformed_subrectangle.x2 = subrectangle.x2;
                }
                if (display->mirror_y != display->transpose_xy) {
                    uint16_t height = displayio_area_height(&whole_screen);
                    transformed_subrectangle.y1 = height - subrectangle.y2;
                    transformed_subrectangle.y2 = height - subrectangle.y1;
                } else {
                    transformed_subrectangle.y1 = subrectangle.y1;
                    transformed_subrectangle.y2 = subrectangle.y2;
                }
                transform.width = transformed_subrectangle.x2 - transformed_subrectangle.x1;
                transform.height = transformed_subrectangle.y2 - transformed_subrectangle.y1;
                if (display->transpose_xy) {
                    int16_t y1 = transformed_subrectangle.y1;
                    int16_t y2 = transformed_subrectangle.y2;
                    transformed_subrectangle.y1 = transformed_subrectangle.x1;
                    transformed_subrectangle.y2 = transformed_subrectangle.x2;
                    transformed_subrectangle.x1 = y1;
                    transformed_subrectangle.x2 = y2;
                }
                transform.transpose_xy = display->transpose_xy;
                transform.mirror_x = display->mirror_x;
                transform.mirror_y = display->mirror_y;
                transform.scale = 1;

                uint32_t mask[(buffer_size / 32) + 1];
                for (uint16_t k = 0; k < (buffer_size / 32) + 1; k++) {
                    mask[k] = 0x00000000;
                }
                bool full_coverage = displayio_group_get_area(display->current_group, &transform, &transformed_subrectangle, mask, buffer);
                if (!full_coverage) {
                    uint32_t index = 0;
                    uint32_t current_mask = 0;
                    for (int16_t y = subrectangle.y1; y < subrectangle.y2; y++) {
                        for (int16_t x = subrectangle.x1; x < subrectangle.x2; x++) {
                            if (index % 32 == 0) {
                                current_mask = mask[index / 32];
                            }
                            if ((current_mask & (1 << (index % 32))) == 0) {
                                ((uint16_t*) buffer)[index] = 0x0000;
                            }
                            index++;
                        }
                    }
                }

                if (!displayio_display_begin_transaction(display)) {
                    // Can't acquire display bus; skip the rest of the data. Try next display.
                    break;
                }
                displayio_display_send_pixels(display, buffer, buffer_size / 2);
                displayio_display_end_transaction(display);

                // TODO(tannewt): Make refresh displays faster so we don't starve other
                // background tasks.
                usb_background();
            }
        }
        displayio_display_finish_refresh(display);
    }

    // All done.
    refresh_displays_in_progress = false;
}

void common_hal_displayio_release_displays(void) {
    for (uint8_t i = 0; i < CIRCUITPY_DISPLAY_LIMIT; i++) {
        mp_const_obj_t bus_type = displays[i].fourwire_bus.base.type;
        if (bus_type == NULL) {
            continue;
        } else if (bus_type == &displayio_fourwire_type) {
            common_hal_displayio_fourwire_deinit(&displays[i].fourwire_bus);
        } else if (bus_type == &displayio_parallelbus_type) {
            common_hal_displayio_parallelbus_deinit(&displays[i].parallel_bus);
        }
        displays[i].fourwire_bus.base.type = &mp_type_NoneType;
    }
    for (uint8_t i = 0; i < CIRCUITPY_DISPLAY_LIMIT; i++) {
        release_display(&displays[i].display);
        displays[i].display.base.type = &mp_type_NoneType;
    }

    supervisor_stop_terminal();
}

void reset_displays(void) {
    // The SPI buses used by FourWires may be allocated on the heap so we need to move them inline.
    for (uint8_t i = 0; i < CIRCUITPY_DISPLAY_LIMIT; i++) {
        if (displays[i].fourwire_bus.base.type != &displayio_fourwire_type) {
            continue;
        }
        displayio_fourwire_obj_t* fourwire = &displays[i].fourwire_bus;
        if (((uint32_t) fourwire->bus) < ((uint32_t) &displays) ||
            ((uint32_t) fourwire->bus) > ((uint32_t) &displays + CIRCUITPY_DISPLAY_LIMIT)) {
            busio_spi_obj_t* original_spi = fourwire->bus;
            #if BOARD_SPI
                // We don't need to move original_spi if it is the board.SPI object because it is
                // statically allocated already. (Doing so would also make it impossible to reference in
                // a subsequent VM run.)
                if (original_spi == common_hal_board_get_spi()) {
                    continue;
                }
            #endif
            memcpy(&fourwire->inline_bus, original_spi, sizeof(busio_spi_obj_t));
            fourwire->bus = &fourwire->inline_bus;
            // Check for other displays that use the same spi bus and swap them too.
            for (uint8_t j = i + 1; j < CIRCUITPY_DISPLAY_LIMIT; j++) {
                if (displays[i].fourwire_bus.bus == original_spi) {
                    displays[i].fourwire_bus.bus = &fourwire->inline_bus;
                }
            }
        }
    }

    for (uint8_t i = 0; i < CIRCUITPY_DISPLAY_LIMIT; i++) {
        if (displays[i].display.base.type == NULL) {
            continue;
        }
        displayio_display_obj_t* display = &displays[i].display;
        display->auto_brightness = true;
        common_hal_displayio_display_show(display, &circuitpython_splash);
    }
<<<<<<< HEAD
    #endif
}

void displayio_area_shift(displayio_area_t* area, int16_t dx, int16_t dy) {
    area->x1 += dx;
    area->y1 += dy;
    area->x2 += dx;
    area->y2 += dy;
}

bool displayio_area_compute_overlap(const displayio_area_t* a,
                                    const displayio_area_t* b,
                                    displayio_area_t* overlap) {
    overlap->x1 = a->x1;
    if (b->x1 > overlap->x1) {
        overlap->x1 = b->x1;
    }
    overlap->x2 = a->x2;
    if (b->x2 < overlap->x2) {
        overlap->x2 = b->x2;
    }
    if (overlap->x1 > overlap->x2) {
        return false;
    }
    overlap->y1 = a->y1;
    if (b->y1 > overlap->y1) {
        overlap->y1 = b->y1;
    }
    overlap->y2 = a->y2;
    if (b->y2 < overlap->y2) {
        overlap->y2 = b->y2;
    }
    if (overlap->y1 > overlap->y2) {
        return false;
    }
    return true;
}

uint16_t displayio_area_width(const displayio_area_t* area) {
    return area->x2 - area->x1;
}

uint16_t displayio_area_height(const displayio_area_t* area) {
    return area->y2 - area->y1;
}

uint32_t displayio_area_size(const displayio_area_t* area) {
    return displayio_area_width(area) * displayio_area_height(area);
}

bool displayio_area_equal(const displayio_area_t* a, const displayio_area_t* b) {
    return a->x1 == b->x1 &&
           a->y1 == b->y1 &&
           a->x2 == b->x2 &&
           a->y2 == b->y2;
=======
}

void displayio_gc_collect(void) {
    for (uint8_t i = 0; i < CIRCUITPY_DISPLAY_LIMIT; i++) {
        if (displays[i].display.base.type == NULL) {
            continue;
        }

        // Alternatively, we could use gc_collect_root over the whole object,
        // but this is more precise, and is the only field that needs marking.
        gc_collect_ptr(displays[i].display.current_group);

    }
>>>>>>> 036e7a33
}<|MERGE_RESOLUTION|>--- conflicted
+++ resolved
@@ -229,8 +229,19 @@
         display->auto_brightness = true;
         common_hal_displayio_display_show(display, &circuitpython_splash);
     }
-<<<<<<< HEAD
-    #endif
+}
+
+void displayio_gc_collect(void) {
+    for (uint8_t i = 0; i < CIRCUITPY_DISPLAY_LIMIT; i++) {
+        if (displays[i].display.base.type == NULL) {
+            continue;
+        }
+
+        // Alternatively, we could use gc_collect_root over the whole object,
+        // but this is more precise, and is the only field that needs marking.
+        gc_collect_ptr(displays[i].display.current_group);
+
+    }
 }
 
 void displayio_area_shift(displayio_area_t* area, int16_t dx, int16_t dy) {
@@ -285,19 +296,4 @@
            a->y1 == b->y1 &&
            a->x2 == b->x2 &&
            a->y2 == b->y2;
-=======
-}
-
-void displayio_gc_collect(void) {
-    for (uint8_t i = 0; i < CIRCUITPY_DISPLAY_LIMIT; i++) {
-        if (displays[i].display.base.type == NULL) {
-            continue;
-        }
-
-        // Alternatively, we could use gc_collect_root over the whole object,
-        // but this is more precise, and is the only field that needs marking.
-        gc_collect_ptr(displays[i].display.current_group);
-
-    }
->>>>>>> 036e7a33
 }
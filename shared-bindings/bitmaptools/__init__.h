--- conflicted
+++ resolved
@@ -51,11 +51,7 @@
     int16_t x1, int16_t y1,
     uint32_t value);
 
-<<<<<<< HEAD
 void common_hal_bitmaptools_readinto(displayio_bitmap_t *self, pyb_file_obj_t* file, int element_size, int bits_per_pixel, bool reverse_pixels_in_word, bool swap_bytes, bool reverse_rows);
-=======
-void common_hal_bitmaptools_readinto(displayio_bitmap_t *self, pyb_file_obj_t *file, int element_size, int bits_per_pixel, bool reverse_pixels_in_word, bool swap_bytes);
->>>>>>> bfc8c895
 void common_hal_bitmaptools_arrayblit(displayio_bitmap_t *self, void *data, int element_size, int x1, int y1, int x2, int y2, bool skip_specified, uint32_t skip_index);
 
 #endif // MICROPY_INCLUDED_SHARED_BINDINGS_BITMAPTOOLS__INIT__H
--- conflicted
+++ resolved
@@ -43,10 +43,7 @@
 // call alarm_woken_from_sleep to see if we've been woken by an alarm and if so,
 // it will exit idle as if deep sleep was exited
 extern void common_hal_alarm_set_deep_sleep_alarms(size_t n_alarms, const mp_obj_t *alarms);
-<<<<<<< HEAD
-=======
-// Deep sleep is entered outside of the VM so we omit the `common_hal_` prefix.
->>>>>>> 35ee4add
+
 extern NORETURN void common_hal_alarm_enter_deep_sleep(void);
 
 // May be used to re-initialize peripherals like GPIO, if the VM reset returned

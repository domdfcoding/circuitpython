--- conflicted
+++ resolved
@@ -310,17 +310,8 @@
         }
 
         if (value == MP_OBJ_SENTINEL) { // Get
-<<<<<<< HEAD
-            size_t len = slice.stop - slice.start;
-            if (slice.step > 1) {
-                len = (len / slice.step) + (len % slice.step ? 1 : 0);
-            }
-            mp_obj_tuple_t* t = MP_OBJ_TO_PTR(mp_obj_new_tuple(len, NULL));
-            for (uint i = 0; i < len; i++) {
-=======
             mp_obj_tuple_t* t = MP_OBJ_TO_PTR(mp_obj_new_tuple(slice_len, NULL));
             for (uint i = 0; i < slice_len; i++) {
->>>>>>> 9a9cb2e7
                 t->items[i] = common_hal__pixelbuf_pixelbuf_get_pixel(self_in, i * slice.step + slice.start);
             }
             return MP_OBJ_FROM_PTR(t);

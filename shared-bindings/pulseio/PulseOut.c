/*
 * This file is part of the Micro Python project, http://micropython.org/
 *
 * The MIT License (MIT)
 *
 * Copyright (c) 2017 Scott Shawcroft for Adafruit Industries
 *
 * Permission is hereby granted, free of charge, to any person obtaining a copy
 * of this software and associated documentation files (the "Software"), to deal
 * in the Software without restriction, including without limitation the rights
 * to use, copy, modify, merge, publish, distribute, sublicense, and/or sell
 * copies of the Software, and to permit persons to whom the Software is
 * furnished to do so, subject to the following conditions:
 *
 * The above copyright notice and this permission notice shall be included in
 * all copies or substantial portions of the Software.
 *
 * THE SOFTWARE IS PROVIDED "AS IS", WITHOUT WARRANTY OF ANY KIND, EXPRESS OR
 * IMPLIED, INCLUDING BUT NOT LIMITED TO THE WARRANTIES OF MERCHANTABILITY,
 * FITNESS FOR A PARTICULAR PURPOSE AND NONINFRINGEMENT. IN NO EVENT SHALL THE
 * AUTHORS OR COPYRIGHT HOLDERS BE LIABLE FOR ANY CLAIM, DAMAGES OR OTHER
 * LIABILITY, WHETHER IN AN ACTION OF CONTRACT, TORT OR OTHERWISE, ARISING FROM,
 * OUT OF OR IN CONNECTION WITH THE SOFTWARE OR THE USE OR OTHER DEALINGS IN
 * THE SOFTWARE.
 */

#include <stdint.h>

#include "lib/utils/context_manager_helpers.h"
#include "py/objproperty.h"
#include "py/runtime.h"

#include "shared-bindings/microcontroller/Pin.h"
#include "shared-bindings/pulseio/PulseOut.h"
#include "shared-bindings/pwmio/PWMOut.h"
#include "shared-bindings/util.h"
#include "supervisor/shared/translate.h"

//| class PulseOut:
//|     """Pulse PWM "carrier" output on and off. This is commonly used in infrared remotes. The
//|        pulsed signal consists of timed on and off periods. Unlike PWM, there is no set duration
//|        for on and off pairs."""
//|
//|     def __init__(self, carrier: pwmio.PWMOut) -> None:
//|         """Create a PulseOut object associated with the given PWMout object.
//|
//|         :param ~pwmio.PWMOut carrier: PWMOut that is set to output on the desired pin.
//|
//|         Send a short series of pulses::
//|
//|           import array
//|           import pulseio
//|           import pwmio
//|           import board
//|
//|           # 50% duty cycle at 38kHz.
//|           pwm = pwmio.PWMOut(board.D13, frequency=38000, duty_cycle=32768)
//|           pulse = pulseio.PulseOut(pwm)
//|           #                             on   off     on    off    on
//|           pulses = array.array('H', [65000, 1000, 65000, 65000, 1000])
//|           pulse.send(pulses)
//|
//|           # Modify the array of pulses.
//|           pulses[0] = 200
//|           pulse.send(pulses)"""
//|         ...
//|
STATIC mp_obj_t pulseio_pulseout_make_new(const mp_obj_type_t *type, size_t n_args, const mp_obj_t *pos_args, mp_map_t *kw_args) {

<<<<<<< HEAD
    if (!MP_OBJ_IS_TYPE(carrier_obj, &pwmio_pwmout_type)) {
        mp_raise_TypeError_varg(translate("Expected a %q"), pwmio_pwmout_type.name);
    }

    // create Pulse object from the given pin
    pulseio_pulseout_obj_t *self = m_new_obj(pulseio_pulseout_obj_t);
    self->base.type = &pulseio_pulseout_type;

    common_hal_pulseio_pulseout_construct(self, (pwmio_pwmout_obj_t *)MP_OBJ_TO_PTR(carrier_obj));

=======
    pulseio_pulseout_obj_t *self = m_new_obj(pulseio_pulseout_obj_t);
    self->base.type = &pulseio_pulseout_type;

    mp_obj_t carrier_obj = pos_args[0];
    if (MP_OBJ_IS_TYPE(carrier_obj, &pulseio_pwmout_type)) {
        // Use a PWMOut Carrier
        mp_arg_check_num(n_args, kw_args, 1, 1, false);
        common_hal_pulseio_pulseout_construct(self, (pulseio_pwmout_obj_t *)MP_OBJ_TO_PTR(carrier_obj), NULL, 0, 0);
    } else {
        // Use a Pin, frequency, and duty cycle
        enum { ARG_pin, ARG_frequency};
        static const mp_arg_t allowed_args[] = {
            { MP_QSTR_pin, MP_ARG_REQUIRED | MP_ARG_OBJ },
            { MP_QSTR_frequency, MP_ARG_KW_ONLY | MP_ARG_INT, {.u_int = 38000} },
            { MP_QSTR_duty_cycle, MP_ARG_KW_ONLY | MP_ARG_INT, {.u_int = 1<<15} },
        };
        mp_arg_val_t args[MP_ARRAY_SIZE(allowed_args)];
        mp_arg_parse_all(n_args, pos_args, kw_args, MP_ARRAY_SIZE(allowed_args), allowed_args, args);
        const mcu_pin_obj_t* pin = validate_obj_is_free_pin(args[ARG_pin].u_obj);
        common_hal_pulseio_pulseout_construct(self, NULL, pin, args[ARG_frequency].u_int, args[ARG_frequency].u_int);
    }
>>>>>>> 988e5caa
    return MP_OBJ_FROM_PTR(self);
}

//|     def deinit(self) -> None:
//|         """Deinitialises the PulseOut and releases any hardware resources for reuse."""
//|         ...
//|
STATIC mp_obj_t pulseio_pulseout_deinit(mp_obj_t self_in) {
    pulseio_pulseout_obj_t *self = MP_OBJ_TO_PTR(self_in);
    common_hal_pulseio_pulseout_deinit(self);
    return mp_const_none;
}
STATIC MP_DEFINE_CONST_FUN_OBJ_1(pulseio_pulseout_deinit_obj, pulseio_pulseout_deinit);

//|     def __enter__(self) -> PulseOut:
//|         """No-op used by Context Managers."""
//|         ...
//|
//  Provided by context manager helper.

//|     def __exit__(self) -> None:
//|         """Automatically deinitializes the hardware when exiting a context. See
//|         :ref:`lifetime-and-contextmanagers` for more info."""
//|         ...
//|
STATIC mp_obj_t pulseio_pulseout_obj___exit__(size_t n_args, const mp_obj_t *args) {
    (void)n_args;
    common_hal_pulseio_pulseout_deinit(args[0]);
    return mp_const_none;
}
STATIC MP_DEFINE_CONST_FUN_OBJ_VAR_BETWEEN(pulseio_pulseout___exit___obj, 4, 4, pulseio_pulseout_obj___exit__);

//|     def send(self, pulses: ReadableBuffer) -> None:
//|         """Pulse alternating on and off durations in microseconds starting with on.
//|         ``pulses`` must be an `array.array` with data type 'H' for unsigned
//|         halfword (two bytes).
//|
//|         This method waits until the whole array of pulses has been sent and
//|         ensures the signal is off afterwards.
//|
//|         :param array.array pulses: pulse durations in microseconds"""
//|         ...
//|
STATIC mp_obj_t pulseio_pulseout_obj_send(mp_obj_t self_in, mp_obj_t pulses) {
    pulseio_pulseout_obj_t *self = MP_OBJ_TO_PTR(self_in);
    if (common_hal_pulseio_pulseout_deinited(self)) {
        raise_deinited_error();
    }

    mp_buffer_info_t bufinfo;
    mp_get_buffer_raise(pulses, &bufinfo, MP_BUFFER_READ);
    if (bufinfo.typecode != 'H') {
        mp_raise_TypeError(translate("Array must contain halfwords (type 'H')"));
    }
    common_hal_pulseio_pulseout_send(self, (uint16_t *)bufinfo.buf, bufinfo.len / 2);
    return mp_const_none;
}
MP_DEFINE_CONST_FUN_OBJ_2(pulseio_pulseout_send_obj, pulseio_pulseout_obj_send);

STATIC const mp_rom_map_elem_t pulseio_pulseout_locals_dict_table[] = {
    // Methods
    { MP_ROM_QSTR(MP_QSTR_deinit), MP_ROM_PTR(&pulseio_pulseout_deinit_obj) },
    { MP_ROM_QSTR(MP_QSTR___enter__), MP_ROM_PTR(&default___enter___obj) },
    { MP_ROM_QSTR(MP_QSTR___exit__), MP_ROM_PTR(&pulseio_pulseout___exit___obj) },
    { MP_ROM_QSTR(MP_QSTR_send), MP_ROM_PTR(&pulseio_pulseout_send_obj) },
};
STATIC MP_DEFINE_CONST_DICT(pulseio_pulseout_locals_dict, pulseio_pulseout_locals_dict_table);

const mp_obj_type_t pulseio_pulseout_type = {
    { &mp_type_type },
    .name = MP_QSTR_PulseOut,
    .make_new = pulseio_pulseout_make_new,
    .locals_dict = (mp_obj_dict_t*)&pulseio_pulseout_locals_dict,
};<|MERGE_RESOLUTION|>--- conflicted
+++ resolved
@@ -66,27 +66,14 @@
 //|         ...
 //|
 STATIC mp_obj_t pulseio_pulseout_make_new(const mp_obj_type_t *type, size_t n_args, const mp_obj_t *pos_args, mp_map_t *kw_args) {
-
-<<<<<<< HEAD
-    if (!MP_OBJ_IS_TYPE(carrier_obj, &pwmio_pwmout_type)) {
-        mp_raise_TypeError_varg(translate("Expected a %q"), pwmio_pwmout_type.name);
-    }
-
-    // create Pulse object from the given pin
-    pulseio_pulseout_obj_t *self = m_new_obj(pulseio_pulseout_obj_t);
-    self->base.type = &pulseio_pulseout_type;
-
-    common_hal_pulseio_pulseout_construct(self, (pwmio_pwmout_obj_t *)MP_OBJ_TO_PTR(carrier_obj));
-
-=======
     pulseio_pulseout_obj_t *self = m_new_obj(pulseio_pulseout_obj_t);
     self->base.type = &pulseio_pulseout_type;
 
     mp_obj_t carrier_obj = pos_args[0];
-    if (MP_OBJ_IS_TYPE(carrier_obj, &pulseio_pwmout_type)) {
+    if (MP_OBJ_IS_TYPE(carrier_obj, &pwmio_pwmout_type)) {
         // Use a PWMOut Carrier
         mp_arg_check_num(n_args, kw_args, 1, 1, false);
-        common_hal_pulseio_pulseout_construct(self, (pulseio_pwmout_obj_t *)MP_OBJ_TO_PTR(carrier_obj), NULL, 0, 0);
+        common_hal_pulseio_pulseout_construct(self, (pwmio_pwmout_obj_t *)MP_OBJ_TO_PTR(carrier_obj), NULL, 0, 0);
     } else {
         // Use a Pin, frequency, and duty cycle
         enum { ARG_pin, ARG_frequency};
@@ -100,7 +87,6 @@
         const mcu_pin_obj_t* pin = validate_obj_is_free_pin(args[ARG_pin].u_obj);
         common_hal_pulseio_pulseout_construct(self, NULL, pin, args[ARG_frequency].u_int, args[ARG_frequency].u_int);
     }
->>>>>>> 988e5caa
     return MP_OBJ_FROM_PTR(self);
 }
 

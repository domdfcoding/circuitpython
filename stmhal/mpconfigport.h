/*
 * This file is part of the Micro Python project, http://micropython.org/
 *
 * The MIT License (MIT)
 *
 * Copyright (c) 2013, 2014 Damien P. George
 *
 * Permission is hereby granted, free of charge, to any person obtaining a copy
 * of this software and associated documentation files (the "Software"), to deal
 * in the Software without restriction, including without limitation the rights
 * to use, copy, modify, merge, publish, distribute, sublicense, and/or sell
 * copies of the Software, and to permit persons to whom the Software is
 * furnished to do so, subject to the following conditions:
 *
 * The above copyright notice and this permission notice shall be included in
 * all copies or substantial portions of the Software.
 *
 * THE SOFTWARE IS PROVIDED "AS IS", WITHOUT WARRANTY OF ANY KIND, EXPRESS OR
 * IMPLIED, INCLUDING BUT NOT LIMITED TO THE WARRANTIES OF MERCHANTABILITY,
 * FITNESS FOR A PARTICULAR PURPOSE AND NONINFRINGEMENT. IN NO EVENT SHALL THE
 * AUTHORS OR COPYRIGHT HOLDERS BE LIABLE FOR ANY CLAIM, DAMAGES OR OTHER
 * LIABILITY, WHETHER IN AN ACTION OF CONTRACT, TORT OR OTHERWISE, ARISING FROM,
 * OUT OF OR IN CONNECTION WITH THE SOFTWARE OR THE USE OR OTHER DEALINGS IN
 * THE SOFTWARE.
 */

#pragma once
#ifndef __INCLUDED_MPCONFIGPORT_H
#define __INCLUDED_MPCONFIGPORT_H

// options to control how Micro Python is built

#define MICROPY_ALLOC_PATH_MAX      (128)
#define MICROPY_EMIT_THUMB          (1)
#define MICROPY_EMIT_INLINE_THUMB   (1)
#define MICROPY_ENABLE_GC           (1)
#define MICROPY_ENABLE_FINALISER    (1)
#define MICROPY_HELPER_REPL         (1)
#define MICROPY_ENABLE_SOURCE_LINE  (1)
#define MICROPY_LONGINT_IMPL        (MICROPY_LONGINT_IMPL_MPZ)
#define MICROPY_FLOAT_IMPL          (MICROPY_FLOAT_IMPL_FLOAT)
#define MICROPY_OPT_COMPUTED_GOTO   (1)
/* Enable FatFS LFNs
    0: Disable LFN feature.
    1: Enable LFN with static working buffer on the BSS. Always NOT reentrant.
    2: Enable LFN with dynamic working buffer on the STACK.
    3: Enable LFN with dynamic working buffer on the HEAP.
*/
#define MICROPY_ENABLE_LFN          (1)
#define MICROPY_LFN_CODE_PAGE       (437) /* 1=SFN/ANSI 437=LFN/U.S.(OEM) */
#define MICROPY_PY_BUILTINS_STR_UNICODE (1)
#define MICROPY_PY_BUILTINS_FROZENSET (1)
#define MICROPY_PY_SYS_EXIT         (1)
#define MICROPY_PY_SYS_STDFILES     (1)
#define MICROPY_PY_CMATH            (1)
#define MICROPY_PY_IO               (1)
#define MICROPY_PY_IO_FILEIO        (1)
#define MICROPY_PY_UCTYPES          (1)
#define MICROPY_PY_ZLIBD            (1)

#define MICROPY_ENABLE_EMERGENCY_EXCEPTION_BUF   (1)
#define MICROPY_EMERGENCY_EXCEPTION_BUF_SIZE  (0)

<<<<<<< HEAD
// board specific definitions
#include "mpconfigboard.h"

void enable_irq(void);
void disable_irq(void);

#define MICROPY_BEGIN_ATOMIC_SECTION()  disable_irq()
#define MICROPY_END_ATOMIC_SECTION()    enable_irq()

=======
>>>>>>> bad2df3e
// extra built in names to add to the global namespace
extern const struct _mp_obj_fun_builtin_t mp_builtin_help_obj;
extern const struct _mp_obj_fun_builtin_t mp_builtin_input_obj;
extern const struct _mp_obj_fun_builtin_t mp_builtin_open_obj;
#define MICROPY_PORT_BUILTINS \
    { MP_OBJ_NEW_QSTR(MP_QSTR_help), (mp_obj_t)&mp_builtin_help_obj }, \
    { MP_OBJ_NEW_QSTR(MP_QSTR_input), (mp_obj_t)&mp_builtin_input_obj }, \
    { MP_OBJ_NEW_QSTR(MP_QSTR_open), (mp_obj_t)&mp_builtin_open_obj },

// extra built in modules to add to the list of known ones
extern const struct _mp_obj_module_t os_module;
extern const struct _mp_obj_module_t pyb_module;
extern const struct _mp_obj_module_t stm_module;
extern const struct _mp_obj_module_t time_module;

<<<<<<< HEAD
#if MICROPY_HW_ENABLE_CC3K
extern const struct _mp_obj_module_t wlan_module;
extern const struct _mp_obj_module_t socket_module;
extern const struct _mp_obj_module_t select_module;
#define MICROPY_PORT_BUILTIN_MODULES_CC3K \
    { MP_OBJ_NEW_QSTR(MP_QSTR_wlan), (mp_obj_t)&wlan_module }, \
    { MP_OBJ_NEW_QSTR(MP_QSTR_socket), (mp_obj_t)&socket_module }, \
    { MP_OBJ_NEW_QSTR(MP_QSTR_select), (mp_obj_t)&select_module },
#else
#define MICROPY_PORT_BUILTIN_MODULES_CC3K
=======
#if MICROPY_PY_WIZNET5K
extern const struct _mp_obj_module_t mp_module_wiznet5k;
#define MICROPY_PY_WIZNET5K_DEF { MP_OBJ_NEW_QSTR(MP_QSTR_wiznet5k), (mp_obj_t)&mp_module_wiznet5k },
#else
#define MICROPY_PY_WIZNET5K_DEF
>>>>>>> bad2df3e
#endif

#define MICROPY_PORT_BUILTIN_MODULES \
    { MP_OBJ_NEW_QSTR(MP_QSTR_os), (mp_obj_t)&os_module }, \
    { MP_OBJ_NEW_QSTR(MP_QSTR_pyb), (mp_obj_t)&pyb_module }, \
    { MP_OBJ_NEW_QSTR(MP_QSTR_stm), (mp_obj_t)&stm_module }, \
    { MP_OBJ_NEW_QSTR(MP_QSTR_time), (mp_obj_t)&time_module }, \
<<<<<<< HEAD
    MICROPY_PORT_BUILTIN_MODULES_CC3K \
=======
    MICROPY_PY_WIZNET5K_DEF \
>>>>>>> bad2df3e

// extra constants
#define MICROPY_PORT_CONSTANTS \
    { MP_OBJ_NEW_QSTR(MP_QSTR_pyb), (mp_obj_t)&pyb_module }, \
    { MP_OBJ_NEW_QSTR(MP_QSTR_stm), (mp_obj_t)&stm_module }, \

// type definitions for the specific machine

#define BYTES_PER_WORD (4)

#define MICROPY_MAKE_POINTER_CALLABLE(p) ((void*)((mp_uint_t)(p) | 1))

#define UINT_FMT "%u"
#define INT_FMT "%d"

typedef int mp_int_t; // must be pointer size
typedef unsigned int mp_uint_t; // must be pointer size
typedef void *machine_ptr_t; // must be of pointer size
typedef const void *machine_const_ptr_t; // must be of pointer size

// We have inlined IRQ functions for efficiency (they are generally
// 1 machine instruction).
//
// Note on IRQ state: you should not need to know the specific
// value of the state variable, but rather just pass the return
// value from disable_irq back to enable_irq.  If you really need
// to know the machine-specific values, see irq.h.

#include <stm32f4xx_hal.h>

static inline void enable_irq(mp_uint_t state) {
    __set_PRIMASK(state);
}

static inline mp_uint_t disable_irq(void) {
    mp_uint_t state = __get_PRIMASK();
    __disable_irq();
    return state;
}

#define MICROPY_BEGIN_ATOMIC_SECTION()     disable_irq()
#define MICROPY_END_ATOMIC_SECTION(state)  enable_irq(state)

// There is no classical C heap in bare-metal ports, only Python
// garbage-collected heap. For completeness, emulate C heap via
// GC heap. Note that MicroPython core never uses malloc() and friends,
// so these defines are mostly to help extension module writers.
#define malloc gc_alloc
#define free gc_free
#define realloc gc_realloc

#define USE_DEVICE_MODE
//#define USE_HOST_MODE

// We need to provide a declaration/definition of alloca()
#include <alloca.h>

#define MICROPY_HAL_H           "mphal.h"
#define MICROPY_PIN_DEFS_PORT_H "pin_defs_stmhal.h"

#endif // __INCLUDED_MPCONFIGPORT_H<|MERGE_RESOLUTION|>--- conflicted
+++ resolved
@@ -61,18 +61,6 @@
 #define MICROPY_ENABLE_EMERGENCY_EXCEPTION_BUF   (1)
 #define MICROPY_EMERGENCY_EXCEPTION_BUF_SIZE  (0)
 
-<<<<<<< HEAD
-// board specific definitions
-#include "mpconfigboard.h"
-
-void enable_irq(void);
-void disable_irq(void);
-
-#define MICROPY_BEGIN_ATOMIC_SECTION()  disable_irq()
-#define MICROPY_END_ATOMIC_SECTION()    enable_irq()
-
-=======
->>>>>>> bad2df3e
 // extra built in names to add to the global namespace
 extern const struct _mp_obj_fun_builtin_t mp_builtin_help_obj;
 extern const struct _mp_obj_fun_builtin_t mp_builtin_input_obj;
@@ -88,7 +76,6 @@
 extern const struct _mp_obj_module_t stm_module;
 extern const struct _mp_obj_module_t time_module;
 
-<<<<<<< HEAD
 #if MICROPY_HW_ENABLE_CC3K
 extern const struct _mp_obj_module_t wlan_module;
 extern const struct _mp_obj_module_t socket_module;
@@ -99,13 +86,13 @@
     { MP_OBJ_NEW_QSTR(MP_QSTR_select), (mp_obj_t)&select_module },
 #else
 #define MICROPY_PORT_BUILTIN_MODULES_CC3K
-=======
+#endif
+
 #if MICROPY_PY_WIZNET5K
 extern const struct _mp_obj_module_t mp_module_wiznet5k;
 #define MICROPY_PY_WIZNET5K_DEF { MP_OBJ_NEW_QSTR(MP_QSTR_wiznet5k), (mp_obj_t)&mp_module_wiznet5k },
 #else
 #define MICROPY_PY_WIZNET5K_DEF
->>>>>>> bad2df3e
 #endif
 
 #define MICROPY_PORT_BUILTIN_MODULES \
@@ -113,11 +100,8 @@
     { MP_OBJ_NEW_QSTR(MP_QSTR_pyb), (mp_obj_t)&pyb_module }, \
     { MP_OBJ_NEW_QSTR(MP_QSTR_stm), (mp_obj_t)&stm_module }, \
     { MP_OBJ_NEW_QSTR(MP_QSTR_time), (mp_obj_t)&time_module }, \
-<<<<<<< HEAD
     MICROPY_PORT_BUILTIN_MODULES_CC3K \
-=======
     MICROPY_PY_WIZNET5K_DEF \
->>>>>>> bad2df3e
 
 // extra constants
 #define MICROPY_PORT_CONSTANTS \

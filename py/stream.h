/*
 * This file is part of the MicroPython project, http://micropython.org/
 *
 * The MIT License (MIT)
 *
 * SPDX-FileCopyrightText: Copyright (c) 2013, 2014 Damien P. George
 *
 * Permission is hereby granted, free of charge, to any person obtaining a copy
 * of this software and associated documentation files (the "Software"), to deal
 * in the Software without restriction, including without limitation the rights
 * to use, copy, modify, merge, publish, distribute, sublicense, and/or sell
 * copies of the Software, and to permit persons to whom the Software is
 * furnished to do so, subject to the following conditions:
 *
 * The above copyright notice and this permission notice shall be included in
 * all copies or substantial portions of the Software.
 *
 * THE SOFTWARE IS PROVIDED "AS IS", WITHOUT WARRANTY OF ANY KIND, EXPRESS OR
 * IMPLIED, INCLUDING BUT NOT LIMITED TO THE WARRANTIES OF MERCHANTABILITY,
 * FITNESS FOR A PARTICULAR PURPOSE AND NONINFRINGEMENT. IN NO EVENT SHALL THE
 * AUTHORS OR COPYRIGHT HOLDERS BE LIABLE FOR ANY CLAIM, DAMAGES OR OTHER
 * LIABILITY, WHETHER IN AN ACTION OF CONTRACT, TORT OR OTHERWISE, ARISING FROM,
 * OUT OF OR IN CONNECTION WITH THE SOFTWARE OR THE USE OR OTHER DEALINGS IN
 * THE SOFTWARE.
 */
#ifndef MICROPY_INCLUDED_PY_STREAM_H
#define MICROPY_INCLUDED_PY_STREAM_H

#include "py/obj.h"
#include "py/proto.h"
#include "py/mperrno.h"

#define MP_STREAM_ERROR ((mp_uint_t)-1)

// Stream ioctl request codes
#define MP_STREAM_FLUSH (1)
#define MP_STREAM_SEEK  (2)
#define MP_STREAM_POLL  (3)
#define MP_STREAM_CLOSE         (4)
#define MP_STREAM_TIMEOUT       (5)  // Get/set timeout (single op)
#define MP_STREAM_GET_OPTS      (6)  // Get stream options
#define MP_STREAM_SET_OPTS      (7)  // Set stream options
#define MP_STREAM_GET_DATA_OPTS (8)  // Get data/message options
#define MP_STREAM_SET_DATA_OPTS (9)  // Set data/message options
#define MP_STREAM_GET_FILENO    (10) // Get fileno of underlying file

// These poll ioctl values are compatible with Linux
#define MP_STREAM_POLL_RD  (0x0001)
#define MP_STREAM_POLL_WR  (0x0004)
#define MP_STREAM_POLL_ERR (0x0008)
#define MP_STREAM_POLL_HUP (0x0010)

// Argument structure for MP_STREAM_SEEK
struct mp_stream_seek_t {
    // If whence == MP_SEEK_SET, offset should be treated as unsigned.
    // This allows dealing with full-width stream sizes (16, 32, 64,
    // etc. bits). For other seek types, should be treated as signed.
    mp_off_t offset;
    int whence;
};

// seek ioctl "whence" values
#define MP_SEEK_SET (0)
#define MP_SEEK_CUR (1)
#define MP_SEEK_END (2)

// Stream protocol
typedef struct _mp_stream_p_t {
    MP_PROTOCOL_HEAD
    // On error, functions should return MP_STREAM_ERROR and fill in *errcode (values
    // are implementation-dependent, but will be exposed to user, e.g. via exception).
    mp_uint_t (*read)(mp_obj_t obj, void *buf, mp_uint_t size, int *errcode);
    mp_uint_t (*write)(mp_obj_t obj, const void *buf, mp_uint_t size, int *errcode);
    mp_uint_t (*ioctl)(mp_obj_t obj, mp_uint_t request, uintptr_t arg, int *errcode);
    mp_uint_t is_text : 1; // default is bytes, set this for text stream
    bool pyserial_readinto_compatibility : 1;         // Disallow size parameter in readinto()
    bool pyserial_read_compatibility : 1;             // Disallow omitting read(size) size parameter
    bool pyserial_dont_return_none_compatibility : 1; // Don't return None for read() or readinto()
} mp_stream_p_t;

MP_DECLARE_CONST_FUN_OBJ_VAR_BETWEEN(mp_stream_read_obj);
MP_DECLARE_CONST_FUN_OBJ_VAR_BETWEEN(mp_stream_read1_obj);
MP_DECLARE_CONST_FUN_OBJ_VAR_BETWEEN(mp_stream_readinto_obj);
MP_DECLARE_CONST_FUN_OBJ_VAR_BETWEEN(mp_stream_unbuffered_readline_obj);
MP_DECLARE_CONST_FUN_OBJ_1(mp_stream_unbuffered_readlines_obj);
MP_DECLARE_CONST_FUN_OBJ_VAR_BETWEEN(mp_stream_write_obj);
MP_DECLARE_CONST_FUN_OBJ_2(mp_stream_write1_obj);
MP_DECLARE_CONST_FUN_OBJ_1(mp_stream_close_obj);
MP_DECLARE_CONST_FUN_OBJ_VAR_BETWEEN(mp_stream_seek_obj);
MP_DECLARE_CONST_FUN_OBJ_1(mp_stream_tell_obj);
MP_DECLARE_CONST_FUN_OBJ_1(mp_stream_flush_obj);
MP_DECLARE_CONST_FUN_OBJ_VAR_BETWEEN(mp_stream_ioctl_obj);

// these are for mp_get_stream_raise and can be or'd together
#define MP_STREAM_OP_READ (1)
#define MP_STREAM_OP_WRITE (2)
#define MP_STREAM_OP_IOCTL (4)

// Object is assumed to have a non-NULL stream protocol with valid r/w/ioctl methods
static inline const mp_stream_p_t *mp_get_stream(mp_const_obj_t self) {
<<<<<<< HEAD
    return mp_proto_get(MP_QSTR_protocol_stream, self);
=======
    return (const mp_stream_p_t *)((const mp_obj_base_t *)MP_OBJ_TO_PTR(self))->type->protocol;
>>>>>>> b057fb8a
}

const mp_stream_p_t *mp_get_stream_raise(mp_obj_t self_in, int flags);
mp_obj_t mp_stream_close(mp_obj_t stream);

// Iterator which uses mp_stream_unbuffered_readline_obj
mp_obj_t mp_stream_unbuffered_iter(mp_obj_t self);

mp_obj_t mp_stream_write(mp_obj_t self_in, const void *buf, size_t len, byte flags);

// C-level helper functions
#define MP_STREAM_RW_READ  0
#define MP_STREAM_RW_WRITE 2
#define MP_STREAM_RW_ONCE  1
mp_uint_t mp_stream_rw(mp_obj_t stream, void *buf, mp_uint_t size, int *errcode, byte flags);
#define mp_stream_write_exactly(stream, buf, size, err) mp_stream_rw(stream, (byte *)buf, size, err, MP_STREAM_RW_WRITE)
#define mp_stream_read_exactly(stream, buf, size, err) mp_stream_rw(stream, buf, size, err, MP_STREAM_RW_READ)

void mp_stream_write_adaptor(void *self, const char *buf, size_t len);
mp_obj_t mp_stream_flush(mp_obj_t self);

#if MICROPY_STREAMS_POSIX_API
// Functions with POSIX-compatible signatures
// "stream" is assumed to be a pointer to a concrete object with the stream protocol
ssize_t mp_stream_posix_write(void *stream, const void *buf, size_t len);
ssize_t mp_stream_posix_read(void *stream, void *buf, size_t len);
off_t mp_stream_posix_lseek(void *stream, off_t offset, int whence);
int mp_stream_posix_fsync(void *stream);
#endif

#if MICROPY_STREAMS_NON_BLOCK
#define mp_is_nonblocking_error(errno) ((errno) == MP_EAGAIN || (errno) == MP_EWOULDBLOCK)
#else
#define mp_is_nonblocking_error(errno) (0)
#endif

#endif // MICROPY_INCLUDED_PY_STREAM_H<|MERGE_RESOLUTION|>--- conflicted
+++ resolved
@@ -98,11 +98,7 @@
 
 // Object is assumed to have a non-NULL stream protocol with valid r/w/ioctl methods
 static inline const mp_stream_p_t *mp_get_stream(mp_const_obj_t self) {
-<<<<<<< HEAD
     return mp_proto_get(MP_QSTR_protocol_stream, self);
-=======
-    return (const mp_stream_p_t *)((const mp_obj_base_t *)MP_OBJ_TO_PTR(self))->type->protocol;
->>>>>>> b057fb8a
 }
 
 const mp_stream_p_t *mp_get_stream_raise(mp_obj_t self_in, int flags);

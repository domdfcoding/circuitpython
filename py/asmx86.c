/*
 * This file is part of the MicroPython project, http://micropython.org/
 *
 * The MIT License (MIT)
 *
 * SPDX-FileCopyrightText: Copyright (c) 2014 Damien P. George
 *
 * Permission is hereby granted, free of charge, to any person obtaining a copy
 * of this software and associated documentation files (the "Software"), to deal
 * in the Software without restriction, including without limitation the rights
 * to use, copy, modify, merge, publish, distribute, sublicense, and/or sell
 * copies of the Software, and to permit persons to whom the Software is
 * furnished to do so, subject to the following conditions:
 *
 * The above copyright notice and this permission notice shall be included in
 * all copies or substantial portions of the Software.
 *
 * THE SOFTWARE IS PROVIDED "AS IS", WITHOUT WARRANTY OF ANY KIND, EXPRESS OR
 * IMPLIED, INCLUDING BUT NOT LIMITED TO THE WARRANTIES OF MERCHANTABILITY,
 * FITNESS FOR A PARTICULAR PURPOSE AND NONINFRINGEMENT. IN NO EVENT SHALL THE
 * AUTHORS OR COPYRIGHT HOLDERS BE LIABLE FOR ANY CLAIM, DAMAGES OR OTHER
 * LIABILITY, WHETHER IN AN ACTION OF CONTRACT, TORT OR OTHERWISE, ARISING FROM,
 * OUT OF OR IN CONNECTION WITH THE SOFTWARE OR THE USE OR OTHER DEALINGS IN
 * THE SOFTWARE.
 */

#include <stdint.h>
#include <stdio.h>
#include <assert.h>
#include <string.h>

#include "py/mpconfig.h"

// wrapper around everything in this file
#if MICROPY_EMIT_X86

#include "py/asmx86.h"

/* all offsets are measured in multiples of 4 bytes */
#define WORD_SIZE                (4)

#define OPCODE_NOP               (0x90)
#define OPCODE_PUSH_R32          (0x50)
// #define OPCODE_PUSH_I32          (0x68)
// #define OPCODE_PUSH_M32          (0xff) /* /6 */
#define OPCODE_POP_R32           (0x58)
#define OPCODE_RET               (0xc3)
// #define OPCODE_MOV_I8_TO_R8      (0xb0) /* +rb */
#define OPCODE_MOV_I32_TO_R32    (0xb8)
// #define OPCODE_MOV_I32_TO_RM32   (0xc7)
#define OPCODE_MOV_R8_TO_RM8     (0x88) /* /r */
#define OPCODE_MOV_R32_TO_RM32   (0x89) /* /r */
#define OPCODE_MOV_RM32_TO_R32   (0x8b) /* /r */
#define OPCODE_MOVZX_RM8_TO_R32  (0xb6) /* 0x0f 0xb6/r */
#define OPCODE_MOVZX_RM16_TO_R32 (0xb7) /* 0x0f 0xb7/r */
#define OPCODE_LEA_MEM_TO_R32    (0x8d) /* /r */
#define OPCODE_AND_R32_TO_RM32   (0x21) /* /r */
#define OPCODE_OR_R32_TO_RM32    (0x09) /* /r */
#define OPCODE_XOR_R32_TO_RM32   (0x31) /* /r */
#define OPCODE_ADD_R32_TO_RM32   (0x01)
#define OPCODE_ADD_I32_TO_RM32   (0x81) /* /0 */
#define OPCODE_ADD_I8_TO_RM32    (0x83) /* /0 */
#define OPCODE_SUB_R32_FROM_RM32 (0x29)
#define OPCODE_SUB_I32_FROM_RM32 (0x81) /* /5 */
#define OPCODE_SUB_I8_FROM_RM32  (0x83) /* /5 */
// #define OPCODE_SHL_RM32_BY_I8    (0xc1) /* /4 */
// #define OPCODE_SHR_RM32_BY_I8    (0xc1) /* /5 */
// #define OPCODE_SAR_RM32_BY_I8    (0xc1) /* /7 */
#define OPCODE_SHL_RM32_CL       (0xd3) /* /4 */
#define OPCODE_SHR_RM32_CL       (0xd3) /* /5 */
#define OPCODE_SAR_RM32_CL       (0xd3) /* /7 */
// #define OPCODE_CMP_I32_WITH_RM32 (0x81) /* /7 */
// #define OPCODE_CMP_I8_WITH_RM32  (0x83) /* /7 */
#define OPCODE_CMP_R32_WITH_RM32 (0x39)
// #define OPCODE_CMP_RM32_WITH_R32 (0x3b)
#define OPCODE_TEST_R8_WITH_RM8  (0x84) /* /r */
#define OPCODE_TEST_R32_WITH_RM32 (0x85) /* /r */
#define OPCODE_JMP_REL8          (0xeb)
#define OPCODE_JMP_REL32         (0xe9)
#define OPCODE_JMP_RM32          (0xff) /* /4 */
#define OPCODE_JCC_REL8          (0x70) /* | jcc type */
#define OPCODE_JCC_REL32_A       (0x0f)
#define OPCODE_JCC_REL32_B       (0x80) /* | jcc type */
#define OPCODE_SETCC_RM8_A       (0x0f)
#define OPCODE_SETCC_RM8_B       (0x90) /* | jcc type, /0 */
#define OPCODE_CALL_REL32        (0xe8)
#define OPCODE_CALL_RM32         (0xff) /* /2 */
#define OPCODE_LEAVE             (0xc9)

#define MODRM_R32(x)    ((x) << 3)
#define MODRM_RM_DISP0  (0x00)
#define MODRM_RM_DISP8  (0x40)
#define MODRM_RM_DISP32 (0x80)
#define MODRM_RM_REG    (0xc0)
#define MODRM_RM_R32(x) (x)

#define OP_SIZE_PREFIX (0x66)

#define IMM32_L0(x) ((x) & 0xff)
#define IMM32_L1(x) (((x) >> 8) & 0xff)
#define IMM32_L2(x) (((x) >> 16) & 0xff)
#define IMM32_L3(x) (((x) >> 24) & 0xff)

#define SIGNED_FIT8(x) (((x) & 0xffffff80) == 0) || (((x) & 0xffffff80) == 0xffffff80)

STATIC void asm_x86_write_byte_1(asm_x86_t *as, byte b1) {
    byte *c = mp_asm_base_get_cur_to_write_bytes(&as->base, 1);
    if (c != NULL) {
        c[0] = b1;
    }
}

STATIC void asm_x86_write_byte_2(asm_x86_t *as, byte b1, byte b2) {
    byte *c = mp_asm_base_get_cur_to_write_bytes(&as->base, 2);
    if (c != NULL) {
        c[0] = b1;
        c[1] = b2;
    }
}

STATIC void asm_x86_write_byte_3(asm_x86_t *as, byte b1, byte b2, byte b3) {
    byte *c = mp_asm_base_get_cur_to_write_bytes(&as->base, 3);
    if (c != NULL) {
        c[0] = b1;
        c[1] = b2;
        c[2] = b3;
    }
}

STATIC void asm_x86_write_word32(asm_x86_t *as, int w32) {
    byte *c = mp_asm_base_get_cur_to_write_bytes(&as->base, 4);
    if (c != NULL) {
        c[0] = IMM32_L0(w32);
        c[1] = IMM32_L1(w32);
        c[2] = IMM32_L2(w32);
        c[3] = IMM32_L3(w32);
    }
}

STATIC void asm_x86_write_r32_disp(asm_x86_t *as, int r32, int disp_r32, int disp_offset) {
    uint8_t rm_disp;
    if (disp_offset == 0 && disp_r32 != ASM_X86_REG_EBP) {
        rm_disp = MODRM_RM_DISP0;
    } else if (SIGNED_FIT8(disp_offset)) {
        rm_disp = MODRM_RM_DISP8;
    } else {
        rm_disp = MODRM_RM_DISP32;
    }
    asm_x86_write_byte_1(as, MODRM_R32(r32) | rm_disp | MODRM_RM_R32(disp_r32));
    if (disp_r32 == ASM_X86_REG_ESP) {
        // Special case for esp, it needs a SIB byte
        asm_x86_write_byte_1(as, 0x24);
    }
    if (rm_disp == MODRM_RM_DISP8) {
        asm_x86_write_byte_1(as, IMM32_L0(disp_offset));
    } else if (rm_disp == MODRM_RM_DISP32) {
        asm_x86_write_word32(as, disp_offset);
    }
}

STATIC void asm_x86_generic_r32_r32(asm_x86_t *as, int dest_r32, int src_r32, int op) {
    asm_x86_write_byte_2(as, op, MODRM_R32(src_r32) | MODRM_RM_REG | MODRM_RM_R32(dest_r32));
}

#if 0
STATIC void asm_x86_nop(asm_x86_t *as) {
    asm_x86_write_byte_1(as, OPCODE_NOP);
}
#endif

STATIC void asm_x86_push_r32(asm_x86_t *as, int src_r32) {
    asm_x86_write_byte_1(as, OPCODE_PUSH_R32 | src_r32);
}

#if 0
void asm_x86_push_i32(asm_x86_t *as, int src_i32) {
    asm_x86_write_byte_1(as, OPCODE_PUSH_I32);
    asm_x86_write_word32(as, src_i32);
}

void asm_x86_push_disp(asm_x86_t *as, int src_r32, int src_offset) {
    asm_x86_write_byte_1(as, OPCODE_PUSH_M32);
    asm_x86_write_r32_disp(as, 6, src_r32, src_offset);
}
#endif

STATIC void asm_x86_pop_r32(asm_x86_t *as, int dest_r32) {
    asm_x86_write_byte_1(as, OPCODE_POP_R32 | dest_r32);
}

STATIC void asm_x86_ret(asm_x86_t *as) {
    asm_x86_write_byte_1(as, OPCODE_RET);
}

void asm_x86_mov_r32_r32(asm_x86_t *as, int dest_r32, int src_r32) {
    asm_x86_generic_r32_r32(as, dest_r32, src_r32, OPCODE_MOV_R32_TO_RM32);
}

void asm_x86_mov_r8_to_mem8(asm_x86_t *as, int src_r32, int dest_r32, int dest_disp) {
    asm_x86_write_byte_1(as, OPCODE_MOV_R8_TO_RM8);
    asm_x86_write_r32_disp(as, src_r32, dest_r32, dest_disp);
}

void asm_x86_mov_r16_to_mem16(asm_x86_t *as, int src_r32, int dest_r32, int dest_disp) {
    asm_x86_write_byte_2(as, OP_SIZE_PREFIX, OPCODE_MOV_R32_TO_RM32);
    asm_x86_write_r32_disp(as, src_r32, dest_r32, dest_disp);
}

void asm_x86_mov_r32_to_mem32(asm_x86_t *as, int src_r32, int dest_r32, int dest_disp) {
    asm_x86_write_byte_1(as, OPCODE_MOV_R32_TO_RM32);
    asm_x86_write_r32_disp(as, src_r32, dest_r32, dest_disp);
}

void asm_x86_mov_mem8_to_r32zx(asm_x86_t *as, int src_r32, int src_disp, int dest_r32) {
    asm_x86_write_byte_2(as, 0x0f, OPCODE_MOVZX_RM8_TO_R32);
    asm_x86_write_r32_disp(as, dest_r32, src_r32, src_disp);
}

void asm_x86_mov_mem16_to_r32zx(asm_x86_t *as, int src_r32, int src_disp, int dest_r32) {
    asm_x86_write_byte_2(as, 0x0f, OPCODE_MOVZX_RM16_TO_R32);
    asm_x86_write_r32_disp(as, dest_r32, src_r32, src_disp);
}

void asm_x86_mov_mem32_to_r32(asm_x86_t *as, int src_r32, int src_disp, int dest_r32) {
    asm_x86_write_byte_1(as, OPCODE_MOV_RM32_TO_R32);
    asm_x86_write_r32_disp(as, dest_r32, src_r32, src_disp);
}

STATIC void asm_x86_lea_disp_to_r32(asm_x86_t *as, int src_r32, int src_disp, int dest_r32) {
    asm_x86_write_byte_1(as, OPCODE_LEA_MEM_TO_R32);
    asm_x86_write_r32_disp(as, dest_r32, src_r32, src_disp);
}

#if 0
void asm_x86_mov_i8_to_r8(asm_x86_t *as, int src_i8, int dest_r32) {
    asm_x86_write_byte_2(as, OPCODE_MOV_I8_TO_R8 | dest_r32, src_i8);
}
#endif

size_t asm_x86_mov_i32_to_r32(asm_x86_t *as, int32_t src_i32, int dest_r32) {
    asm_x86_write_byte_1(as, OPCODE_MOV_I32_TO_R32 | dest_r32);
    size_t loc = mp_asm_base_get_code_pos(&as->base);
    asm_x86_write_word32(as, src_i32);
    return loc;
}

void asm_x86_and_r32_r32(asm_x86_t *as, int dest_r32, int src_r32) {
    asm_x86_generic_r32_r32(as, dest_r32, src_r32, OPCODE_AND_R32_TO_RM32);
}

void asm_x86_or_r32_r32(asm_x86_t *as, int dest_r32, int src_r32) {
    asm_x86_generic_r32_r32(as, dest_r32, src_r32, OPCODE_OR_R32_TO_RM32);
}

void asm_x86_xor_r32_r32(asm_x86_t *as, int dest_r32, int src_r32) {
    asm_x86_generic_r32_r32(as, dest_r32, src_r32, OPCODE_XOR_R32_TO_RM32);
}

void asm_x86_shl_r32_cl(asm_x86_t *as, int dest_r32) {
    asm_x86_generic_r32_r32(as, dest_r32, 4, OPCODE_SHL_RM32_CL);
}

<<<<<<< HEAD
=======
void asm_x86_shr_r32_cl(asm_x86_t *as, int dest_r32) {
    asm_x86_generic_r32_r32(as, dest_r32, 5, OPCODE_SHR_RM32_CL);
}

>>>>>>> b0932fcf
void asm_x86_sar_r32_cl(asm_x86_t *as, int dest_r32) {
    asm_x86_generic_r32_r32(as, dest_r32, 7, OPCODE_SAR_RM32_CL);
}

void asm_x86_add_r32_r32(asm_x86_t *as, int dest_r32, int src_r32) {
    asm_x86_generic_r32_r32(as, dest_r32, src_r32, OPCODE_ADD_R32_TO_RM32);
}

STATIC void asm_x86_add_i32_to_r32(asm_x86_t *as, int src_i32, int dest_r32) {
    if (SIGNED_FIT8(src_i32)) {
        asm_x86_write_byte_2(as, OPCODE_ADD_I8_TO_RM32, MODRM_R32(0) | MODRM_RM_REG | MODRM_RM_R32(dest_r32));
        asm_x86_write_byte_1(as, src_i32 & 0xff);
    } else {
        asm_x86_write_byte_2(as, OPCODE_ADD_I32_TO_RM32, MODRM_R32(0) | MODRM_RM_REG | MODRM_RM_R32(dest_r32));
        asm_x86_write_word32(as, src_i32);
    }
}

void asm_x86_sub_r32_r32(asm_x86_t *as, int dest_r32, int src_r32) {
    asm_x86_generic_r32_r32(as, dest_r32, src_r32, OPCODE_SUB_R32_FROM_RM32);
}

STATIC void asm_x86_sub_r32_i32(asm_x86_t *as, int dest_r32, int src_i32) {
    if (SIGNED_FIT8(src_i32)) {
        // defaults to 32 bit operation
        asm_x86_write_byte_2(as, OPCODE_SUB_I8_FROM_RM32, MODRM_R32(5) | MODRM_RM_REG | MODRM_RM_R32(dest_r32));
        asm_x86_write_byte_1(as, src_i32 & 0xff);
    } else {
        // defaults to 32 bit operation
        asm_x86_write_byte_2(as, OPCODE_SUB_I32_FROM_RM32, MODRM_R32(5) | MODRM_RM_REG | MODRM_RM_R32(dest_r32));
        asm_x86_write_word32(as, src_i32);
    }
}

void asm_x86_mul_r32_r32(asm_x86_t *as, int dest_r32, int src_r32) {
    // imul reg32, reg/mem32 -- 0x0f 0xaf /r
    asm_x86_write_byte_3(as, 0x0f, 0xaf, MODRM_R32(dest_r32) | MODRM_RM_REG | MODRM_RM_R32(src_r32));
}

#if 0
/* shifts not tested */
void asm_x86_shl_r32_by_imm(asm_x86_t *as, int r32, int imm) {
    asm_x86_write_byte_2(as, OPCODE_SHL_RM32_BY_I8, MODRM_R32(4) | MODRM_RM_REG | MODRM_RM_R32(r32));
    asm_x86_write_byte_1(as, imm);
}

void asm_x86_shr_r32_by_imm(asm_x86_t *as, int r32, int imm) {
    asm_x86_write_byte_2(as, OPCODE_SHR_RM32_BY_I8, MODRM_R32(5) | MODRM_RM_REG | MODRM_RM_R32(r32));
    asm_x86_write_byte_1(as, imm);
}

void asm_x86_sar_r32_by_imm(asm_x86_t *as, int r32, int imm) {
    asm_x86_write_byte_2(as, OPCODE_SAR_RM32_BY_I8, MODRM_R32(7) | MODRM_RM_REG | MODRM_RM_R32(r32));
    asm_x86_write_byte_1(as, imm);
}
#endif

void asm_x86_cmp_r32_with_r32(asm_x86_t *as, int src_r32_a, int src_r32_b) {
    asm_x86_generic_r32_r32(as, src_r32_b, src_r32_a, OPCODE_CMP_R32_WITH_RM32);
}

#if 0
void asm_x86_cmp_i32_with_r32(asm_x86_t *as, int src_i32, int src_r32) {
    if (SIGNED_FIT8(src_i32)) {
        asm_x86_write_byte_2(as, OPCODE_CMP_I8_WITH_RM32, MODRM_R32(7) | MODRM_RM_REG | MODRM_RM_R32(src_r32));
        asm_x86_write_byte_1(as, src_i32 & 0xff);
    } else {
        asm_x86_write_byte_2(as, OPCODE_CMP_I32_WITH_RM32, MODRM_R32(7) | MODRM_RM_REG | MODRM_RM_R32(src_r32));
        asm_x86_write_word32(as, src_i32);
    }
}
#endif

void asm_x86_test_r8_with_r8(asm_x86_t *as, int src_r32_a, int src_r32_b) {
    asm_x86_write_byte_2(as, OPCODE_TEST_R8_WITH_RM8, MODRM_R32(src_r32_a) | MODRM_RM_REG | MODRM_RM_R32(src_r32_b));
}

void asm_x86_test_r32_with_r32(asm_x86_t *as, int src_r32_a, int src_r32_b) {
    asm_x86_generic_r32_r32(as, src_r32_b, src_r32_a, OPCODE_TEST_R32_WITH_RM32);
}

void asm_x86_setcc_r8(asm_x86_t *as, mp_uint_t jcc_type, int dest_r8) {
    asm_x86_write_byte_3(as, OPCODE_SETCC_RM8_A, OPCODE_SETCC_RM8_B | jcc_type, MODRM_R32(0) | MODRM_RM_REG | MODRM_RM_R32(dest_r8));
}

void asm_x86_jmp_reg(asm_x86_t *as, int src_r32) {
    asm_x86_write_byte_2(as, OPCODE_JMP_RM32, MODRM_R32(4) | MODRM_RM_REG | MODRM_RM_R32(src_r32));
}

STATIC mp_uint_t get_label_dest(asm_x86_t *as, mp_uint_t label) {
    assert(label < as->base.max_num_labels);
    return as->base.label_offsets[label];
}

void asm_x86_jmp_label(asm_x86_t *as, mp_uint_t label) {
    mp_uint_t dest = get_label_dest(as, label);
    mp_int_t rel = dest - as->base.code_offset;
    if (dest != (mp_uint_t)-1 && rel < 0) {
        // is a backwards jump, so we know the size of the jump on the first pass
        // calculate rel assuming 8 bit relative jump
        rel -= 2;
        if (SIGNED_FIT8(rel)) {
            asm_x86_write_byte_2(as, OPCODE_JMP_REL8, rel & 0xff);
        } else {
            rel += 2;
            goto large_jump;
        }
    } else {
        // is a forwards jump, so need to assume it's large
    large_jump:
        rel -= 5;
        asm_x86_write_byte_1(as, OPCODE_JMP_REL32);
        asm_x86_write_word32(as, rel);
    }
}

void asm_x86_jcc_label(asm_x86_t *as, mp_uint_t jcc_type, mp_uint_t label) {
    mp_uint_t dest = get_label_dest(as, label);
    mp_int_t rel = dest - as->base.code_offset;
    if (dest != (mp_uint_t)-1 && rel < 0) {
        // is a backwards jump, so we know the size of the jump on the first pass
        // calculate rel assuming 8 bit relative jump
        rel -= 2;
        if (SIGNED_FIT8(rel)) {
            asm_x86_write_byte_2(as, OPCODE_JCC_REL8 | jcc_type, rel & 0xff);
        } else {
            rel += 2;
            goto large_jump;
        }
    } else {
        // is a forwards jump, so need to assume it's large
    large_jump:
        rel -= 6;
        asm_x86_write_byte_2(as, OPCODE_JCC_REL32_A, OPCODE_JCC_REL32_B | jcc_type);
        asm_x86_write_word32(as, rel);
    }
}

void asm_x86_entry(asm_x86_t *as, int num_locals) {
    assert(num_locals >= 0);
    asm_x86_push_r32(as, ASM_X86_REG_EBP);
    asm_x86_push_r32(as, ASM_X86_REG_EBX);
    asm_x86_push_r32(as, ASM_X86_REG_ESI);
    asm_x86_push_r32(as, ASM_X86_REG_EDI);
    num_locals |= 3; // make it odd so stack is aligned on 16 byte boundary
    asm_x86_sub_r32_i32(as, ASM_X86_REG_ESP, num_locals * WORD_SIZE);
    as->num_locals = num_locals;
}

void asm_x86_exit(asm_x86_t *as) {
    asm_x86_sub_r32_i32(as, ASM_X86_REG_ESP, -as->num_locals * WORD_SIZE);
    asm_x86_pop_r32(as, ASM_X86_REG_EDI);
    asm_x86_pop_r32(as, ASM_X86_REG_ESI);
    asm_x86_pop_r32(as, ASM_X86_REG_EBX);
    asm_x86_pop_r32(as, ASM_X86_REG_EBP);
    asm_x86_ret(as);
}

STATIC int asm_x86_arg_offset_from_esp(asm_x86_t *as, size_t arg_num) {
    // Above esp are: locals, 4 saved registers, return eip, arguments
    return (as->num_locals + 4 + 1 + arg_num) * WORD_SIZE;
}

#if 0
void asm_x86_push_arg(asm_x86_t *as, int src_arg_num) {
    asm_x86_push_disp(as, ASM_X86_REG_ESP, asm_x86_arg_offset_from_esp(as, src_arg_num));
}
#endif

void asm_x86_mov_arg_to_r32(asm_x86_t *as, int src_arg_num, int dest_r32) {
    asm_x86_mov_mem32_to_r32(as, ASM_X86_REG_ESP, asm_x86_arg_offset_from_esp(as, src_arg_num), dest_r32);
}

#if 0
void asm_x86_mov_r32_to_arg(asm_x86_t *as, int src_r32, int dest_arg_num) {
    asm_x86_mov_r32_to_mem32(as, src_r32, ASM_X86_REG_ESP, asm_x86_arg_offset_from_esp(as, dest_arg_num));
}
#endif

// locals:
//  - stored on the stack in ascending order
//  - numbered 0 through as->num_locals-1
//  - ESP points to the first local
//
//  | ESP
//  v
//  l0  l1  l2  ...  l(n-1)
//  ^                ^
//  | low address    | high address in RAM
//
STATIC int asm_x86_local_offset_from_esp(asm_x86_t *as, int local_num) {
    (void)as;
    // Stack is full descending, ESP points to local0
    return local_num * WORD_SIZE;
}

void asm_x86_mov_local_to_r32(asm_x86_t *as, int src_local_num, int dest_r32) {
    asm_x86_mov_mem32_to_r32(as, ASM_X86_REG_ESP, asm_x86_local_offset_from_esp(as, src_local_num), dest_r32);
}

void asm_x86_mov_r32_to_local(asm_x86_t *as, int src_r32, int dest_local_num) {
    asm_x86_mov_r32_to_mem32(as, src_r32, ASM_X86_REG_ESP, asm_x86_local_offset_from_esp(as, dest_local_num));
}

void asm_x86_mov_local_addr_to_r32(asm_x86_t *as, int local_num, int dest_r32) {
    int offset = asm_x86_local_offset_from_esp(as, local_num);
    if (offset == 0) {
        asm_x86_mov_r32_r32(as, dest_r32, ASM_X86_REG_ESP);
    } else {
        asm_x86_lea_disp_to_r32(as, ASM_X86_REG_ESP, offset, dest_r32);
    }
}

void asm_x86_mov_reg_pcrel(asm_x86_t *as, int dest_r32, mp_uint_t label) {
    asm_x86_write_byte_1(as, OPCODE_CALL_REL32);
    asm_x86_write_word32(as, 0);
    mp_uint_t dest = get_label_dest(as, label);
    mp_int_t rel = dest - as->base.code_offset;
    asm_x86_pop_r32(as, dest_r32);
    // PC rel is usually a forward reference, so need to assume it's large
    asm_x86_write_byte_2(as, OPCODE_ADD_I32_TO_RM32, MODRM_R32(0) | MODRM_RM_REG | MODRM_RM_R32(dest_r32));
    asm_x86_write_word32(as, rel);
}

#if 0
void asm_x86_push_local(asm_x86_t *as, int local_num) {
    asm_x86_push_disp(as, ASM_X86_REG_ESP, asm_x86_local_offset_from_esp(as, local_num));
}

void asm_x86_push_local_addr(asm_x86_t *as, int local_num, int temp_r32) {
    asm_x86_mov_r32_r32(as, temp_r32, ASM_X86_REG_ESP);
    asm_x86_add_i32_to_r32(as, asm_x86_local_offset_from_esp(as, local_num), temp_r32);
    asm_x86_push_r32(as, temp_r32);
}
#endif

void asm_x86_call_ind(asm_x86_t *as, size_t fun_id, mp_uint_t n_args, int temp_r32) {
    assert(n_args <= 4);

    // Align stack on 16-byte boundary during the call
    unsigned int align = ((n_args + 3) & ~3) - n_args;
    if (align) {
        asm_x86_sub_r32_i32(as, ASM_X86_REG_ESP, align * WORD_SIZE);
    }

    if (n_args > 3) {
        asm_x86_push_r32(as, ASM_X86_REG_ARG_4);
    }
    if (n_args > 2) {
        asm_x86_push_r32(as, ASM_X86_REG_ARG_3);
    }
    if (n_args > 1) {
        asm_x86_push_r32(as, ASM_X86_REG_ARG_2);
    }
    if (n_args > 0) {
        asm_x86_push_r32(as, ASM_X86_REG_ARG_1);
    }

    // Load the pointer to the function and make the call
    asm_x86_mov_mem32_to_r32(as, ASM_X86_REG_FUN_TABLE, fun_id * WORD_SIZE, temp_r32);
    asm_x86_write_byte_2(as, OPCODE_CALL_RM32, MODRM_R32(2) | MODRM_RM_REG | MODRM_RM_R32(temp_r32));

    // the caller must clean up the stack
    if (n_args > 0) {
        asm_x86_add_i32_to_r32(as, (n_args + align) * WORD_SIZE, ASM_X86_REG_ESP);
    }
}

#endif // MICROPY_EMIT_X86<|MERGE_RESOLUTION|>--- conflicted
+++ resolved
@@ -260,13 +260,10 @@
     asm_x86_generic_r32_r32(as, dest_r32, 4, OPCODE_SHL_RM32_CL);
 }
 
-<<<<<<< HEAD
-=======
 void asm_x86_shr_r32_cl(asm_x86_t *as, int dest_r32) {
     asm_x86_generic_r32_r32(as, dest_r32, 5, OPCODE_SHR_RM32_CL);
 }
 
->>>>>>> b0932fcf
 void asm_x86_sar_r32_cl(asm_x86_t *as, int dest_r32) {
     asm_x86_generic_r32_r32(as, dest_r32, 7, OPCODE_SAR_RM32_CL);
 }

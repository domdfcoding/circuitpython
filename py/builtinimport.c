/*
 * This file is part of the MicroPython project, http://micropython.org/
 *
 * The MIT License (MIT)
 *
<<<<<<< HEAD
 * SPDX-FileCopyrightText: Copyright (c) 2013-2019 Damien P. George
=======
 * Copyright (c) 2013-2019 Damien P. George
>>>>>>> b0932fcf
 * Copyright (c) 2014 Paul Sokolovsky
 *
 * Permission is hereby granted, free of charge, to any person obtaining a copy
 * of this software and associated documentation files (the "Software"), to deal
 * in the Software without restriction, including without limitation the rights
 * to use, copy, modify, merge, publish, distribute, sublicense, and/or sell
 * copies of the Software, and to permit persons to whom the Software is
 * furnished to do so, subject to the following conditions:
 *
 * The above copyright notice and this permission notice shall be included in
 * all copies or substantial portions of the Software.
 *
 * THE SOFTWARE IS PROVIDED "AS IS", WITHOUT WARRANTY OF ANY KIND, EXPRESS OR
 * IMPLIED, INCLUDING BUT NOT LIMITED TO THE WARRANTIES OF MERCHANTABILITY,
 * FITNESS FOR A PARTICULAR PURPOSE AND NONINFRINGEMENT. IN NO EVENT SHALL THE
 * AUTHORS OR COPYRIGHT HOLDERS BE LIABLE FOR ANY CLAIM, DAMAGES OR OTHER
 * LIABILITY, WHETHER IN AN ACTION OF CONTRACT, TORT OR OTHERWISE, ARISING FROM,
 * OUT OF OR IN CONNECTION WITH THE SOFTWARE OR THE USE OR OTHER DEALINGS IN
 * THE SOFTWARE.
 */

#include <stdio.h>
#include <string.h>
#include <assert.h>

#include "py/compile.h"
#include "py/gc_long_lived.h"
#include "py/gc.h"
#include "py/objmodule.h"
#include "py/persistentcode.h"
#include "py/runtime.h"
#include "py/builtin.h"
#include "py/frozenmod.h"

#include "supervisor/shared/translate.h"

#if MICROPY_DEBUG_VERBOSE // print debugging info
#define DEBUG_PRINT (1)
#define DEBUG_printf DEBUG_printf
#else // don't print debugging info
#define DEBUG_PRINT (0)
#define DEBUG_printf(...) (void)0
#endif

#if MICROPY_ENABLE_EXTERNAL_IMPORT

#define PATH_SEP_CHAR '/'

bool mp_obj_is_package(mp_obj_t module) {
    mp_obj_t dest[2];
    mp_load_method_maybe(module, MP_QSTR___path__, dest);
    return dest[0] != MP_OBJ_NULL;
}

// Stat either frozen or normal module by a given path
// (whatever is available, if at all).
STATIC mp_import_stat_t mp_import_stat_any(const char *path) {
    #if MICROPY_MODULE_FROZEN
    if (strncmp(MP_FROZEN_FAKE_DIR_SLASH,
        path,
        MP_FROZEN_FAKE_DIR_SLASH_LENGTH) == 0) {
        mp_import_stat_t st = mp_frozen_stat(path + MP_FROZEN_FAKE_DIR_SLASH_LENGTH);
        if (st != MP_IMPORT_STAT_NO_EXIST) {
            return st;
        }
    }
    #endif
    return mp_import_stat(path);
}

STATIC mp_import_stat_t stat_file_py_or_mpy(vstr_t *path) {
    mp_import_stat_t stat = mp_import_stat_any(vstr_null_terminated_str(path));
    if (stat == MP_IMPORT_STAT_FILE) {
        return stat;
    }

    #if MICROPY_PERSISTENT_CODE_LOAD
    vstr_ins_byte(path, path->len - 2, 'm');
    stat = mp_import_stat_any(vstr_null_terminated_str(path));
    if (stat == MP_IMPORT_STAT_FILE) {
        return stat;
    }
    #endif

    return MP_IMPORT_STAT_NO_EXIST;
}

STATIC mp_import_stat_t stat_dir_or_file(vstr_t *path) {
    mp_import_stat_t stat = mp_import_stat_any(vstr_null_terminated_str(path));
    DEBUG_printf("stat %s: %d\n", vstr_str(path), stat);
    if (stat == MP_IMPORT_STAT_DIR) {
        return stat;
    }

    // not a directory, add .py and try as a file
    vstr_add_str(path, ".py");
    return stat_file_py_or_mpy(path);
}

STATIC mp_import_stat_t find_file(const char *file_str, uint file_len, vstr_t *dest) {
    #if MICROPY_PY_SYS
    // extract the list of paths
    size_t path_num;
    mp_obj_t *path_items;
    mp_obj_list_get(mp_sys_path, &path_num, &path_items);

<<<<<<< HEAD
    if (path_num == 0) {
    #endif
    // mp_sys_path is empty, so just use the given file name
    vstr_add_strn(dest, file_str, file_len);
    return stat_dir_or_file(dest);
    #if MICROPY_PY_SYS
} else {
    // go through each path looking for a directory or file
    for (size_t i = 0; i < path_num; i++) {
        vstr_reset(dest);
        size_t p_len;
        const char *p = mp_obj_str_get_data(path_items[i], &p_len);
        if (p_len > 0) {
            vstr_add_strn(dest, p, p_len);
            vstr_add_char(dest, PATH_SEP_CHAR);
        }
        vstr_add_strn(dest, file_str, file_len);
        mp_import_stat_t stat = stat_dir_or_file(dest);
        if (stat != MP_IMPORT_STAT_NO_EXIST) {
            return stat;
=======
    if (path_num != 0) {
        // go through each path looking for a directory or file
        for (size_t i = 0; i < path_num; i++) {
            vstr_reset(dest);
            size_t p_len;
            const char *p = mp_obj_str_get_data(path_items[i], &p_len);
            if (p_len > 0) {
                vstr_add_strn(dest, p, p_len);
                vstr_add_char(dest, PATH_SEP_CHAR);
            }
            vstr_add_strn(dest, file_str, file_len);
            mp_import_stat_t stat = stat_dir_or_file(dest);
            if (stat != MP_IMPORT_STAT_NO_EXIST) {
                return stat;
            }
>>>>>>> b0932fcf
        }
    }
<<<<<<< HEAD

    // could not find a directory or file
    return MP_IMPORT_STAT_NO_EXIST;
}
    #endif
=======
    #endif

    // mp_sys_path is empty, so just use the given file name
    vstr_add_strn(dest, file_str, file_len);
    return stat_dir_or_file(dest);
>>>>>>> b0932fcf
}

#if MICROPY_MODULE_FROZEN_STR || MICROPY_ENABLE_COMPILER
STATIC void do_load_from_lexer(mp_obj_t module_obj, mp_lexer_t *lex) {
    #if MICROPY_PY___FILE__
    qstr source_name = lex->source_name;
    mp_store_attr(module_obj, MP_QSTR___file__, MP_OBJ_NEW_QSTR(source_name));
    #endif

    // parse, compile and execute the module in its context
    mp_obj_dict_t *mod_globals = mp_obj_module_get_globals(module_obj);
    mp_parse_compile_execute(lex, MP_PARSE_FILE_INPUT, mod_globals, mod_globals);
    mp_obj_module_set_globals(module_obj, make_dict_long_lived(mod_globals, 10));
}
#endif

#if MICROPY_PERSISTENT_CODE_LOAD || MICROPY_MODULE_FROZEN_MPY
STATIC void do_execute_raw_code(mp_obj_t module_obj, mp_raw_code_t *raw_code, const char *source_name) {
    (void)source_name;
<<<<<<< HEAD
=======

>>>>>>> b0932fcf
    #if MICROPY_PY___FILE__
    mp_store_attr(module_obj, MP_QSTR___file__, MP_OBJ_NEW_QSTR(qstr_from_str(source_name)));
    #endif

    // execute the module in its context
    mp_obj_dict_t *mod_globals = mp_obj_module_get_globals(module_obj);

    // save context
    mp_obj_dict_t *volatile old_globals = mp_globals_get();
    mp_obj_dict_t *volatile old_locals = mp_locals_get();

    // set new context
    mp_globals_set(mod_globals);
    mp_locals_set(mod_globals);

    nlr_buf_t nlr;
    if (nlr_push(&nlr) == 0) {
        mp_obj_t module_fun = mp_make_function_from_raw_code(raw_code, MP_OBJ_NULL, MP_OBJ_NULL);
        mp_call_function_0(module_fun);

        // finish nlr block, restore context
        nlr_pop();
        mp_obj_module_set_globals(module_obj,
            make_dict_long_lived(mp_obj_module_get_globals(module_obj), 10));
        mp_globals_set(old_globals);
        mp_locals_set(old_locals);
    } else {
        // exception; restore context and re-raise same exception
        mp_globals_set(old_globals);
        mp_locals_set(old_locals);
        nlr_jump(nlr.ret_val);
    }
}
#endif

STATIC void do_load(mp_obj_t module_obj, vstr_t *file) {
    #if MICROPY_MODULE_FROZEN || MICROPY_ENABLE_COMPILER || (MICROPY_PERSISTENT_CODE_LOAD && MICROPY_HAS_FILE_READER)
    char *file_str = vstr_null_terminated_str(file);
    #endif

    #if MICROPY_MODULE_FROZEN || MICROPY_MODULE_FROZEN_MPY
    if (strncmp(MP_FROZEN_FAKE_DIR_SLASH,
        file_str,
        MP_FROZEN_FAKE_DIR_SLASH_LENGTH) == 0) {
        // If we support frozen modules (either as str or mpy) then try to find the
        // requested filename in the list of frozen module filenames.
        #if MICROPY_MODULE_FROZEN
        void *modref;
        int frozen_type = mp_find_frozen_module(file_str + MP_FROZEN_FAKE_DIR_SLASH_LENGTH, file->len - MP_FROZEN_FAKE_DIR_SLASH_LENGTH, &modref);
        #endif

        // If we support frozen str modules and the compiler is enabled, and we
        // found the filename in the list of frozen files, then load and execute it.
        #if MICROPY_MODULE_FROZEN_STR
        if (frozen_type == MP_FROZEN_STR) {
            do_load_from_lexer(module_obj, modref);
            return;
        }
        #endif

        // If we support frozen mpy modules and we found a corresponding file (and
        // its data) in the list of frozen files, execute it.
        #if MICROPY_MODULE_FROZEN_MPY
        if (frozen_type == MP_FROZEN_MPY) {
            do_execute_raw_code(module_obj, modref, file_str);
            return;
        }
        #endif

<<<<<<< HEAD
=======
    // If we support frozen mpy modules and we found a corresponding file (and
    // its data) in the list of frozen files, execute it.
    #if MICROPY_MODULE_FROZEN_MPY
    if (frozen_type == MP_FROZEN_MPY) {
        do_execute_raw_code(module_obj, modref, file_str);
        return;
>>>>>>> b0932fcf
    }
    #endif // MICROPY_MODULE_FROZEN || MICROPY_MODULE_FROZEN_MPY

    // If we support loading .mpy files then check if the file extension is of
    // the correct format and, if so, load and execute the file.
    #if MICROPY_HAS_FILE_READER && MICROPY_PERSISTENT_CODE_LOAD
    if (file_str[file->len - 3] == 'm') {
        mp_raw_code_t *raw_code = mp_raw_code_load_file(file_str);
        do_execute_raw_code(module_obj, raw_code, file_str);
        return;
    }
    #endif

    // If we can compile scripts then load the file and compile and execute it.
    #if MICROPY_ENABLE_COMPILER
    {
        mp_lexer_t *lex = mp_lexer_new_from_file(file_str);
        do_load_from_lexer(module_obj, lex);
        return;
    }
    #else
    // If we get here then the file was not frozen and we can't compile scripts.
<<<<<<< HEAD
    mp_raise_ImportError(translate("script compilation not supported"));
=======
    mp_raise_msg(&mp_type_ImportError, MP_ERROR_TEXT("script compilation not supported"));
>>>>>>> b0932fcf
    #endif
}

STATIC void chop_component(const char *start, const char **end) {
    const char *p = *end;
    while (p > start) {
        if (*--p == '.') {
            *end = p;
            return;
        }
    }
    *end = p;
}

mp_obj_t mp_builtin___import__(size_t n_args, const mp_obj_t *args) {
    #if DEBUG_PRINT
    DEBUG_printf("__import__:\n");
    for (size_t i = 0; i < n_args; i++) {
        DEBUG_printf("  ");
        mp_obj_print(args[i], PRINT_REPR);
        DEBUG_printf("\n");
    }
    #endif

    mp_obj_t module_name = args[0];
    mp_obj_t fromtuple = mp_const_none;
    mp_int_t level = 0;
    if (n_args >= 4) {
        fromtuple = args[3];
        if (n_args >= 5) {
            level = MP_OBJ_SMALL_INT_VALUE(args[4]);
            if (level < 0) {
                mp_raise_ValueError(NULL);
            }
        }
    }

    size_t mod_len;
    const char *mod_str = mp_obj_str_get_data(module_name, &mod_len);

    if (level != 0) {
        // What we want to do here is to take name of current module,
        // chop <level> trailing components, and concatenate with passed-in
        // module name, thus resolving relative import name into absolute.
        // This even appears to be correct per
        // http://legacy.python.org/dev/peps/pep-0328/#relative-imports-and-name
        // "Relative imports use a module's __name__ attribute to determine that
        // module's position in the package hierarchy."
        level--;
        mp_obj_t this_name_q = mp_obj_dict_get(MP_OBJ_FROM_PTR(mp_globals_get()), MP_OBJ_NEW_QSTR(MP_QSTR___name__));
        assert(this_name_q != MP_OBJ_NULL);
        #if MICROPY_CPYTHON_COMPAT
        if (MP_OBJ_QSTR_VALUE(this_name_q) == MP_QSTR___main__) {
            // This is a module run by -m command-line switch, get its real name from backup attribute
            this_name_q = mp_obj_dict_get(MP_OBJ_FROM_PTR(mp_globals_get()), MP_OBJ_NEW_QSTR(MP_QSTR___main__));
        }
        #endif
        mp_map_t *globals_map = &mp_globals_get()->map;
        mp_map_elem_t *elem = mp_map_lookup(globals_map, MP_OBJ_NEW_QSTR(MP_QSTR___path__), MP_MAP_LOOKUP);
        bool is_pkg = (elem != NULL);

        #if DEBUG_PRINT
        DEBUG_printf("Current module/package: ");
        mp_obj_print(this_name_q, PRINT_REPR);
        DEBUG_printf(", is_package: %d", is_pkg);
        DEBUG_printf("\n");
        #endif

        size_t this_name_l;
        const char *this_name = mp_obj_str_get_data(this_name_q, &this_name_l);

        const char *p = this_name + this_name_l;
        if (!is_pkg) {
            // We have module, but relative imports are anchored at package, so
            // go there.
            chop_component(this_name, &p);
        }

        while (level--) {
            chop_component(this_name, &p);
        }

        // We must have some component left over to import from
        if (p == this_name) {
<<<<<<< HEAD
            mp_raise_ValueError(translate("cannot perform relative import"));
=======
            mp_raise_ValueError(MP_ERROR_TEXT("can't perform relative import"));
>>>>>>> b0932fcf
        }

        uint new_mod_l = (mod_len == 0 ? (size_t)(p - this_name) : (size_t)(p - this_name) + 1 + mod_len);
        char *new_mod = mp_local_alloc(new_mod_l);
        memcpy(new_mod, this_name, p - this_name);
        if (mod_len != 0) {
            new_mod[p - this_name] = '.';
            memcpy(new_mod + (p - this_name) + 1, mod_str, mod_len);
        }

        qstr new_mod_q = qstr_from_strn(new_mod, new_mod_l);
        mp_local_free(new_mod);
        DEBUG_printf("Resolved base name for relative import: '%s'\n", qstr_str(new_mod_q));
        module_name = MP_OBJ_NEW_QSTR(new_mod_q);
        mod_str = qstr_str(new_mod_q);
        mod_len = new_mod_l;
    }

    if (mod_len == 0) {
        mp_raise_ValueError(NULL);
    }

    // check if module already exists
    qstr module_name_qstr = mp_obj_str_get_qstr(module_name);
    mp_obj_t module_obj = mp_module_get(module_name_qstr);
    if (module_obj != MP_OBJ_NULL) {
        DEBUG_printf("Module already loaded\n");
        // If it's not a package, return module right away
        char *p = strchr(mod_str, '.');
        if (p == NULL) {
            return module_obj;
        }
        // If fromlist is not empty, return leaf module
        if (fromtuple != mp_const_none) {
            return module_obj;
        }
        // Otherwise, we need to return top-level package
        qstr pkg_name = qstr_from_strn(mod_str, p - mod_str);
        return mp_module_get(pkg_name);
    }
    DEBUG_printf("Module not yet loaded\n");

    uint last = 0;
    VSTR_FIXED(path, MICROPY_ALLOC_PATH_MAX)
    module_obj = MP_OBJ_NULL;
    mp_obj_t top_module_obj = MP_OBJ_NULL;
    mp_obj_t outer_module_obj = MP_OBJ_NULL;
    uint i;
    for (i = 1; i <= mod_len; i++) {
        if (i == mod_len || mod_str[i] == '.') {
            // create a qstr for the module name up to this depth
            qstr mod_name = qstr_from_strn(mod_str, i);
            DEBUG_printf("Processing module: %s\n", qstr_str(mod_name));
            DEBUG_printf("Previous path: =%.*s=\n", vstr_len(&path), vstr_str(&path));

            // find the file corresponding to the module name
            mp_import_stat_t stat;
            if (vstr_len(&path) == 0) {
                // first module in the dotted-name; search for a directory or file
                DEBUG_printf("Find file =%.*s=\n", vstr_len(&path), vstr_str(&path));
                stat = find_file(mod_str, i, &path);
            } else {
                // latter module in the dotted-name; append to path
                vstr_add_char(&path, PATH_SEP_CHAR);
                vstr_add_strn(&path, mod_str + last, i - last);
                stat = stat_dir_or_file(&path);
            }
            DEBUG_printf("Current path: %.*s\n", vstr_len(&path), vstr_str(&path));

            if (stat == MP_IMPORT_STAT_NO_EXIST) {
<<<<<<< HEAD
                // This is just the module name after the previous .
                qstr current_module_name = qstr_from_strn(mod_str + last, i - last);
                mp_map_elem_t *el = NULL;
                if (outer_module_obj == MP_OBJ_NULL) {
                    el = mp_map_lookup((mp_map_t *)&mp_builtin_module_map,
                        MP_OBJ_NEW_QSTR(current_module_name),
                        MP_MAP_LOOKUP);
                } else {
                    el = mp_map_lookup(&((mp_obj_module_t *)outer_module_obj)->globals->map,
                        MP_OBJ_NEW_QSTR(current_module_name),
                        MP_MAP_LOOKUP);
                }

                if (el != NULL && mp_obj_is_type(el->value, &mp_type_module)) {
                    module_obj = el->value;
                    mp_module_call_init(mod_name, module_obj);
                } else {
                    // couldn't find the file, so fail
                    #if MICROPY_ERROR_REPORTING == MICROPY_ERROR_REPORTING_TERSE
                    mp_raise_ImportError(translate("module not found"));
                    #else
                    mp_raise_msg_varg(&mp_type_ImportError,
                        translate("no module named '%q'"), mod_name);
=======
                module_obj = MP_OBJ_NULL;
                #if MICROPY_MODULE_WEAK_LINKS
                // check if there is a weak link to this module
                if (i == mod_len) {
                    module_obj = mp_module_search_umodule(mod_str);
                    if (module_obj != MP_OBJ_NULL) {
                        // found weak linked module
                        mp_module_call_init(mod_name, module_obj);
                    }
                }
                #endif
                if (module_obj == MP_OBJ_NULL) {
                    // couldn't find the file, so fail
                    #if MICROPY_ERROR_REPORTING == MICROPY_ERROR_REPORTING_TERSE
                    mp_raise_msg(&mp_type_ImportError, MP_ERROR_TEXT("module not found"));
                    #else
                    mp_raise_msg_varg(&mp_type_ImportError, MP_ERROR_TEXT("no module named '%q'"), mod_name);
>>>>>>> b0932fcf
                    #endif
                }
            } else {
                // found the file, so get the module
                module_obj = mp_module_get(mod_name);
            }

            if (module_obj == MP_OBJ_NULL) {
                // module not already loaded, so load it!

                module_obj = mp_obj_new_module(mod_name);

                // if args[3] (fromtuple) has magic value False, set up
                // this module for command-line "-m" option (set module's
                // name to __main__ instead of real name). Do this only
                // for *modules* however - packages never have their names
                // replaced, instead they're -m'ed using a special __main__
                // submodule in them. (This all apparently is done to not
                // touch package name itself, which is important for future
                // imports).
                if (i == mod_len && fromtuple == mp_const_false && stat != MP_IMPORT_STAT_DIR) {
                    mp_obj_module_t *o = MP_OBJ_TO_PTR(module_obj);
                    mp_obj_dict_store(MP_OBJ_FROM_PTR(o->globals), MP_OBJ_NEW_QSTR(MP_QSTR___name__), MP_OBJ_NEW_QSTR(MP_QSTR___main__));
                    #if MICROPY_CPYTHON_COMPAT
                    // Store module as "__main__" in the dictionary of loaded modules (returned by sys.modules).
                    mp_obj_dict_store(MP_OBJ_FROM_PTR(&MP_STATE_VM(mp_loaded_modules_dict)), MP_OBJ_NEW_QSTR(MP_QSTR___main__), module_obj);
                    // Store real name in "__main__" attribute. Chosen semi-randonly, to reuse existing qstr's.
                    mp_obj_dict_store(MP_OBJ_FROM_PTR(o->globals), MP_OBJ_NEW_QSTR(MP_QSTR___main__), MP_OBJ_NEW_QSTR(mod_name));
                    #endif
                }

                if (stat == MP_IMPORT_STAT_DIR) {
                    DEBUG_printf("%.*s is dir\n", vstr_len(&path), vstr_str(&path));
                    // https://docs.python.org/3/reference/import.html
                    // "Specifically, any module that contains a __path__ attribute is considered a package."
                    mp_store_attr(module_obj, MP_QSTR___path__, mp_obj_new_str(vstr_str(&path), vstr_len(&path)));
                    size_t orig_path_len = path.len;
                    vstr_add_char(&path, PATH_SEP_CHAR);
                    vstr_add_str(&path, "__init__.py");
                    if (stat_file_py_or_mpy(&path) != MP_IMPORT_STAT_FILE) {
                        // mp_warning("%s is imported as namespace package", vstr_str(&path));
                    } else {
                        do_load(module_obj, &path);
                    }
                    path.len = orig_path_len;
                } else { // MP_IMPORT_STAT_FILE
                    do_load(module_obj, &path);
                    // This should be the last component in the import path.  If there are
                    // remaining components then it's an ImportError because the current path
                    // (the module that was just loaded) is not a package.  This will be caught
                    // on the next iteration because the file will not exist.
                }

                // Loading a module thrashes the heap significantly so we explicitly clean up
                // afterwards.
                gc_collect();
            }
            if (outer_module_obj != MP_OBJ_NULL && VERIFY_PTR(outer_module_obj)) {
                qstr s = qstr_from_strn(mod_str + last, i - last);
                mp_store_attr(outer_module_obj, s, module_obj);
                // The above store can cause a dictionary rehash and new allocation. So,
                // lets make sure the globals dictionary is still long lived.
                mp_obj_module_set_globals(outer_module_obj,
                    make_dict_long_lived(mp_obj_module_get_globals(outer_module_obj), 10));
            }
            outer_module_obj = module_obj;
            if (top_module_obj == MP_OBJ_NULL) {
                top_module_obj = module_obj;
            }
            last = i + 1;
        }
    }

    // If fromlist is not empty, return leaf module
    if (fromtuple != mp_const_none) {
        return module_obj;
    }
    // Otherwise, we need to return top-level package
    return top_module_obj;
}

#else // MICROPY_ENABLE_EXTERNAL_IMPORT

mp_obj_t mp_builtin___import__(size_t n_args, const mp_obj_t *args) {
    // Check that it's not a relative import
    if (n_args >= 5 && MP_OBJ_SMALL_INT_VALUE(args[4]) != 0) {
<<<<<<< HEAD
        mp_raise_NotImplementedError(translate("relative import"));
=======
        mp_raise_NotImplementedError(MP_ERROR_TEXT("relative import"));
>>>>>>> b0932fcf
    }

    // Check if module already exists, and return it if it does
    qstr module_name_qstr = mp_obj_str_get_qstr(args[0]);
    mp_obj_t module_obj = mp_module_get(module_name_qstr);
    if (module_obj != MP_OBJ_NULL) {
        return module_obj;
    }

    #if MICROPY_MODULE_WEAK_LINKS
    // Check if there is a weak link to this module
    module_obj = mp_module_search_umodule(qstr_str(module_name_qstr));
    if (module_obj != MP_OBJ_NULL) {
        // Found weak-linked module
        mp_module_call_init(module_name_qstr, module_obj);
        return module_obj;
    }
    #endif

    // Couldn't find the module, so fail
    #if MICROPY_ERROR_REPORTING == MICROPY_ERROR_REPORTING_TERSE
<<<<<<< HEAD
    mp_raise_msg(&mp_type_ImportError, translate("module not found"));
    #else
    nlr_raise(mp_obj_new_exception_msg_varg(&mp_type_ImportError,
        translate("no module named '%q'"), module_name_qstr));
=======
    mp_raise_msg(&mp_type_ImportError, MP_ERROR_TEXT("module not found"));
    #else
    mp_raise_msg_varg(&mp_type_ImportError, MP_ERROR_TEXT("no module named '%q'"), module_name_qstr);
>>>>>>> b0932fcf
    #endif
}

#endif // MICROPY_ENABLE_EXTERNAL_IMPORT

MP_DEFINE_CONST_FUN_OBJ_VAR_BETWEEN(mp_builtin___import___obj, 1, 5, mp_builtin___import__);<|MERGE_RESOLUTION|>--- conflicted
+++ resolved
@@ -3,11 +3,7 @@
  *
  * The MIT License (MIT)
  *
-<<<<<<< HEAD
  * SPDX-FileCopyrightText: Copyright (c) 2013-2019 Damien P. George
-=======
- * Copyright (c) 2013-2019 Damien P. George
->>>>>>> b0932fcf
  * Copyright (c) 2014 Paul Sokolovsky
  *
  * Permission is hereby granted, free of charge, to any person obtaining a copy
@@ -114,7 +110,6 @@
     mp_obj_t *path_items;
     mp_obj_list_get(mp_sys_path, &path_num, &path_items);
 
-<<<<<<< HEAD
     if (path_num == 0) {
     #endif
     // mp_sys_path is empty, so just use the given file name
@@ -135,38 +130,13 @@
         mp_import_stat_t stat = stat_dir_or_file(dest);
         if (stat != MP_IMPORT_STAT_NO_EXIST) {
             return stat;
-=======
-    if (path_num != 0) {
-        // go through each path looking for a directory or file
-        for (size_t i = 0; i < path_num; i++) {
-            vstr_reset(dest);
-            size_t p_len;
-            const char *p = mp_obj_str_get_data(path_items[i], &p_len);
-            if (p_len > 0) {
-                vstr_add_strn(dest, p, p_len);
-                vstr_add_char(dest, PATH_SEP_CHAR);
-            }
-            vstr_add_strn(dest, file_str, file_len);
-            mp_import_stat_t stat = stat_dir_or_file(dest);
-            if (stat != MP_IMPORT_STAT_NO_EXIST) {
-                return stat;
-            }
->>>>>>> b0932fcf
-        }
-    }
-<<<<<<< HEAD
+        }
+    }
 
     // could not find a directory or file
     return MP_IMPORT_STAT_NO_EXIST;
 }
     #endif
-=======
-    #endif
-
-    // mp_sys_path is empty, so just use the given file name
-    vstr_add_strn(dest, file_str, file_len);
-    return stat_dir_or_file(dest);
->>>>>>> b0932fcf
 }
 
 #if MICROPY_MODULE_FROZEN_STR || MICROPY_ENABLE_COMPILER
@@ -186,10 +156,6 @@
 #if MICROPY_PERSISTENT_CODE_LOAD || MICROPY_MODULE_FROZEN_MPY
 STATIC void do_execute_raw_code(mp_obj_t module_obj, mp_raw_code_t *raw_code, const char *source_name) {
     (void)source_name;
-<<<<<<< HEAD
-=======
-
->>>>>>> b0932fcf
     #if MICROPY_PY___FILE__
     mp_store_attr(module_obj, MP_QSTR___file__, MP_OBJ_NEW_QSTR(qstr_from_str(source_name)));
     #endif
@@ -259,15 +225,6 @@
         }
         #endif
 
-<<<<<<< HEAD
-=======
-    // If we support frozen mpy modules and we found a corresponding file (and
-    // its data) in the list of frozen files, execute it.
-    #if MICROPY_MODULE_FROZEN_MPY
-    if (frozen_type == MP_FROZEN_MPY) {
-        do_execute_raw_code(module_obj, modref, file_str);
-        return;
->>>>>>> b0932fcf
     }
     #endif // MICROPY_MODULE_FROZEN || MICROPY_MODULE_FROZEN_MPY
 
@@ -290,11 +247,7 @@
     }
     #else
     // If we get here then the file was not frozen and we can't compile scripts.
-<<<<<<< HEAD
-    mp_raise_ImportError(translate("script compilation not supported"));
-=======
-    mp_raise_msg(&mp_type_ImportError, MP_ERROR_TEXT("script compilation not supported"));
->>>>>>> b0932fcf
+    mp_raise_ImportError(MP_ERROR_TEXT("script compilation not supported"));
     #endif
 }
 
@@ -379,11 +332,7 @@
 
         // We must have some component left over to import from
         if (p == this_name) {
-<<<<<<< HEAD
-            mp_raise_ValueError(translate("cannot perform relative import"));
-=======
-            mp_raise_ValueError(MP_ERROR_TEXT("can't perform relative import"));
->>>>>>> b0932fcf
+            mp_raise_ValueError(MP_ERROR_TEXT("cannot perform relative import"));
         }
 
         uint new_mod_l = (mod_len == 0 ? (size_t)(p - this_name) : (size_t)(p - this_name) + 1 + mod_len);
@@ -454,7 +403,6 @@
             DEBUG_printf("Current path: %.*s\n", vstr_len(&path), vstr_str(&path));
 
             if (stat == MP_IMPORT_STAT_NO_EXIST) {
-<<<<<<< HEAD
                 // This is just the module name after the previous .
                 qstr current_module_name = qstr_from_strn(mod_str + last, i - last);
                 mp_map_elem_t *el = NULL;
@@ -478,25 +426,6 @@
                     #else
                     mp_raise_msg_varg(&mp_type_ImportError,
                         translate("no module named '%q'"), mod_name);
-=======
-                module_obj = MP_OBJ_NULL;
-                #if MICROPY_MODULE_WEAK_LINKS
-                // check if there is a weak link to this module
-                if (i == mod_len) {
-                    module_obj = mp_module_search_umodule(mod_str);
-                    if (module_obj != MP_OBJ_NULL) {
-                        // found weak linked module
-                        mp_module_call_init(mod_name, module_obj);
-                    }
-                }
-                #endif
-                if (module_obj == MP_OBJ_NULL) {
-                    // couldn't find the file, so fail
-                    #if MICROPY_ERROR_REPORTING == MICROPY_ERROR_REPORTING_TERSE
-                    mp_raise_msg(&mp_type_ImportError, MP_ERROR_TEXT("module not found"));
-                    #else
-                    mp_raise_msg_varg(&mp_type_ImportError, MP_ERROR_TEXT("no module named '%q'"), mod_name);
->>>>>>> b0932fcf
                     #endif
                 }
             } else {
@@ -583,11 +512,7 @@
 mp_obj_t mp_builtin___import__(size_t n_args, const mp_obj_t *args) {
     // Check that it's not a relative import
     if (n_args >= 5 && MP_OBJ_SMALL_INT_VALUE(args[4]) != 0) {
-<<<<<<< HEAD
-        mp_raise_NotImplementedError(translate("relative import"));
-=======
         mp_raise_NotImplementedError(MP_ERROR_TEXT("relative import"));
->>>>>>> b0932fcf
     }
 
     // Check if module already exists, and return it if it does
@@ -609,16 +534,9 @@
 
     // Couldn't find the module, so fail
     #if MICROPY_ERROR_REPORTING == MICROPY_ERROR_REPORTING_TERSE
-<<<<<<< HEAD
-    mp_raise_msg(&mp_type_ImportError, translate("module not found"));
-    #else
-    nlr_raise(mp_obj_new_exception_msg_varg(&mp_type_ImportError,
-        translate("no module named '%q'"), module_name_qstr));
-=======
     mp_raise_msg(&mp_type_ImportError, MP_ERROR_TEXT("module not found"));
     #else
     mp_raise_msg_varg(&mp_type_ImportError, MP_ERROR_TEXT("no module named '%q'"), module_name_qstr);
->>>>>>> b0932fcf
     #endif
 }
 

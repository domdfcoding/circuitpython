/*
 * This file is part of the MicroPython project, http://micropython.org/
 *
 * The MIT License (MIT)
 *
 * SPDX-FileCopyrightText: Copyright (c) 2013-2019 Damien P. George
 * Copyright (c) 2014 Paul Sokolovsky
 *
 * Permission is hereby granted, free of charge, to any person obtaining a copy
 * of this software and associated documentation files (the "Software"), to deal
 * in the Software without restriction, including without limitation the rights
 * to use, copy, modify, merge, publish, distribute, sublicense, and/or sell
 * copies of the Software, and to permit persons to whom the Software is
 * furnished to do so, subject to the following conditions:
 *
 * The above copyright notice and this permission notice shall be included in
 * all copies or substantial portions of the Software.
 *
 * THE SOFTWARE IS PROVIDED "AS IS", WITHOUT WARRANTY OF ANY KIND, EXPRESS OR
 * IMPLIED, INCLUDING BUT NOT LIMITED TO THE WARRANTIES OF MERCHANTABILITY,
 * FITNESS FOR A PARTICULAR PURPOSE AND NONINFRINGEMENT. IN NO EVENT SHALL THE
 * AUTHORS OR COPYRIGHT HOLDERS BE LIABLE FOR ANY CLAIM, DAMAGES OR OTHER
 * LIABILITY, WHETHER IN AN ACTION OF CONTRACT, TORT OR OTHERWISE, ARISING FROM,
 * OUT OF OR IN CONNECTION WITH THE SOFTWARE OR THE USE OR OTHER DEALINGS IN
 * THE SOFTWARE.
 */

#include <stdio.h>
#include <string.h>
#include <assert.h>

#include "py/compile.h"
#include "py/gc_long_lived.h"
#include "py/gc.h"
#include "py/objmodule.h"
#include "py/persistentcode.h"
#include "py/runtime.h"
#include "py/builtin.h"
#include "py/frozenmod.h"

#include "supervisor/shared/translate.h"

#if MICROPY_DEBUG_VERBOSE // print debugging info
#define DEBUG_PRINT (1)
#define DEBUG_printf DEBUG_printf
#else // don't print debugging info
#define DEBUG_PRINT (0)
#define DEBUG_printf(...) (void)0
#endif

#if MICROPY_ENABLE_EXTERNAL_IMPORT

#define PATH_SEP_CHAR '/'

bool mp_obj_is_package(mp_obj_t module) {
    mp_obj_t dest[2];
    mp_load_method_maybe(module, MP_QSTR___path__, dest);
    return dest[0] != MP_OBJ_NULL;
}

// Stat either frozen or normal module by a given path
// (whatever is available, if at all).
STATIC mp_import_stat_t mp_import_stat_any(const char *path) {
    #if MICROPY_MODULE_FROZEN
    if (strncmp(MP_FROZEN_FAKE_DIR_SLASH,
        path,
        MP_FROZEN_FAKE_DIR_SLASH_LENGTH) == 0) {
        mp_import_stat_t st = mp_frozen_stat(path + MP_FROZEN_FAKE_DIR_SLASH_LENGTH);
        if (st != MP_IMPORT_STAT_NO_EXIST) {
            return st;
        }
    }
    #endif
    return mp_import_stat(path);
}

STATIC mp_import_stat_t stat_file_py_or_mpy(vstr_t *path) {
    mp_import_stat_t stat = mp_import_stat_any(vstr_null_terminated_str(path));
    if (stat == MP_IMPORT_STAT_FILE) {
        return stat;
    }

    #if MICROPY_PERSISTENT_CODE_LOAD
    vstr_ins_byte(path, path->len - 2, 'm');
    stat = mp_import_stat_any(vstr_null_terminated_str(path));
    if (stat == MP_IMPORT_STAT_FILE) {
        return stat;
    }
    #endif

    return MP_IMPORT_STAT_NO_EXIST;
}

STATIC mp_import_stat_t stat_dir_or_file(vstr_t *path) {
    mp_import_stat_t stat = mp_import_stat_any(vstr_null_terminated_str(path));
    DEBUG_printf("stat %s: %d\n", vstr_str(path), stat);
    if (stat == MP_IMPORT_STAT_DIR) {
        return stat;
    }

    // not a directory, add .py and try as a file
    vstr_add_str(path, ".py");
    return stat_file_py_or_mpy(path);
}

STATIC mp_import_stat_t find_file(const char *file_str, uint file_len, vstr_t *dest) {
    #if MICROPY_PY_SYS
    // extract the list of paths
    size_t path_num;
    mp_obj_t *path_items;
    mp_obj_list_get(mp_sys_path, &path_num, &path_items);

    if (path_num == 0) {
    #endif
    // mp_sys_path is empty, so just use the given file name
    vstr_add_strn(dest, file_str, file_len);
    return stat_dir_or_file(dest);
    #if MICROPY_PY_SYS
} else {
    // go through each path looking for a directory or file
    for (size_t i = 0; i < path_num; i++) {
        vstr_reset(dest);
        size_t p_len;
        const char *p = mp_obj_str_get_data(path_items[i], &p_len);
        if (p_len > 0) {
            vstr_add_strn(dest, p, p_len);
            vstr_add_char(dest, PATH_SEP_CHAR);
        }
        vstr_add_strn(dest, file_str, file_len);
        mp_import_stat_t stat = stat_dir_or_file(dest);
        if (stat != MP_IMPORT_STAT_NO_EXIST) {
            return stat;
        }
    }

    // could not find a directory or file
    return MP_IMPORT_STAT_NO_EXIST;
}
    #endif
}

#if MICROPY_MODULE_FROZEN_STR || MICROPY_ENABLE_COMPILER
STATIC void do_load_from_lexer(mp_obj_t module_obj, mp_lexer_t *lex) {
    #if MICROPY_PY___FILE__
    qstr source_name = lex->source_name;
    mp_store_attr(module_obj, MP_QSTR___file__, MP_OBJ_NEW_QSTR(source_name));
    #endif

    // parse, compile and execute the module in its context
    mp_obj_dict_t *mod_globals = mp_obj_module_get_globals(module_obj);
    mp_parse_compile_execute(lex, MP_PARSE_FILE_INPUT, mod_globals, mod_globals);
    mp_obj_module_set_globals(module_obj, make_dict_long_lived(mod_globals, 10));
}
#endif

#if MICROPY_PERSISTENT_CODE_LOAD || MICROPY_MODULE_FROZEN_MPY
STATIC void do_execute_raw_code(mp_obj_t module_obj, mp_raw_code_t *raw_code, const char *source_name) {
    (void)source_name;
    #if MICROPY_PY___FILE__
    mp_store_attr(module_obj, MP_QSTR___file__, MP_OBJ_NEW_QSTR(qstr_from_str(source_name)));
    #endif

    // execute the module in its context
    mp_obj_dict_t *mod_globals = mp_obj_module_get_globals(module_obj);

    // save context
    mp_obj_dict_t *volatile old_globals = mp_globals_get();
    mp_obj_dict_t *volatile old_locals = mp_locals_get();

    // set new context
    mp_globals_set(mod_globals);
    mp_locals_set(mod_globals);

    nlr_buf_t nlr;
    if (nlr_push(&nlr) == 0) {
        mp_obj_t module_fun = mp_make_function_from_raw_code(raw_code, MP_OBJ_NULL, MP_OBJ_NULL);
        mp_call_function_0(module_fun);

        // finish nlr block, restore context
        nlr_pop();
        mp_obj_module_set_globals(module_obj,
            make_dict_long_lived(mp_obj_module_get_globals(module_obj), 10));
        mp_globals_set(old_globals);
        mp_locals_set(old_locals);
    } else {
        // exception; restore context and re-raise same exception
        mp_globals_set(old_globals);
        mp_locals_set(old_locals);
        nlr_jump(nlr.ret_val);
    }
}
#endif

STATIC void do_load(mp_obj_t module_obj, vstr_t *file) {
    #if MICROPY_MODULE_FROZEN || MICROPY_ENABLE_COMPILER || (MICROPY_PERSISTENT_CODE_LOAD && MICROPY_HAS_FILE_READER)
    char *file_str = vstr_null_terminated_str(file);
    #endif

    #if MICROPY_MODULE_FROZEN || MICROPY_MODULE_FROZEN_MPY
    if (strncmp(MP_FROZEN_FAKE_DIR_SLASH,
        file_str,
        MP_FROZEN_FAKE_DIR_SLASH_LENGTH) == 0) {
        // If we support frozen modules (either as str or mpy) then try to find the
        // requested filename in the list of frozen module filenames.
        #if MICROPY_MODULE_FROZEN
        void *modref;
        int frozen_type = mp_find_frozen_module(file_str + MP_FROZEN_FAKE_DIR_SLASH_LENGTH, file->len - MP_FROZEN_FAKE_DIR_SLASH_LENGTH, &modref);
        #endif

        // If we support frozen str modules and the compiler is enabled, and we
        // found the filename in the list of frozen files, then load and execute it.
        #if MICROPY_MODULE_FROZEN_STR
        if (frozen_type == MP_FROZEN_STR) {
            do_load_from_lexer(module_obj, modref);
            return;
        }
        #endif

        // If we support frozen mpy modules and we found a corresponding file (and
        // its data) in the list of frozen files, execute it.
        #if MICROPY_MODULE_FROZEN_MPY
        if (frozen_type == MP_FROZEN_MPY) {
            do_execute_raw_code(module_obj, modref, file_str);
            return;
        }
        #endif

    }
    #endif // MICROPY_MODULE_FROZEN || MICROPY_MODULE_FROZEN_MPY

    // If we support loading .mpy files then check if the file extension is of
    // the correct format and, if so, load and execute the file.
    #if MICROPY_HAS_FILE_READER && MICROPY_PERSISTENT_CODE_LOAD
    if (file_str[file->len - 3] == 'm') {
        mp_raw_code_t *raw_code = mp_raw_code_load_file(file_str);
        do_execute_raw_code(module_obj, raw_code, file_str);
        return;
    }
    #endif

    // If we can compile scripts then load the file and compile and execute it.
    #if MICROPY_ENABLE_COMPILER
    {
        mp_lexer_t *lex = mp_lexer_new_from_file(file_str);
        do_load_from_lexer(module_obj, lex);
        return;
    }
    #else
    // If we get here then the file was not frozen and we can't compile scripts.
    mp_raise_ImportError(MP_ERROR_TEXT("script compilation not supported"));
    #endif
}

STATIC void chop_component(const char *start, const char **end) {
    const char *p = *end;
    while (p > start) {
        if (*--p == '.') {
            *end = p;
            return;
        }
    }
    *end = p;
}

mp_obj_t mp_builtin___import__(size_t n_args, const mp_obj_t *args) {
    #if DEBUG_PRINT
    DEBUG_printf("__import__:\n");
    for (size_t i = 0; i < n_args; i++) {
        DEBUG_printf("  ");
        mp_obj_print(args[i], PRINT_REPR);
        DEBUG_printf("\n");
    }
    #endif

    mp_obj_t module_name = args[0];
    mp_obj_t fromtuple = mp_const_none;
    mp_int_t level = 0;
    if (n_args >= 4) {
        fromtuple = args[3];
        if (n_args >= 5) {
            level = MP_OBJ_SMALL_INT_VALUE(args[4]);
            if (level < 0) {
                mp_raise_ValueError(NULL);
            }
        }
    }

    size_t mod_len;
    const char *mod_str = mp_obj_str_get_data(module_name, &mod_len);

    if (level != 0) {
        // What we want to do here is to take name of current module,
        // chop <level> trailing components, and concatenate with passed-in
        // module name, thus resolving relative import name into absolute.
        // This even appears to be correct per
        // http://legacy.python.org/dev/peps/pep-0328/#relative-imports-and-name
        // "Relative imports use a module's __name__ attribute to determine that
        // module's position in the package hierarchy."
        level--;
        mp_obj_t this_name_q = mp_obj_dict_get(MP_OBJ_FROM_PTR(mp_globals_get()), MP_OBJ_NEW_QSTR(MP_QSTR___name__));
        assert(this_name_q != MP_OBJ_NULL);
        #if MICROPY_CPYTHON_COMPAT
        if (MP_OBJ_QSTR_VALUE(this_name_q) == MP_QSTR___main__) {
            // This is a module run by -m command-line switch, get its real name from backup attribute
            this_name_q = mp_obj_dict_get(MP_OBJ_FROM_PTR(mp_globals_get()), MP_OBJ_NEW_QSTR(MP_QSTR___main__));
        }
        #endif
        mp_map_t *globals_map = &mp_globals_get()->map;
        mp_map_elem_t *elem = mp_map_lookup(globals_map, MP_OBJ_NEW_QSTR(MP_QSTR___path__), MP_MAP_LOOKUP);
        bool is_pkg = (elem != NULL);

        #if DEBUG_PRINT
        DEBUG_printf("Current module/package: ");
        mp_obj_print(this_name_q, PRINT_REPR);
        DEBUG_printf(", is_package: %d", is_pkg);
        DEBUG_printf("\n");
        #endif

        size_t this_name_l;
        const char *this_name = mp_obj_str_get_data(this_name_q, &this_name_l);

        const char *p = this_name + this_name_l;
        if (!is_pkg) {
            // We have module, but relative imports are anchored at package, so
            // go there.
            chop_component(this_name, &p);
        }

        while (level--) {
            chop_component(this_name, &p);
        }

        // We must have some component left over to import from
        if (p == this_name) {
<<<<<<< HEAD
            mp_raise_ValueError(MP_ERROR_TEXT("cannot perform relative import"));
=======
            mp_raise_msg(&mp_type_ImportError, MP_ERROR_TEXT("can't perform relative import"));
>>>>>>> 7c51cb23
        }

        uint new_mod_l = (mod_len == 0 ? (size_t)(p - this_name) : (size_t)(p - this_name) + 1 + mod_len);
        char *new_mod = mp_local_alloc(new_mod_l);
        memcpy(new_mod, this_name, p - this_name);
        if (mod_len != 0) {
            new_mod[p - this_name] = '.';
            memcpy(new_mod + (p - this_name) + 1, mod_str, mod_len);
        }

        qstr new_mod_q = qstr_from_strn(new_mod, new_mod_l);
        mp_local_free(new_mod);
        DEBUG_printf("Resolved base name for relative import: '%s'\n", qstr_str(new_mod_q));
        module_name = MP_OBJ_NEW_QSTR(new_mod_q);
        mod_str = qstr_str(new_mod_q);
        mod_len = new_mod_l;
    }

    if (mod_len == 0) {
        mp_raise_ValueError(NULL);
    }

    // check if module already exists
    qstr module_name_qstr = mp_obj_str_get_qstr(module_name);
    mp_obj_t module_obj = mp_module_get(module_name_qstr);
    if (module_obj != MP_OBJ_NULL) {
        DEBUG_printf("Module already loaded\n");
        // If it's not a package, return module right away
        char *p = strchr(mod_str, '.');
        if (p == NULL) {
            return module_obj;
        }
        // If fromlist is not empty, return leaf module
        if (fromtuple != mp_const_none) {
            return module_obj;
        }
        // Otherwise, we need to return top-level package
        qstr pkg_name = qstr_from_strn(mod_str, p - mod_str);
        return mp_module_get(pkg_name);
    }
    DEBUG_printf("Module not yet loaded\n");

    uint last = 0;
    VSTR_FIXED(path, MICROPY_ALLOC_PATH_MAX)
    module_obj = MP_OBJ_NULL;
    mp_obj_t top_module_obj = MP_OBJ_NULL;
    mp_obj_t outer_module_obj = MP_OBJ_NULL;
    uint i;
    for (i = 1; i <= mod_len; i++) {
        if (i == mod_len || mod_str[i] == '.') {
            // create a qstr for the module name up to this depth
            qstr mod_name = qstr_from_strn(mod_str, i);
            DEBUG_printf("Processing module: %s\n", qstr_str(mod_name));
            DEBUG_printf("Previous path: =%.*s=\n", vstr_len(&path), vstr_str(&path));

            // find the file corresponding to the module name
            mp_import_stat_t stat;
            if (vstr_len(&path) == 0) {
                // first module in the dotted-name; search for a directory or file
                DEBUG_printf("Find file =%.*s=\n", vstr_len(&path), vstr_str(&path));
                stat = find_file(mod_str, i, &path);
            } else {
                // latter module in the dotted-name; append to path
                vstr_add_char(&path, PATH_SEP_CHAR);
                vstr_add_strn(&path, mod_str + last, i - last);
                stat = stat_dir_or_file(&path);
            }
            DEBUG_printf("Current path: %.*s\n", vstr_len(&path), vstr_str(&path));

            if (stat == MP_IMPORT_STAT_NO_EXIST) {
                // This is just the module name after the previous .
                qstr current_module_name = qstr_from_strn(mod_str + last, i - last);
                mp_map_elem_t *el = NULL;
                if (outer_module_obj == MP_OBJ_NULL) {
                    el = mp_map_lookup((mp_map_t *)&mp_builtin_module_map,
                        MP_OBJ_NEW_QSTR(current_module_name),
                        MP_MAP_LOOKUP);
                } else {
                    el = mp_map_lookup(&((mp_obj_module_t *)outer_module_obj)->globals->map,
                        MP_OBJ_NEW_QSTR(current_module_name),
                        MP_MAP_LOOKUP);
                }

                if (el != NULL && mp_obj_is_type(el->value, &mp_type_module)) {
                    module_obj = el->value;
                    mp_module_call_init(mod_name, module_obj);
                } else {
                    // couldn't find the file, so fail
<<<<<<< HEAD
                    #if MICROPY_ERROR_REPORTING == MICROPY_ERROR_REPORTING_TERSE
                    mp_raise_ImportError(MP_ERROR_TEXT("module not found"));
=======
                    #if MICROPY_ERROR_REPORTING <= MICROPY_ERROR_REPORTING_TERSE
                    mp_raise_msg(&mp_type_ImportError, MP_ERROR_TEXT("module not found"));
>>>>>>> 7c51cb23
                    #else
                    mp_raise_msg_varg(&mp_type_ImportError,
                        MP_ERROR_TEXT("no module named '%q'"), mod_name);
                    #endif
                }
            } else {
                // found the file, so get the module
                module_obj = mp_module_get(mod_name);
            }

            if (module_obj == MP_OBJ_NULL) {
                // module not already loaded, so load it!

                module_obj = mp_obj_new_module(mod_name);

                // if args[3] (fromtuple) has magic value False, set up
                // this module for command-line "-m" option (set module's
                // name to __main__ instead of real name). Do this only
                // for *modules* however - packages never have their names
                // replaced, instead they're -m'ed using a special __main__
                // submodule in them. (This all apparently is done to not
                // touch package name itself, which is important for future
                // imports).
                if (i == mod_len && fromtuple == mp_const_false && stat != MP_IMPORT_STAT_DIR) {
                    mp_obj_module_t *o = MP_OBJ_TO_PTR(module_obj);
                    mp_obj_dict_store(MP_OBJ_FROM_PTR(o->globals), MP_OBJ_NEW_QSTR(MP_QSTR___name__), MP_OBJ_NEW_QSTR(MP_QSTR___main__));
                    #if MICROPY_CPYTHON_COMPAT
                    // Store module as "__main__" in the dictionary of loaded modules (returned by sys.modules).
                    mp_obj_dict_store(MP_OBJ_FROM_PTR(&MP_STATE_VM(mp_loaded_modules_dict)), MP_OBJ_NEW_QSTR(MP_QSTR___main__), module_obj);
                    // Store real name in "__main__" attribute. Chosen semi-randonly, to reuse existing qstr's.
                    mp_obj_dict_store(MP_OBJ_FROM_PTR(o->globals), MP_OBJ_NEW_QSTR(MP_QSTR___main__), MP_OBJ_NEW_QSTR(mod_name));
                    #endif
                }

                if (stat == MP_IMPORT_STAT_DIR) {
                    DEBUG_printf("%.*s is dir\n", vstr_len(&path), vstr_str(&path));
                    // https://docs.python.org/3/reference/import.html
                    // "Specifically, any module that contains a __path__ attribute is considered a package."
                    mp_store_attr(module_obj, MP_QSTR___path__, mp_obj_new_str(vstr_str(&path), vstr_len(&path)));
                    size_t orig_path_len = path.len;
                    vstr_add_char(&path, PATH_SEP_CHAR);
                    vstr_add_str(&path, "__init__.py");
                    if (stat_file_py_or_mpy(&path) != MP_IMPORT_STAT_FILE) {
                        // mp_warning("%s is imported as namespace package", vstr_str(&path));
                    } else {
                        do_load(module_obj, &path);
                    }
                    path.len = orig_path_len;
                } else { // MP_IMPORT_STAT_FILE
                    do_load(module_obj, &path);
                    // This should be the last component in the import path.  If there are
                    // remaining components then it's an ImportError because the current path
                    // (the module that was just loaded) is not a package.  This will be caught
                    // on the next iteration because the file will not exist.
                }

                // Loading a module thrashes the heap significantly so we explicitly clean up
                // afterwards.
                gc_collect();
            }
            if (outer_module_obj != MP_OBJ_NULL && VERIFY_PTR(outer_module_obj)) {
                qstr s = qstr_from_strn(mod_str + last, i - last);
                mp_store_attr(outer_module_obj, s, module_obj);
                // The above store can cause a dictionary rehash and new allocation. So,
                // lets make sure the globals dictionary is still long lived.
                mp_obj_module_set_globals(outer_module_obj,
                    make_dict_long_lived(mp_obj_module_get_globals(outer_module_obj), 10));
            }
            outer_module_obj = module_obj;
            if (top_module_obj == MP_OBJ_NULL) {
                top_module_obj = module_obj;
            }
            last = i + 1;
        }
    }

    // If fromlist is not empty, return leaf module
    if (fromtuple != mp_const_none) {
        return module_obj;
    }
    // Otherwise, we need to return top-level package
    return top_module_obj;
}

#else // MICROPY_ENABLE_EXTERNAL_IMPORT

mp_obj_t mp_builtin___import__(size_t n_args, const mp_obj_t *args) {
    // Check that it's not a relative import
    if (n_args >= 5 && MP_OBJ_SMALL_INT_VALUE(args[4]) != 0) {
        mp_raise_NotImplementedError(MP_ERROR_TEXT("relative import"));
    }

    // Check if module already exists, and return it if it does
    qstr module_name_qstr = mp_obj_str_get_qstr(args[0]);
    mp_obj_t module_obj = mp_module_get(module_name_qstr);
    if (module_obj != MP_OBJ_NULL) {
        return module_obj;
    }

    #if MICROPY_MODULE_WEAK_LINKS
    // Check if there is a weak link to this module
    module_obj = mp_module_search_umodule(qstr_str(module_name_qstr));
    if (module_obj != MP_OBJ_NULL) {
        // Found weak-linked module
        mp_module_call_init(module_name_qstr, module_obj);
        return module_obj;
    }
    #endif

    // Couldn't find the module, so fail
    #if MICROPY_ERROR_REPORTING <= MICROPY_ERROR_REPORTING_TERSE
    mp_raise_msg(&mp_type_ImportError, MP_ERROR_TEXT("module not found"));
    #else
    mp_raise_msg_varg(&mp_type_ImportError, MP_ERROR_TEXT("no module named '%q'"), module_name_qstr);
    #endif
}

#endif // MICROPY_ENABLE_EXTERNAL_IMPORT

MP_DEFINE_CONST_FUN_OBJ_VAR_BETWEEN(mp_builtin___import___obj, 1, 5, mp_builtin___import__);<|MERGE_RESOLUTION|>--- conflicted
+++ resolved
@@ -332,11 +332,7 @@
 
         // We must have some component left over to import from
         if (p == this_name) {
-<<<<<<< HEAD
-            mp_raise_ValueError(MP_ERROR_TEXT("cannot perform relative import"));
-=======
-            mp_raise_msg(&mp_type_ImportError, MP_ERROR_TEXT("can't perform relative import"));
->>>>>>> 7c51cb23
+            mp_raise_ImportError(MP_ERROR_TEXT("cannot perform relative import"));
         }
 
         uint new_mod_l = (mod_len == 0 ? (size_t)(p - this_name) : (size_t)(p - this_name) + 1 + mod_len);
@@ -425,13 +421,8 @@
                     mp_module_call_init(mod_name, module_obj);
                 } else {
                     // couldn't find the file, so fail
-<<<<<<< HEAD
-                    #if MICROPY_ERROR_REPORTING == MICROPY_ERROR_REPORTING_TERSE
+                    #if MICROPY_ERROR_REPORTING <= MICROPY_ERROR_REPORTING_TERSE
                     mp_raise_ImportError(MP_ERROR_TEXT("module not found"));
-=======
-                    #if MICROPY_ERROR_REPORTING <= MICROPY_ERROR_REPORTING_TERSE
-                    mp_raise_msg(&mp_type_ImportError, MP_ERROR_TEXT("module not found"));
->>>>>>> 7c51cb23
                     #else
                     mp_raise_msg_varg(&mp_type_ImportError,
                         MP_ERROR_TEXT("no module named '%q'"), mod_name);

--- conflicted
+++ resolved
@@ -26,11 +26,7 @@
 #ifndef MICROPY_INCLUDED_PY_OBJ_H
 #define MICROPY_INCLUDED_PY_OBJ_H
 
-<<<<<<< HEAD
-#include <stdarg.h>
-=======
 #include <assert.h>
->>>>>>> b0932fcf
 
 #include "py/mpconfig.h"
 #include "py/misc.h"
@@ -96,12 +92,6 @@
 #define MP_OBJ_NEW_SMALL_INT(small_int) ((mp_obj_t)((((mp_uint_t)(small_int)) << 1) | 1))
 
 static inline bool mp_obj_is_qstr(mp_const_obj_t o) {
-<<<<<<< HEAD
-    return (((mp_int_t)(o)) & 3) == 2;
-}
-#define MP_OBJ_QSTR_VALUE(o) (((mp_uint_t)(o)) >> 2)
-#define MP_OBJ_NEW_QSTR(qst) ((mp_obj_t)((((mp_uint_t)(qst)) << 2) | 2))
-=======
     return (((mp_int_t)(o)) & 7) == 2;
 }
 #define MP_OBJ_QSTR_VALUE(o) (((mp_uint_t)(o)) >> 3)
@@ -112,7 +102,6 @@
 }
 #define MP_OBJ_IMMEDIATE_OBJ_VALUE(o) (((mp_uint_t)(o)) >> 3)
 #define MP_OBJ_NEW_IMMEDIATE_OBJ(val) ((mp_obj_t)(((val) << 3) | 6))
->>>>>>> b0932fcf
 
 #if MICROPY_PY_BUILTINS_FLOAT
 #define mp_const_float_e MP_ROM_PTR(&mp_const_float_e_obj)
@@ -138,12 +127,6 @@
 #define MP_OBJ_NEW_SMALL_INT(small_int) ((mp_obj_t)((((mp_uint_t)(small_int)) << 2) | 1))
 
 static inline bool mp_obj_is_qstr(mp_const_obj_t o) {
-<<<<<<< HEAD
-    return (((mp_int_t)(o)) & 3) == 3;
-}
-#define MP_OBJ_QSTR_VALUE(o) (((mp_uint_t)(o)) >> 2)
-#define MP_OBJ_NEW_QSTR(qst) ((mp_obj_t)((((mp_uint_t)(qst)) << 2) | 3))
-=======
     return (((mp_int_t)(o)) & 7) == 3;
 }
 #define MP_OBJ_QSTR_VALUE(o) (((mp_uint_t)(o)) >> 3)
@@ -154,7 +137,6 @@
 }
 #define MP_OBJ_IMMEDIATE_OBJ_VALUE(o) (((mp_uint_t)(o)) >> 3)
 #define MP_OBJ_NEW_IMMEDIATE_OBJ(val) ((mp_obj_t)(((val) << 3) | 7))
->>>>>>> b0932fcf
 
 #if MICROPY_PY_BUILTINS_FLOAT
 #define mp_const_float_e MP_ROM_PTR(&mp_const_float_e_obj)
@@ -203,13 +185,6 @@
 #endif
 
 static inline bool mp_obj_is_qstr(mp_const_obj_t o) {
-<<<<<<< HEAD
-    return (((mp_uint_t)(o)) & 0xff800007) == 0x00000006;
-}
-#define MP_OBJ_QSTR_VALUE(o) (((mp_uint_t)(o)) >> 3)
-#define MP_OBJ_NEW_QSTR(qst) ((mp_obj_t)((((mp_uint_t)(qst)) << 3) | 0x00000006))
-
-=======
     return (((mp_uint_t)(o)) & 0xff80000f) == 0x00000006;
 }
 #define MP_OBJ_QSTR_VALUE(o) (((mp_uint_t)(o)) >> 4)
@@ -221,7 +196,6 @@
 #define MP_OBJ_IMMEDIATE_OBJ_VALUE(o) (((mp_uint_t)(o)) >> 4)
 #define MP_OBJ_NEW_IMMEDIATE_OBJ(val) ((mp_obj_t)(((val) << 4) | 0xe))
 
->>>>>>> b0932fcf
 static inline bool mp_obj_is_obj(mp_const_obj_t o) {
     return (((mp_int_t)(o)) & 3) == 0;
 }
@@ -410,7 +384,6 @@
             .used = MP_ARRAY_SIZE(table_name), \
             .alloc = MP_ARRAY_SIZE(table_name), \
             .table = (mp_map_elem_t *)(mp_rom_map_elem_t *)table_name, \
-<<<<<<< HEAD
         }, \
     }
 
@@ -434,8 +407,6 @@
             .used = MP_ARRAY_SIZE(table_name), \
             .alloc = MP_ARRAY_SIZE(table_name), \
             .table = table_name, \
-=======
->>>>>>> b0932fcf
         }, \
     }
 
@@ -469,17 +440,11 @@
 
 typedef struct _mp_map_t {
     size_t all_keys_are_qstrs : 1;
-<<<<<<< HEAD
     size_t is_fixed : 1;    // a fixed array that can't be modified; must also be ordered
     size_t is_ordered : 1;  // an ordered array
     size_t scanning : 1;    // true if we're in the middle of scanning linked dictionaries,
                             // e.g., make_dict_long_lived()
     size_t used : (8 * sizeof(size_t) - 4);
-=======
-    size_t is_fixed : 1;    // if set, table is fixed/read-only and can't be modified
-    size_t is_ordered : 1;  // if set, table is an ordered array, not a hash map
-    size_t used : (8 * sizeof(size_t) - 3);
->>>>>>> b0932fcf
     size_t alloc;
     mp_map_elem_t *table;
 } mp_map_t;
@@ -495,10 +460,7 @@
 extern const mp_map_t mp_const_empty_map;
 
 static inline bool mp_map_slot_is_filled(const mp_map_t *map, size_t pos) {
-<<<<<<< HEAD
-=======
     assert(pos < map->alloc);
->>>>>>> b0932fcf
     return (map)->table[pos].key != MP_OBJ_NULL && (map)->table[pos].key != MP_OBJ_SENTINEL;
 }
 
@@ -585,14 +547,6 @@
 
 // Buffer protocol
 typedef struct _mp_buffer_info_t {
-<<<<<<< HEAD
-    // if we'd bother to support various versions of structure
-    // (with different number of fields), we can distinguish
-    // them with ver = sizeof(struct). Cons: overkill for *micro*?
-    // int ver; // ?
-
-=======
->>>>>>> b0932fcf
     void *buf;      // can be NULL if len == 0
     size_t len;     // in bytes
     int typecode;   // as per binary.h
@@ -743,12 +697,9 @@
 extern const mp_obj_type_t mp_type_NameError;
 extern const mp_obj_type_t mp_type_NotImplementedError;
 extern const mp_obj_type_t mp_type_OSError;
-<<<<<<< HEAD
 extern const mp_obj_type_t mp_type_TimeoutError;
 extern const mp_obj_type_t mp_type_ConnectionError;
 extern const mp_obj_type_t mp_type_BrokenPipeError;
-=======
->>>>>>> b0932fcf
 extern const mp_obj_type_t mp_type_OverflowError;
 extern const mp_obj_type_t mp_type_RuntimeError;
 extern const mp_obj_type_t mp_type_StopAsyncIteration;
@@ -799,11 +750,6 @@
 // Note: these are kept as macros because inline functions sometimes use much
 // more code space than the equivalent macros, depending on the compiler.
 #define mp_obj_is_type(o, t) (mp_obj_is_obj(o) && (((mp_obj_base_t *)MP_OBJ_TO_PTR(o))->type == (t))) // this does not work for checking int, str or fun; use below macros for that
-<<<<<<< HEAD
-#define mp_obj_is_int(o) (mp_obj_is_small_int(o) || mp_obj_is_type(o, &mp_type_int))
-#define mp_obj_is_str(o) (mp_obj_is_qstr(o) || mp_obj_is_type(o, &mp_type_str))
-#define mp_obj_is_str_or_bytes(o) (mp_obj_is_qstr(o) || (mp_obj_is_obj(o) && ((mp_obj_base_t *)MP_OBJ_TO_PTR(o))->type->binary_op == mp_obj_str_binary_op))
-=======
 #if MICROPY_OBJ_IMMEDIATE_OBJS
 // bool's are immediates, not real objects, so test for the 2 possible values.
 #define mp_obj_is_bool(o) ((o) == mp_const_false || (o) == mp_const_true)
@@ -814,7 +760,6 @@
 #define mp_obj_is_str(o) (mp_obj_is_qstr(o) || mp_obj_is_type(o, &mp_type_str))
 #define mp_obj_is_str_or_bytes(o) (mp_obj_is_qstr(o) || (mp_obj_is_obj(o) && ((mp_obj_base_t *)MP_OBJ_TO_PTR(o))->type->binary_op == mp_obj_str_binary_op))
 #define mp_obj_is_dict_or_ordereddict(o) (mp_obj_is_obj(o) && ((mp_obj_base_t *)MP_OBJ_TO_PTR(o))->type->make_new == mp_obj_dict_make_new)
->>>>>>> b0932fcf
 #define mp_obj_is_fun(o) (mp_obj_is_obj(o) && (((mp_obj_base_t *)MP_OBJ_TO_PTR(o))->type->name == MP_QSTR_function))
 
 mp_obj_t mp_obj_new_type(qstr name, mp_obj_t bases_tuple, mp_obj_t locals_dict);
@@ -831,10 +776,7 @@
 mp_obj_t mp_obj_new_str_via_qstr(const char *data, size_t len);
 mp_obj_t mp_obj_new_str_from_vstr(const mp_obj_type_t *type, vstr_t *vstr);
 mp_obj_t mp_obj_new_bytes(const byte *data, size_t len);
-<<<<<<< HEAD
 mp_obj_t mp_obj_new_bytes_of_zeros(size_t len);
-=======
->>>>>>> b0932fcf
 mp_obj_t mp_obj_new_bytearray(size_t n, void *items);
 mp_obj_t mp_obj_new_bytearray_of_zeros(size_t n);
 mp_obj_t mp_obj_new_bytearray_by_ref(size_t n, void *items);
@@ -847,10 +789,11 @@
 mp_obj_t mp_obj_new_exception(const mp_obj_type_t *exc_type);
 mp_obj_t mp_obj_new_exception_arg1(const mp_obj_type_t *exc_type, mp_obj_t arg);
 mp_obj_t mp_obj_new_exception_args(const mp_obj_type_t *exc_type, size_t n_args, const mp_obj_t *args);
-<<<<<<< HEAD
 mp_obj_t mp_obj_new_exception_msg(const mp_obj_type_t *exc_type, const compressed_string_t *msg);
 mp_obj_t mp_obj_new_exception_msg_varg(const mp_obj_type_t *exc_type, const compressed_string_t *fmt, ...); // counts args by number of % symbols in fmt, excluding %%; can only handle void* sizes (ie no float/double!)
+#ifdef va_start
 mp_obj_t mp_obj_new_exception_msg_vlist(const mp_obj_type_t *exc_type, const compressed_string_t *fmt, va_list ap); // counts args by number of % symbols in fmt, excluding %%; can only handle void* sizes (ie no float/double!)
+#endif
 // Only use this string version from native MPY files with static error strings.
 mp_obj_t mp_obj_new_exception_msg_str(const mp_obj_type_t *exc_type, const char *msg);
 mp_obj_t mp_obj_new_fun_bc(mp_obj_t def_args, mp_obj_t def_kw_args, const byte *code, const mp_uint_t *const_table);
@@ -858,17 +801,6 @@
 mp_obj_t mp_obj_new_fun_viper(size_t n_args, const void *fun_data, mp_uint_t type_sig);
 mp_obj_t mp_obj_new_fun_asm(size_t n_args, const void *fun_data, mp_uint_t type_sig);
 mp_obj_t mp_obj_new_gen_wrap(mp_obj_t fun, bool is_coroutine);
-=======
-mp_obj_t mp_obj_new_exception_msg(const mp_obj_type_t *exc_type, mp_rom_error_text_t msg);
-mp_obj_t mp_obj_new_exception_msg_varg(const mp_obj_type_t *exc_type, mp_rom_error_text_t fmt, ...); // counts args by number of % symbols in fmt, excluding %%; can only handle void* sizes (ie no float/double!)
-#ifdef va_start
-mp_obj_t mp_obj_new_exception_msg_vlist(const mp_obj_type_t *exc_type, mp_rom_error_text_t fmt, va_list arg); // same fmt restrictions as above
-#endif
-mp_obj_t mp_obj_new_fun_bc(mp_obj_t def_args, mp_obj_t def_kw_args, const byte *code, const mp_uint_t *const_table);
-mp_obj_t mp_obj_new_fun_native(mp_obj_t def_args_in, mp_obj_t def_kw_args, const void *fun_data, const mp_uint_t *const_table);
-mp_obj_t mp_obj_new_fun_asm(size_t n_args, const void *fun_data, mp_uint_t type_sig);
-mp_obj_t mp_obj_new_gen_wrap(mp_obj_t fun);
->>>>>>> b0932fcf
 mp_obj_t mp_obj_new_closure(mp_obj_t fun, size_t n_closed, const mp_obj_t *closed);
 mp_obj_t mp_obj_new_tuple(size_t n, const mp_obj_t *items);
 mp_obj_t mp_obj_new_list(size_t n, mp_obj_t *items);
@@ -885,11 +817,7 @@
 const char *mp_obj_get_type_str(mp_const_obj_t o_in);
 #define mp_obj_get_type_qstr(o_in) (mp_obj_get_type((o_in))->name)
 bool mp_obj_is_subclass_fast(mp_const_obj_t object, mp_const_obj_t classinfo); // arguments should be type objects
-<<<<<<< HEAD
-mp_obj_t mp_instance_cast_to_native_base(mp_obj_t self_in, mp_const_obj_t native_type);
-=======
 mp_obj_t mp_obj_cast_to_native_base(mp_obj_t self_in, mp_const_obj_t native_type);
->>>>>>> b0932fcf
 
 void mp_obj_print_helper(const mp_print_t *print, mp_obj_t o_in, mp_print_kind_t kind);
 void mp_obj_print(mp_obj_t o, mp_print_kind_t kind);
@@ -901,13 +829,8 @@
 bool mp_obj_equal(mp_obj_t o1, mp_obj_t o2);
 
 static inline bool mp_obj_is_integer(mp_const_obj_t o) {
-<<<<<<< HEAD
-    return mp_obj_is_int(o) || mp_obj_is_type(o, &mp_type_bool);
-}                                                                                                                       // returns true if o is bool, small int or long int
-=======
     return mp_obj_is_int(o) || mp_obj_is_bool(o);
 }                                                                                                        // returns true if o is bool, small int or long int
->>>>>>> b0932fcf
 mp_int_t mp_obj_get_int(mp_const_obj_t arg);
 mp_int_t mp_obj_get_int_truncated(mp_const_obj_t arg);
 bool mp_obj_get_int_maybe(mp_const_obj_t arg, mp_int_t *value);
@@ -1031,7 +954,7 @@
     mp_obj_base_t base;
     mp_map_t map;
 } mp_obj_dict_t;
-mp_obj_t mp_obj_dict_make_new(const mp_obj_type_t *type, size_t n_args, size_t n_kw, const mp_obj_t *args);
+mp_obj_t mp_obj_dict_make_new(const mp_obj_type_t *type, size_t n_args, const mp_obj_t *args, mp_map_t *kw_args);
 void mp_obj_dict_init(mp_obj_dict_t *dict, size_t n_args);
 size_t mp_obj_dict_len(mp_obj_t self_in);
 mp_obj_t mp_obj_dict_get(mp_obj_t self_in, mp_obj_t index);
@@ -1098,14 +1021,8 @@
     mp_obj_base_t base;
     mp_obj_dict_t *globals;
 } mp_obj_module_t;
-<<<<<<< HEAD
 mp_obj_dict_t *mp_obj_module_get_globals(mp_obj_t self_in);
 void mp_obj_module_set_globals(mp_obj_t self_in, mp_obj_dict_t *globals);
-=======
-static inline mp_obj_dict_t *mp_obj_module_get_globals(mp_obj_t module) {
-    return ((mp_obj_module_t *)MP_OBJ_TO_PTR(module))->globals;
-}
->>>>>>> b0932fcf
 // check if given module object is a package
 bool mp_obj_is_package(mp_obj_t module);
 
@@ -1125,19 +1042,8 @@
 
 // sequence helpers
 
-<<<<<<< HEAD
-// slice indexes resolved to particular sequence
-typedef struct {
-    mp_uint_t start;
-    mp_uint_t stop;
-    mp_int_t step;
-} mp_bound_slice_t;
-void mp_obj_slice_indices(mp_obj_t self_in, mp_int_t length, mp_bound_slice_t *result);
-
 // Compute the new length of a sequence and ensure an exception is thrown on overflow.
 size_t mp_seq_multiply_len(size_t item_sz, size_t len);
-=======
->>>>>>> b0932fcf
 void mp_seq_multiply(const void *items, size_t item_sz, size_t len, size_t times, void *dest);
 #if MICROPY_PY_BUILTINS_SLICE
 bool mp_seq_get_fast_slice_indexes(mp_uint_t len, mp_obj_t slice, mp_bound_slice_t *indexes);
@@ -1152,40 +1058,15 @@
 
 // Helper to clear stale pointers from allocated, but unused memory, to preclude GC problems
 #define mp_seq_clear(start, len, alloc_len, item_sz) memset((byte *)(start) + (len) * (item_sz), 0, ((alloc_len) - (len)) * (item_sz))
-<<<<<<< HEAD
-#define mp_seq_replace_slice_no_grow(dest, dest_len, beg, end, slice, slice_len, item_sz) \
-    /*printf("memcpy(%p, %p, %d)\n", dest + beg, slice, slice_len * (item_sz));*/ \
-    memcpy(((char *)dest) + (beg) * (item_sz), slice, slice_len * (item_sz)); \
-    /*printf("memmove(%p, %p, %d)\n", dest + (beg + slice_len), dest + end, (dest_len - end) * (item_sz));*/ \
-=======
 
 // Note: dest and slice regions may overlap
 #define mp_seq_replace_slice_no_grow(dest, dest_len, beg, end, slice, slice_len, item_sz) \
     memmove(((char *)dest) + (beg) * (item_sz), slice, slice_len * (item_sz)); \
->>>>>>> b0932fcf
     memmove(((char *)dest) + (beg + slice_len) * (item_sz), ((char *)dest) + (end) * (item_sz), (dest_len - end) * (item_sz));
 
 // Note: dest and slice regions may overlap
 #define mp_seq_replace_slice_grow_inplace(dest, dest_len, beg, end, slice, slice_len, len_adj, item_sz) \
-<<<<<<< HEAD
-    /*printf("memmove(%p, %p, %d)\n", dest + beg + len_adj, dest + beg, (dest_len - beg) * (item_sz));*/ \
     memmove(((char *)dest) + (beg + slice_len) * (item_sz), ((char *)dest) + (end) * (item_sz), ((dest_len) + (len_adj) - ((beg) + (slice_len))) * (item_sz)); \
     memmove(((char *)dest) + (beg) * (item_sz), slice, slice_len * (item_sz));
-=======
-    memmove(((char *)dest) + (beg + slice_len) * (item_sz), ((char *)dest) + (end) * (item_sz), ((dest_len) + (len_adj) - ((beg) + (slice_len))) * (item_sz)); \
-    memmove(((char *)dest) + (beg) * (item_sz), slice, slice_len * (item_sz));
-
-// Provide translation for legacy API
-#define MP_OBJ_IS_SMALL_INT mp_obj_is_small_int
-#define MP_OBJ_IS_QSTR mp_obj_is_qstr
-#define MP_OBJ_IS_OBJ mp_obj_is_obj
-#define MP_OBJ_IS_INT mp_obj_is_int
-#define MP_OBJ_IS_TYPE mp_obj_is_type
-#define MP_OBJ_IS_STR mp_obj_is_str
-#define MP_OBJ_IS_STR_OR_BYTES mp_obj_is_str_or_bytes
-#define MP_OBJ_IS_FUN mp_obj_is_fun
-#define MP_MAP_SLOT_IS_FILLED mp_map_slot_is_filled
-#define MP_SET_SLOT_IS_FILLED mp_set_slot_is_filled
->>>>>>> b0932fcf
 
 #endif // MICROPY_INCLUDED_PY_OBJ_H
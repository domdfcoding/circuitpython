/*
 * This file is part of the MicroPython project, http://micropython.org/
 *
 * The MIT License (MIT)
 *
 * SPDX-FileCopyrightText: Copyright (c) 2013, 2014 Damien P. George
 * Copyright (c) 2014 Paul Sokolovsky
 *
 * Permission is hereby granted, free of charge, to any person obtaining a copy
 * of this software and associated documentation files (the "Software"), to deal
 * in the Software without restriction, including without limitation the rights
 * to use, copy, modify, merge, publish, distribute, sublicense, and/or sell
 * copies of the Software, and to permit persons to whom the Software is
 * furnished to do so, subject to the following conditions:
 *
 * The above copyright notice and this permission notice shall be included in
 * all copies or substantial portions of the Software.
 *
 * THE SOFTWARE IS PROVIDED "AS IS", WITHOUT WARRANTY OF ANY KIND, EXPRESS OR
 * IMPLIED, INCLUDING BUT NOT LIMITED TO THE WARRANTIES OF MERCHANTABILITY,
 * FITNESS FOR A PARTICULAR PURPOSE AND NONINFRINGEMENT. IN NO EVENT SHALL THE
 * AUTHORS OR COPYRIGHT HOLDERS BE LIABLE FOR ANY CLAIM, DAMAGES OR OTHER
 * LIABILITY, WHETHER IN AN ACTION OF CONTRACT, TORT OR OTHERWISE, ARISING FROM,
 * OUT OF OR IN CONNECTION WITH THE SOFTWARE OR THE USE OR OTHER DEALINGS IN
 * THE SOFTWARE.
 */

#include <assert.h>
#include <string.h>

#include "py/runtime.h"
#include "py/builtin.h"
#include "py/objtuple.h"
#include "py/binary.h"
#include "py/parsenum.h"
#include "supervisor/shared/translate.h"

#if MICROPY_PY_STRUCT

/*
    This module implements most of character typecodes from CPython, with
    some extensions:

    O - (Pointer to) an arbitrary Python object. This is useful for callback
        data, etc. Note that you must keep reference to passed object in
        your Python application, otherwise it may be garbage-collected,
        and then when you get back this value from callback it may be
        invalid (and lead to crash).
    S - Pointer to a string (returned as a Python string). Note the
        difference from "Ns", - the latter says "in this place of structure
        is character data of up to N bytes length", while "S" means
        "in this place of a structure is a pointer to zero-terminated
        character data".
 */

STATIC char get_fmt_type(const char **fmt) {
    char t = **fmt;
    switch (t) {
        case '!':
            t = '>';
            break;
        case '@':
        case '=':
        case '<':
        case '>':
            break;
        default:
            return '@';
    }
    // Skip type char
    (*fmt)++;
    return t;
}

STATIC mp_uint_t get_fmt_num(const char **p) {
    const char *num = *p;
    uint len = 1;
    while (unichar_isdigit(*++num)) {
        len++;
    }
    mp_uint_t val = (mp_uint_t)MP_OBJ_SMALL_INT_VALUE(mp_parse_num_integer(*p, len, 10, NULL));
    *p = num;
    return val;
}

STATIC size_t calc_size_items(const char *fmt, size_t *total_sz) {
    char fmt_type = get_fmt_type(&fmt);
    size_t total_cnt = 0;
    size_t size;
    for (size = 0; *fmt; fmt++) {
        mp_uint_t cnt = 1;
        if (unichar_isdigit(*fmt)) {
            cnt = get_fmt_num(&fmt);
        }

        if (*fmt == 's') {
            total_cnt += 1;
            size += cnt;
        } else {
<<<<<<< HEAD
            // Pad bytes are skipped and don't get included in the item count.
            if (*fmt != 'x') {
                total_cnt += cnt;
            }
=======
            total_cnt += cnt;
>>>>>>> b0932fcf
            size_t align;
            size_t sz = mp_binary_get_size(fmt_type, *fmt, &align);
            while (cnt--) {
                // Apply alignment
                size = (size + align - 1) & ~(align - 1);
                size += sz;
            }
        }
    }
    *total_sz = size;
    return total_cnt;
}

STATIC mp_obj_t struct_calcsize(mp_obj_t fmt_in) {
    const char *fmt = mp_obj_str_get_str(fmt_in);
    size_t size;
    calc_size_items(fmt, &size);
    return MP_OBJ_NEW_SMALL_INT(size);
}
MP_DEFINE_CONST_FUN_OBJ_1(struct_calcsize_obj, struct_calcsize);

STATIC mp_obj_t struct_unpack_from(size_t n_args, const mp_obj_t *args) {
    // unpack requires that the buffer be exactly the right size.
    // unpack_from requires that the buffer be "big enough".
    // Since we implement unpack and unpack_from using the same function
    // we relax the "exact" requirement, and only implement "big enough".
    const char *fmt = mp_obj_str_get_str(args[0]);
    size_t total_sz;
    size_t num_items = calc_size_items(fmt, &total_sz);
    char fmt_type = get_fmt_type(&fmt);
    mp_obj_tuple_t *res = MP_OBJ_TO_PTR(mp_obj_new_tuple(num_items, NULL));
    mp_buffer_info_t bufinfo;
    mp_get_buffer_raise(args[1], &bufinfo, MP_BUFFER_READ);
    byte *p = bufinfo.buf;
    byte *end_p = &p[bufinfo.len];
    mp_int_t offset = 0;

    if (n_args > 2) {
        // offset arg provided
        offset = mp_obj_get_int(args[2]);
        if (offset < 0) {
            // negative offsets are relative to the end of the buffer
            offset = bufinfo.len + offset;
            if (offset < 0) {
<<<<<<< HEAD
                mp_raise_ValueError(translate("buffer too small"));
=======
                mp_raise_ValueError(MP_ERROR_TEXT("buffer too small"));
>>>>>>> b0932fcf
            }
        }
        p += offset;
    }
    byte *p_base = p;

    // Check that the input buffer is big enough to unpack all the values
    if (p + total_sz > end_p) {
<<<<<<< HEAD
        mp_raise_ValueError(translate("buffer too small"));
=======
        mp_raise_ValueError(MP_ERROR_TEXT("buffer too small"));
>>>>>>> b0932fcf
    }

    for (size_t i = 0; i < num_items;) {
        mp_uint_t cnt = 1;
        if (unichar_isdigit(*fmt)) {
            cnt = get_fmt_num(&fmt);
        }
        mp_obj_t item;
        if (*fmt == 's') {
            item = mp_obj_new_bytes(p, cnt);
            p += cnt;
            res->items[i++] = item;
        } else {
            while (cnt--) {
                item = mp_binary_get_val(fmt_type, *fmt, p_base, &p);
<<<<<<< HEAD
                // Pad bytes ('x') are just skipped.
                if (*fmt != 'x') {
                    res->items[i++] = item;
                }
=======
                res->items[i++] = item;
>>>>>>> b0932fcf
            }
        }
        fmt++;
    }
    return MP_OBJ_FROM_PTR(res);
}
MP_DEFINE_CONST_FUN_OBJ_VAR_BETWEEN(struct_unpack_from_obj, 2, 3, struct_unpack_from);

// This function assumes there is enough room in p to store all the values
STATIC void struct_pack_into_internal(mp_obj_t fmt_in, byte *p, size_t n_args, const mp_obj_t *args) {
    size_t size;
    size_t count = calc_size_items(mp_obj_str_get_str(fmt_in), &size);
    if (count != n_args) {
        #if MICROPY_ERROR_REPORTING == MICROPY_ERROR_REPORTING_TERSE
        mp_raise_ValueError(NULL);
        #else
        mp_raise_ValueError_varg(translate("pack expected %d items for packing (got %d)"), count, n_args);
        #endif
    }
    const char *fmt = mp_obj_str_get_str(fmt_in);
    char fmt_type = get_fmt_type(&fmt);

    byte *p_base = p;
    size_t i;
    for (i = 0; i < n_args;) {
        mp_uint_t cnt = 1;
        if (unichar_isdigit(*fmt)) {
            cnt = get_fmt_num(&fmt);
        }

        if (*fmt == 's') {
            mp_buffer_info_t bufinfo;
            mp_get_buffer_raise(args[i++], &bufinfo, MP_BUFFER_READ);
            mp_uint_t to_copy = cnt;
            if (bufinfo.len < to_copy) {
                to_copy = bufinfo.len;
            }
            memcpy(p, bufinfo.buf, to_copy);
            memset(p + to_copy, 0, cnt - to_copy);
            p += cnt;
        } else {
<<<<<<< HEAD
            while (cnt--) {
                // Pad bytes don't have a corresponding argument.
                if (*fmt == 'x') {
                    mp_binary_set_val(fmt_type, *fmt, MP_OBJ_NEW_SMALL_INT(0), p_base, &p);
                } else {
                    mp_binary_set_val(fmt_type, *fmt, args[i], p_base, &p);
                    i++;
                }
=======
            // If we run out of args then we just finish; CPython would raise struct.error
            while (cnt-- && i < n_args) {
                mp_binary_set_val(fmt_type, *fmt, args[i++], p_base, &p);
>>>>>>> b0932fcf
            }
        }
        fmt++;
    }
}

STATIC mp_obj_t struct_pack(size_t n_args, const mp_obj_t *args) {
    mp_int_t size = MP_OBJ_SMALL_INT_VALUE(struct_calcsize(args[0]));
    vstr_t vstr;
    vstr_init_len(&vstr, size);
    byte *p = (byte *)vstr.buf;
    memset(p, 0, size);
    struct_pack_into_internal(args[0], p, n_args - 1, &args[1]);
    return mp_obj_new_str_from_vstr(&mp_type_bytes, &vstr);
}
MP_DEFINE_CONST_FUN_OBJ_VAR_BETWEEN(struct_pack_obj, 1, MP_OBJ_FUN_ARGS_MAX, struct_pack);

STATIC mp_obj_t struct_pack_into(size_t n_args, const mp_obj_t *args) {
    mp_buffer_info_t bufinfo;
    mp_get_buffer_raise(args[1], &bufinfo, MP_BUFFER_WRITE);
    mp_int_t offset = mp_obj_get_int(args[2]);
    if (offset < 0) {
        // negative offsets are relative to the end of the buffer
        offset = (mp_int_t)bufinfo.len + offset;
        if (offset < 0) {
<<<<<<< HEAD
            mp_raise_ValueError(translate("buffer too small"));
=======
            mp_raise_ValueError(MP_ERROR_TEXT("buffer too small"));
>>>>>>> b0932fcf
        }
    }
    byte *p = (byte *)bufinfo.buf;
    byte *end_p = &p[bufinfo.len];
    p += offset;

    // Check that the output buffer is big enough to hold all the values
    mp_int_t sz = MP_OBJ_SMALL_INT_VALUE(struct_calcsize(args[0]));
    if (p + sz > end_p) {
<<<<<<< HEAD
        mp_raise_ValueError(translate("buffer too small"));
=======
        mp_raise_ValueError(MP_ERROR_TEXT("buffer too small"));
>>>>>>> b0932fcf
    }

    struct_pack_into_internal(args[0], p, n_args - 3, &args[3]);
    return mp_const_none;
}
MP_DEFINE_CONST_FUN_OBJ_VAR_BETWEEN(struct_pack_into_obj, 3, MP_OBJ_FUN_ARGS_MAX, struct_pack_into);

STATIC const mp_rom_map_elem_t mp_module_struct_globals_table[] = {
    { MP_ROM_QSTR(MP_QSTR___name__), MP_ROM_QSTR(MP_QSTR_ustruct) },
    { MP_ROM_QSTR(MP_QSTR_calcsize), MP_ROM_PTR(&struct_calcsize_obj) },
    { MP_ROM_QSTR(MP_QSTR_pack), MP_ROM_PTR(&struct_pack_obj) },
    { MP_ROM_QSTR(MP_QSTR_pack_into), MP_ROM_PTR(&struct_pack_into_obj) },
    { MP_ROM_QSTR(MP_QSTR_unpack), MP_ROM_PTR(&struct_unpack_from_obj) },
    { MP_ROM_QSTR(MP_QSTR_unpack_from), MP_ROM_PTR(&struct_unpack_from_obj) },
};

STATIC MP_DEFINE_CONST_DICT(mp_module_struct_globals, mp_module_struct_globals_table);

const mp_obj_module_t mp_module_ustruct = {
    .base = { &mp_type_module },
    .globals = (mp_obj_dict_t *)&mp_module_struct_globals,
};

#endif<|MERGE_RESOLUTION|>--- conflicted
+++ resolved
@@ -97,14 +97,10 @@
             total_cnt += 1;
             size += cnt;
         } else {
-<<<<<<< HEAD
             // Pad bytes are skipped and don't get included in the item count.
             if (*fmt != 'x') {
                 total_cnt += cnt;
             }
-=======
-            total_cnt += cnt;
->>>>>>> b0932fcf
             size_t align;
             size_t sz = mp_binary_get_size(fmt_type, *fmt, &align);
             while (cnt--) {
@@ -149,11 +145,7 @@
             // negative offsets are relative to the end of the buffer
             offset = bufinfo.len + offset;
             if (offset < 0) {
-<<<<<<< HEAD
-                mp_raise_ValueError(translate("buffer too small"));
-=======
                 mp_raise_ValueError(MP_ERROR_TEXT("buffer too small"));
->>>>>>> b0932fcf
             }
         }
         p += offset;
@@ -162,11 +154,7 @@
 
     // Check that the input buffer is big enough to unpack all the values
     if (p + total_sz > end_p) {
-<<<<<<< HEAD
-        mp_raise_ValueError(translate("buffer too small"));
-=======
         mp_raise_ValueError(MP_ERROR_TEXT("buffer too small"));
->>>>>>> b0932fcf
     }
 
     for (size_t i = 0; i < num_items;) {
@@ -182,14 +170,10 @@
         } else {
             while (cnt--) {
                 item = mp_binary_get_val(fmt_type, *fmt, p_base, &p);
-<<<<<<< HEAD
                 // Pad bytes ('x') are just skipped.
                 if (*fmt != 'x') {
                     res->items[i++] = item;
                 }
-=======
-                res->items[i++] = item;
->>>>>>> b0932fcf
             }
         }
         fmt++;
@@ -231,7 +215,6 @@
             memset(p + to_copy, 0, cnt - to_copy);
             p += cnt;
         } else {
-<<<<<<< HEAD
             while (cnt--) {
                 // Pad bytes don't have a corresponding argument.
                 if (*fmt == 'x') {
@@ -240,11 +223,6 @@
                     mp_binary_set_val(fmt_type, *fmt, args[i], p_base, &p);
                     i++;
                 }
-=======
-            // If we run out of args then we just finish; CPython would raise struct.error
-            while (cnt-- && i < n_args) {
-                mp_binary_set_val(fmt_type, *fmt, args[i++], p_base, &p);
->>>>>>> b0932fcf
             }
         }
         fmt++;
@@ -270,11 +248,7 @@
         // negative offsets are relative to the end of the buffer
         offset = (mp_int_t)bufinfo.len + offset;
         if (offset < 0) {
-<<<<<<< HEAD
-            mp_raise_ValueError(translate("buffer too small"));
-=======
             mp_raise_ValueError(MP_ERROR_TEXT("buffer too small"));
->>>>>>> b0932fcf
         }
     }
     byte *p = (byte *)bufinfo.buf;
@@ -284,11 +258,7 @@
     // Check that the output buffer is big enough to hold all the values
     mp_int_t sz = MP_OBJ_SMALL_INT_VALUE(struct_calcsize(args[0]));
     if (p + sz > end_p) {
-<<<<<<< HEAD
-        mp_raise_ValueError(translate("buffer too small"));
-=======
         mp_raise_ValueError(MP_ERROR_TEXT("buffer too small"));
->>>>>>> b0932fcf
     }
 
     struct_pack_into_internal(args[0], p, n_args - 3, &args[3]);

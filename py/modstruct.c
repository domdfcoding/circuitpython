--- conflicted
+++ resolved
@@ -98,10 +98,7 @@
             total_cnt += 1;
             size += cnt;
         } else {
-            // Pad bytes are skipped and don't get included in the item count.
-            if (*fmt != 'x') {
-                total_cnt += cnt;
-            }
+            total_cnt += cnt;
             size_t align;
             size_t sz = mp_binary_get_size(fmt_type, *fmt, &align);
             while (cnt--) {
@@ -173,10 +170,7 @@
         } else {
             while (cnt--) {
                 item = mp_binary_get_val(fmt_type, *fmt, p_base, &p);
-                // Pad bytes ('x') are just skipped.
-                if (*fmt != 'x') {
-                    res->items[i++] = item;
-                }
+                res->items[i++] = item;
             }
         }
         fmt++;
@@ -187,6 +181,7 @@
 
 // This function assumes there is enough room in p to store all the values
 STATIC void struct_pack_into_internal(mp_obj_t fmt_in, byte *p, size_t n_args, const mp_obj_t *args) {
+    // CIRCUITPY additional error checking
     size_t size;
     size_t count = calc_size_items(mp_obj_str_get_str(fmt_in), &size);
     if (count != n_args) {
@@ -203,6 +198,10 @@
     size_t i;
     for (i = 0; i < n_args;) {
         mp_uint_t cnt = 1;
+        if (*fmt == '\0') {
+            // more arguments given than used by format string; CPython raises struct.error here
+            break;
+        }
         if (unichar_isdigit(*fmt)) {
             cnt = get_fmt_num(&fmt);
         }
@@ -221,14 +220,9 @@
             memset(p + to_copy, 0, cnt - to_copy);
             p += cnt;
         } else {
-            while (cnt--) {
-                // Pad bytes don't have a corresponding argument.
-                if (*fmt == 'x') {
-                    mp_binary_set_val(fmt_type, *fmt, MP_OBJ_NEW_SMALL_INT(0), p_base, &p);
-                } else {
-                    mp_binary_set_val(fmt_type, *fmt, args[i], p_base, &p);
-                    i++;
-                }
+            // If we run out of args then we just finish; CPython would raise struct.error
+            while (cnt-- && i < n_args) {
+                mp_binary_set_val(fmt_type, *fmt, args[i++], p_base, &p);
             }
         }
         fmt++;
@@ -236,6 +230,7 @@
 }
 
 STATIC mp_obj_t struct_pack(size_t n_args, const mp_obj_t *args) {
+    // TODO: "The arguments must match the values required by the format exactly."
     mp_int_t size = MP_OBJ_SMALL_INT_VALUE(struct_calcsize(args[0]));
     vstr_t vstr;
     vstr_init_len(&vstr, size);
@@ -288,10 +283,6 @@
     .globals = (mp_obj_dict_t *)&mp_module_struct_globals,
 };
 
-<<<<<<< HEAD
-MP_REGISTER_MODULE(MP_QSTR_struct, mp_module_ustruct);
-=======
 MP_REGISTER_EXTENSIBLE_MODULE(MP_QSTR_struct, mp_module_struct);
->>>>>>> e00a1440
 
 #endif
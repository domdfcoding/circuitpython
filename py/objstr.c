--- conflicted
+++ resolved
@@ -2069,16 +2069,10 @@
     if (MICROPY_ERROR_REPORTING == MICROPY_ERROR_REPORTING_TERSE) {
         mp_raise_TypeError("can't convert to str implicitly");
     } else {
-<<<<<<< HEAD
-        mp_raise_TypeError_varg(
-            "can't convert '%s' object to str implicitly",
-            mp_obj_get_type_str(self_in));
-=======
         const qstr src_name = mp_obj_get_type(self_in)->name;
         nlr_raise(mp_obj_new_exception_msg_varg(&mp_type_TypeError,
             "can't convert '%q' object to %q implicitly",
             src_name, src_name == MP_QSTR_str ? MP_QSTR_bytes : MP_QSTR_str));
->>>>>>> 869cdcfd
     }
 }
 

/*
 * This file is part of the MicroPython project, http://micropython.org/
 *
 * The MIT License (MIT)
 *
 * SPDX-FileCopyrightText: Copyright (c) 2013, 2014 Damien P. George
 *
 * Permission is hereby granted, free of charge, to any person obtaining a copy
 * of this software and associated documentation files (the "Software"), to deal
 * in the Software without restriction, including without limitation the rights
 * to use, copy, modify, merge, publish, distribute, sublicense, and/or sell
 * copies of the Software, and to permit persons to whom the Software is
 * furnished to do so, subject to the following conditions:
 *
 * The above copyright notice and this permission notice shall be included in
 * all copies or substantial portions of the Software.
 *
 * THE SOFTWARE IS PROVIDED "AS IS", WITHOUT WARRANTY OF ANY KIND, EXPRESS OR
 * IMPLIED, INCLUDING BUT NOT LIMITED TO THE WARRANTIES OF MERCHANTABILITY,
 * FITNESS FOR A PARTICULAR PURPOSE AND NONINFRINGEMENT. IN NO EVENT SHALL THE
 * AUTHORS OR COPYRIGHT HOLDERS BE LIABLE FOR ANY CLAIM, DAMAGES OR OTHER
 * LIABILITY, WHETHER IN AN ACTION OF CONTRACT, TORT OR OTHERWISE, ARISING FROM,
 * OUT OF OR IN CONNECTION WITH THE SOFTWARE OR THE USE OR OTHER DEALINGS IN
 * THE SOFTWARE.
 */

#include <stdio.h>
#include <assert.h>

#include "py/smallint.h"
#include "py/objint.h"
#include "py/objstr.h"
#include "py/objtype.h"
#include "py/runtime.h"
#include "py/builtin.h"
#include "py/stream.h"

#include "supervisor/shared/translate.h"

#if MICROPY_PY_BUILTINS_FLOAT
#include <math.h>
#endif

#if MICROPY_PY_IO
extern struct _mp_dummy_t mp_sys_stdout_obj; // type is irrelevant, just need pointer
#endif

// args[0] is function from class body
// args[1] is class name
// args[2:] are base objects
STATIC mp_obj_t mp_builtin___build_class__(size_t n_args, const mp_obj_t *args) {
    assert(2 <= n_args);

    // set the new classes __locals__ object
    mp_obj_dict_t *old_locals = mp_locals_get();
    mp_obj_t class_locals = mp_obj_new_dict(0);
    mp_locals_set(MP_OBJ_TO_PTR(class_locals));

    // call the class code
    mp_obj_t cell = mp_call_function_0(args[0]);

    // restore old __locals__ object
    mp_locals_set(old_locals);

    // get the class type (meta object) from the base objects
    mp_obj_t meta;
    if (n_args == 2) {
        // no explicit bases, so use 'type'
        meta = MP_OBJ_FROM_PTR(&mp_type_type);
    } else {
        // use type of first base object
        meta = MP_OBJ_FROM_PTR(mp_obj_get_type(args[2]));
    }

    // TODO do proper metaclass resolution for multiple base objects

    // create the new class using a call to the meta object
    mp_obj_t meta_args[3];
    meta_args[0] = args[1]; // class name
    meta_args[1] = mp_obj_new_tuple(n_args - 2, args + 2); // tuple of bases
    meta_args[2] = class_locals; // dict of members
    mp_obj_t new_class = mp_call_function_n_kw(meta, 3, 0, meta_args);

    // store into cell if needed
    if (cell != mp_const_none) {
        mp_obj_cell_set(cell, new_class);
    }

    return new_class;
}
MP_DEFINE_CONST_FUN_OBJ_VAR(mp_builtin___build_class___obj, 2, mp_builtin___build_class__);

STATIC mp_obj_t mp_builtin_abs(mp_obj_t o_in) {
    return mp_unary_op(MP_UNARY_OP_ABS, o_in);
}
MP_DEFINE_CONST_FUN_OBJ_1(mp_builtin_abs_obj, mp_builtin_abs);

STATIC mp_obj_t mp_builtin_all(mp_obj_t o_in) {
    mp_obj_iter_buf_t iter_buf;
    mp_obj_t iterable = mp_getiter(o_in, &iter_buf);
    mp_obj_t item;
    while ((item = mp_iternext(iterable)) != MP_OBJ_STOP_ITERATION) {
        if (!mp_obj_is_true(item)) {
            return mp_const_false;
        }
    }
    return mp_const_true;
}
MP_DEFINE_CONST_FUN_OBJ_1(mp_builtin_all_obj, mp_builtin_all);

STATIC mp_obj_t mp_builtin_any(mp_obj_t o_in) {
    mp_obj_iter_buf_t iter_buf;
    mp_obj_t iterable = mp_getiter(o_in, &iter_buf);
    mp_obj_t item;
    while ((item = mp_iternext(iterable)) != MP_OBJ_STOP_ITERATION) {
        if (mp_obj_is_true(item)) {
            return mp_const_true;
        }
    }
    return mp_const_false;
}
MP_DEFINE_CONST_FUN_OBJ_1(mp_builtin_any_obj, mp_builtin_any);

STATIC mp_obj_t mp_builtin_bin(mp_obj_t o_in) {
    mp_obj_t args[] = { MP_OBJ_NEW_QSTR(MP_QSTR__brace_open__colon__hash_b_brace_close_), o_in };
    return mp_obj_str_format(MP_ARRAY_SIZE(args), args, NULL);
}
MP_DEFINE_CONST_FUN_OBJ_1(mp_builtin_bin_obj, mp_builtin_bin);

STATIC mp_obj_t mp_builtin_callable(mp_obj_t o_in) {
    if (mp_obj_is_callable(o_in)) {
        return mp_const_true;
    } else {
        return mp_const_false;
    }
}
MP_DEFINE_CONST_FUN_OBJ_1(mp_builtin_callable_obj, mp_builtin_callable);

STATIC mp_obj_t mp_builtin_chr(mp_obj_t o_in) {
    #if MICROPY_PY_BUILTINS_STR_UNICODE
    mp_uint_t c = mp_obj_get_int(o_in);
    uint8_t str[4];
    int len = 0;
    if (c < 0x80) {
        *str = c;
        len = 1;
    } else if (c < 0x800) {
        str[0] = (c >> 6) | 0xC0;
        str[1] = (c & 0x3F) | 0x80;
        len = 2;
    } else if (c < 0x10000) {
        str[0] = (c >> 12) | 0xE0;
        str[1] = ((c >> 6) & 0x3F) | 0x80;
        str[2] = (c & 0x3F) | 0x80;
        len = 3;
    } else if (c < 0x110000) {
        str[0] = (c >> 18) | 0xF0;
        str[1] = ((c >> 12) & 0x3F) | 0x80;
        str[2] = ((c >> 6) & 0x3F) | 0x80;
        str[3] = (c & 0x3F) | 0x80;
        len = 4;
    } else {
        mp_raise_ValueError(translate("chr() arg not in range(0x110000)"));
    }
    return mp_obj_new_str_via_qstr((char *)str, len);
    #else
    mp_int_t ord = mp_obj_get_int(o_in);
    if (0 <= ord && ord <= 0xff) {
        uint8_t str[1] = {ord};
        return mp_obj_new_str_via_qstr((char *)str, 1);
    } else {
        mp_raise_ValueError(translate("chr() arg not in range(256)"));
    }
    #endif
}
MP_DEFINE_CONST_FUN_OBJ_1(mp_builtin_chr_obj, mp_builtin_chr);

STATIC mp_obj_t mp_builtin_dir(size_t n_args, const mp_obj_t *args) {
    mp_obj_t dir = mp_obj_new_list(0, NULL);
    if (n_args == 0) {
        // Make a list of names in the local namespace
        mp_obj_dict_t *dict = mp_locals_get();
        for (size_t i = 0; i < dict->map.alloc; i++) {
            if (MP_MAP_SLOT_IS_FILLED(&dict->map, i)) {
                mp_obj_list_append(dir, dict->map.table[i].key);
            }
        }
    } else { // n_args == 1
        // Make a list of names in the given object
        // Implemented by probing all possible qstrs with mp_load_method_maybe
        size_t nqstr = QSTR_TOTAL();
        for (size_t i = MP_QSTR_ + 1; i < nqstr; ++i) {
            mp_obj_t dest[2];
            mp_load_method_protected(args[0], i, dest, false);
            if (dest[0] != MP_OBJ_NULL) {
                #if MICROPY_PY_ALL_SPECIAL_METHODS
                // Support for __dir__: see if we can dispatch to this special method
                // This relies on MP_QSTR__dir__ being first after MP_QSTR_
                if (i == MP_QSTR___dir__ && dest[1] != MP_OBJ_NULL) {
                    return mp_call_method_n_kw(0, 0, dest);
                }
                #endif
                mp_obj_list_append(dir, MP_OBJ_NEW_QSTR(i));
            }
        }
    }
    return dir;
}
MP_DEFINE_CONST_FUN_OBJ_VAR_BETWEEN(mp_builtin_dir_obj, 0, 1, mp_builtin_dir);

STATIC mp_obj_t mp_builtin_divmod(mp_obj_t o1_in, mp_obj_t o2_in) {
    return mp_binary_op(MP_BINARY_OP_DIVMOD, o1_in, o2_in);
}
MP_DEFINE_CONST_FUN_OBJ_2(mp_builtin_divmod_obj, mp_builtin_divmod);

STATIC mp_obj_t mp_builtin_hash(mp_obj_t o_in) {
    // result is guaranteed to be a (small) int
    return mp_unary_op(MP_UNARY_OP_HASH, o_in);
}
MP_DEFINE_CONST_FUN_OBJ_1(mp_builtin_hash_obj, mp_builtin_hash);

STATIC mp_obj_t mp_builtin_hex(mp_obj_t o_in) {
    #if MICROPY_PY_BUILTINS_STR_OP_MODULO
    return mp_binary_op(MP_BINARY_OP_MODULO, MP_OBJ_NEW_QSTR(MP_QSTR__percent__hash_x), o_in);
    #else
    mp_obj_t args[] = { MP_OBJ_NEW_QSTR(MP_QSTR__brace_open__colon__hash_x_brace_close_), o_in };
    return mp_obj_str_format(MP_ARRAY_SIZE(args), args, NULL);
    #endif
}
MP_DEFINE_CONST_FUN_OBJ_1(mp_builtin_hex_obj, mp_builtin_hex);

#if MICROPY_PY_BUILTINS_INPUT

#include "py/mphal.h"
#include "lib/mp-readline/readline.h"

// A port can define mp_hal_readline if they want to use a custom function here
#ifndef mp_hal_readline
#define mp_hal_readline readline
#endif

STATIC mp_obj_t mp_builtin_input(size_t n_args, const mp_obj_t *args) {
    if (n_args == 1) {
        mp_obj_print(args[0], PRINT_STR);
    }
    vstr_t line;
    vstr_init(&line, 16);
    int ret = mp_hal_readline(&line, "");
    if (ret == CHAR_CTRL_C) {
        nlr_raise(mp_obj_new_exception(&mp_type_KeyboardInterrupt));
    }
    if (line.len == 0 && ret == CHAR_CTRL_D) {
        nlr_raise(mp_obj_new_exception(&mp_type_EOFError));
    }
    return mp_obj_new_str_from_vstr(&mp_type_str, &line);
}
MP_DEFINE_CONST_FUN_OBJ_VAR_BETWEEN(mp_builtin_input_obj, 0, 1, mp_builtin_input);

#endif

STATIC mp_obj_t mp_builtin_iter(mp_obj_t o_in) {
    return mp_getiter(o_in, NULL);
}
MP_DEFINE_CONST_FUN_OBJ_1(mp_builtin_iter_obj, mp_builtin_iter);

#if MICROPY_PY_BUILTINS_MIN_MAX

STATIC mp_obj_t mp_builtin_min_max(size_t n_args, const mp_obj_t *args, mp_map_t *kwargs, mp_uint_t op) {
    mp_map_elem_t *key_elem = mp_map_lookup(kwargs, MP_OBJ_NEW_QSTR(MP_QSTR_key), MP_MAP_LOOKUP);
    mp_map_elem_t *default_elem;
    mp_obj_t key_fn = key_elem == NULL ? MP_OBJ_NULL : key_elem->value;
    if (n_args == 1) {
        // given an iterable
        mp_obj_iter_buf_t iter_buf;
        mp_obj_t iterable = mp_getiter(args[0], &iter_buf);
        mp_obj_t best_key = MP_OBJ_NULL;
        mp_obj_t best_obj = MP_OBJ_NULL;
        mp_obj_t item;
        while ((item = mp_iternext(iterable)) != MP_OBJ_STOP_ITERATION) {
            mp_obj_t key = key_fn == MP_OBJ_NULL ? item : mp_call_function_1(key_fn, item);
            if (best_obj == MP_OBJ_NULL || (mp_binary_op(op, key, best_key) == mp_const_true)) {
                best_key = key;
                best_obj = item;
            }
        }
        if (best_obj == MP_OBJ_NULL) {
            default_elem = mp_map_lookup(kwargs, MP_OBJ_NEW_QSTR(MP_QSTR_default), MP_MAP_LOOKUP);
            if (default_elem != NULL) {
                best_obj = default_elem->value;
            } else {
                mp_raise_ValueError(translate("arg is an empty sequence"));
            }
        }
        return best_obj;
    } else {
        // given many args
        mp_obj_t best_key = MP_OBJ_NULL;
        mp_obj_t best_obj = MP_OBJ_NULL;
        for (size_t i = 0; i < n_args; i++) {
            mp_obj_t key = key_fn == MP_OBJ_NULL ? args[i] : mp_call_function_1(key_fn, args[i]);
            if (best_obj == MP_OBJ_NULL || (mp_binary_op(op, key, best_key) == mp_const_true)) {
                best_key = key;
                best_obj = args[i];
            }
        }
        return best_obj;
    }
}

STATIC mp_obj_t mp_builtin_max(size_t n_args, const mp_obj_t *args, mp_map_t *kwargs) {
    return mp_builtin_min_max(n_args, args, kwargs, MP_BINARY_OP_MORE);
}
MP_DEFINE_CONST_FUN_OBJ_KW(mp_builtin_max_obj, 1, mp_builtin_max);

STATIC mp_obj_t mp_builtin_min(size_t n_args, const mp_obj_t *args, mp_map_t *kwargs) {
    return mp_builtin_min_max(n_args, args, kwargs, MP_BINARY_OP_LESS);
}
MP_DEFINE_CONST_FUN_OBJ_KW(mp_builtin_min_obj, 1, mp_builtin_min);

#endif

STATIC mp_obj_t mp_builtin_next(mp_obj_t o) {
    mp_obj_t ret = mp_iternext_allow_raise(o);
    if (ret == MP_OBJ_STOP_ITERATION) {
        mp_raise_msg(&mp_type_StopIteration, NULL);
    } else {
        return ret;
    }
}
MP_DEFINE_CONST_FUN_OBJ_1(mp_builtin_next_obj, mp_builtin_next);

STATIC mp_obj_t mp_builtin_oct(mp_obj_t o_in) {
    #if MICROPY_PY_BUILTINS_STR_OP_MODULO
    return mp_binary_op(MP_BINARY_OP_MODULO, MP_OBJ_NEW_QSTR(MP_QSTR__percent__hash_o), o_in);
    #else
    mp_obj_t args[] = { MP_OBJ_NEW_QSTR(MP_QSTR__brace_open__colon__hash_o_brace_close_), o_in };
    return mp_obj_str_format(MP_ARRAY_SIZE(args), args, NULL);
    #endif
}
MP_DEFINE_CONST_FUN_OBJ_1(mp_builtin_oct_obj, mp_builtin_oct);

STATIC mp_obj_t mp_builtin_ord(mp_obj_t o_in) {
    size_t len;
    const byte *str = (const byte *)mp_obj_str_get_data(o_in, &len);
    #if MICROPY_PY_BUILTINS_STR_UNICODE
    if (MP_OBJ_IS_STR(o_in)) {
        len = utf8_charlen(str, len);
        if (len == 1) {
            return mp_obj_new_int(utf8_get_char(str));
        }
    } else
    #endif
    {
        // a bytes object, or a str without unicode support (don't sign extend the char)
        if (len == 1) {
            return MP_OBJ_NEW_SMALL_INT(str[0]);
        }
    }

    #if MICROPY_ERROR_REPORTING == MICROPY_ERROR_REPORTING_TERSE
    mp_raise_TypeError(translate("ord expects a character"));
    #else
    mp_raise_TypeError_varg(
        translate("ord() expected a character, but string of length %d found"), (int)len);
    #endif
}
MP_DEFINE_CONST_FUN_OBJ_1(mp_builtin_ord_obj, mp_builtin_ord);

STATIC mp_obj_t mp_builtin_pow(size_t n_args, const mp_obj_t *args) {
    switch (n_args) {
        case 2:
            return mp_binary_op(MP_BINARY_OP_POWER, args[0], args[1]);
        default:
            #if !MICROPY_PY_BUILTINS_POW3
<<<<<<< HEAD
            mp_raise_msg(&mp_type_NotImplementedError, translate("3-arg pow() not supported"));
=======
            mp_raise_msg(&mp_type_NotImplementedError, "3-arg pow() not supported");
>>>>>>> b057fb8a
            #elif MICROPY_LONGINT_IMPL != MICROPY_LONGINT_IMPL_MPZ
            return mp_binary_op(MP_BINARY_OP_MODULO, mp_binary_op(MP_BINARY_OP_POWER, args[0], args[1]), args[2]);
            #else
            return mp_obj_int_pow3(args[0], args[1], args[2]);
            #endif
    }
}
MP_DEFINE_CONST_FUN_OBJ_VAR_BETWEEN(mp_builtin_pow_obj, 2, 3, mp_builtin_pow);

STATIC mp_obj_t mp_builtin_print(size_t n_args, const mp_obj_t *pos_args, mp_map_t *kw_args) {
    enum { ARG_sep, ARG_end, ARG_flush, ARG_file };
    static const mp_arg_t allowed_args[] = {
        { MP_QSTR_sep, MP_ARG_KW_ONLY | MP_ARG_OBJ, {.u_rom_obj = MP_ROM_QSTR(MP_QSTR__space_)} },
        { MP_QSTR_end, MP_ARG_KW_ONLY | MP_ARG_OBJ, {.u_rom_obj = MP_ROM_QSTR(MP_QSTR__0x0a_)} },
        { MP_QSTR_flush, MP_ARG_KW_ONLY | MP_ARG_BOOL, {.u_bool = false} },
        #if MICROPY_PY_IO && MICROPY_PY_SYS_STDFILES
        { MP_QSTR_file, MP_ARG_KW_ONLY | MP_ARG_OBJ, {.u_rom_obj = MP_ROM_PTR(&mp_sys_stdout_obj)} },
        #endif
    };

    // parse args (a union is used to reduce the amount of C stack that is needed)
    union {
        mp_arg_val_t args[MP_ARRAY_SIZE(allowed_args)];
        size_t len[2];
    } u;
    mp_arg_parse_all(0, NULL, kw_args, MP_ARRAY_SIZE(allowed_args), allowed_args, u.args);

    #if MICROPY_PY_IO && MICROPY_PY_SYS_STDFILES
    mp_get_stream_raise(u.args[ARG_file].u_obj, MP_STREAM_OP_WRITE);
    mp_print_t print = {MP_OBJ_TO_PTR(u.args[ARG_file].u_obj), mp_stream_write_adaptor};
    #endif

    // extract the objects first because we are going to use the other part of the union
    mp_obj_t sep = u.args[ARG_sep].u_obj;
    mp_obj_t end = u.args[ARG_end].u_obj;
    const char *sep_data = mp_obj_str_get_data(sep, &u.len[0]);
    const char *end_data = mp_obj_str_get_data(end, &u.len[1]);

    for (size_t i = 0; i < n_args; i++) {
        if (i > 0) {
            #if MICROPY_PY_IO && MICROPY_PY_SYS_STDFILES
            mp_stream_write_adaptor(print.data, sep_data, u.len[0]);
            #else
            mp_print_strn(&mp_plat_print, sep_data, u.len[0], 0, 0, 0);
            #endif
        }
        #if MICROPY_PY_IO && MICROPY_PY_SYS_STDFILES
        mp_obj_print_helper(&print, pos_args[i], PRINT_STR);
        #else
        mp_obj_print_helper(&mp_plat_print, pos_args[i], PRINT_STR);
        #endif
    }
    #if MICROPY_PY_IO && MICROPY_PY_SYS_STDFILES
    mp_stream_write_adaptor(print.data, end_data, u.len[1]);
    if (u.args[ARG_flush].u_bool) {
        mp_stream_flush(MP_OBJ_FROM_PTR(print.data));
    }
    #else
    mp_print_strn(&mp_plat_print, end_data, u.len[1], 0, 0, 0);
    #endif
    return mp_const_none;
}
MP_DEFINE_CONST_FUN_OBJ_KW(mp_builtin_print_obj, 0, mp_builtin_print);

STATIC mp_obj_t mp_builtin___repl_print__(mp_obj_t o) {
    if (o != mp_const_none) {
        mp_obj_print_helper(MP_PYTHON_PRINTER, o, PRINT_REPR);
        mp_print_str(MP_PYTHON_PRINTER, "\n");
        #if MICROPY_CAN_OVERRIDE_BUILTINS
        // Set "_" special variable
        mp_obj_t dest[2] = {MP_OBJ_SENTINEL, o};
        mp_type_module.attr(MP_OBJ_FROM_PTR(&mp_module_builtins), MP_QSTR__, dest);
        #endif
    }
    return mp_const_none;
}
MP_DEFINE_CONST_FUN_OBJ_1(mp_builtin___repl_print___obj, mp_builtin___repl_print__);

STATIC mp_obj_t mp_builtin_repr(mp_obj_t o_in) {
    vstr_t vstr;
    mp_print_t print;
    vstr_init_print(&vstr, 16, &print);
    mp_obj_print_helper(&print, o_in, PRINT_REPR);
    return mp_obj_new_str_from_vstr(&mp_type_str, &vstr);
}
MP_DEFINE_CONST_FUN_OBJ_1(mp_builtin_repr_obj, mp_builtin_repr);

STATIC mp_obj_t mp_builtin_round(size_t n_args, const mp_obj_t *args) {
    mp_obj_t o_in = args[0];
    if (MP_OBJ_IS_INT(o_in)) {
        if (n_args <= 1) {
            return o_in;
        }

        mp_int_t num_dig = mp_obj_get_int(args[1]);
        if (num_dig >= 0) {
            return o_in;
        }
        #if !MICROPY_PY_BUILTINS_ROUND_INT
        mp_raise_NotImplementedError(NULL);
        #else

        mp_obj_t mult = mp_binary_op(MP_BINARY_OP_POWER, MP_OBJ_NEW_SMALL_INT(10), MP_OBJ_NEW_SMALL_INT(-num_dig));
        mp_obj_t half_mult = mp_binary_op(MP_BINARY_OP_FLOOR_DIVIDE, mult, MP_OBJ_NEW_SMALL_INT(2));
        mp_obj_t modulo = mp_binary_op(MP_BINARY_OP_MODULO, o_in, mult);
        mp_obj_t rounded = mp_binary_op(MP_BINARY_OP_SUBTRACT, o_in, modulo);
        if (mp_obj_is_true(mp_binary_op(MP_BINARY_OP_MORE, half_mult, modulo))) {
            return rounded;
        } else if (mp_obj_is_true(mp_binary_op(MP_BINARY_OP_MORE, modulo, half_mult))) {
            return mp_binary_op(MP_BINARY_OP_ADD, rounded, mult);
        } else {
            // round to even number
            mp_obj_t floor = mp_binary_op(MP_BINARY_OP_FLOOR_DIVIDE, o_in, mult);
            if (mp_obj_is_true(mp_binary_op(MP_BINARY_OP_AND, floor, MP_OBJ_NEW_SMALL_INT(1)))) {
                return mp_binary_op(MP_BINARY_OP_ADD, rounded, mult);
            } else {
                return rounded;
            }
        }
        #endif
    }
    #if MICROPY_PY_BUILTINS_FLOAT
    mp_float_t val = mp_obj_get_float(o_in);
    if (n_args > 1) {
        mp_int_t num_dig = mp_obj_get_int(args[1]);
        mp_float_t mult = MICROPY_FLOAT_C_FUN(pow)(10, num_dig);
        // TODO may lead to overflow
        mp_float_t rounded = MICROPY_FLOAT_C_FUN(nearbyint)(val * mult) / mult;
        return mp_obj_new_float(rounded);
    }
    mp_float_t rounded = MICROPY_FLOAT_C_FUN(nearbyint)(val);
    return mp_obj_new_int_from_float(rounded);
    #else
    mp_int_t r = mp_obj_get_int(o_in);
    return mp_obj_new_int(r);
    #endif
}
MP_DEFINE_CONST_FUN_OBJ_VAR_BETWEEN(mp_builtin_round_obj, 1, 2, mp_builtin_round);

STATIC mp_obj_t mp_builtin_sum(size_t n_args, const mp_obj_t *args) {
    mp_obj_t value;
    switch (n_args) {
        case 1:
            value = MP_OBJ_NEW_SMALL_INT(0);
            break;
        default:
            value = args[1];
            break;
    }
    mp_obj_iter_buf_t iter_buf;
    mp_obj_t iterable = mp_getiter(args[0], &iter_buf);
    mp_obj_t item;
    while ((item = mp_iternext(iterable)) != MP_OBJ_STOP_ITERATION) {
        value = mp_binary_op(MP_BINARY_OP_ADD, value, item);
    }
    return value;
}
MP_DEFINE_CONST_FUN_OBJ_VAR_BETWEEN(mp_builtin_sum_obj, 1, 2, mp_builtin_sum);

STATIC mp_obj_t mp_builtin_sorted(size_t n_args, const mp_obj_t *args, mp_map_t *kwargs) {
    if (n_args > 1) {
        mp_raise_TypeError(translate("must use keyword argument for key function"));
    }
    mp_obj_t self = mp_type_list.make_new(&mp_type_list, 1, args, NULL);
    mp_obj_list_sort(1, &self, kwargs);

    return self;
}
MP_DEFINE_CONST_FUN_OBJ_KW(mp_builtin_sorted_obj, 1, mp_builtin_sorted);

// See mp_load_attr() if making any changes
static inline mp_obj_t mp_load_attr_default(mp_obj_t base, qstr attr, mp_obj_t defval) {
    mp_obj_t dest[2];
    // use load_method, raising or not raising exception
    ((defval == MP_OBJ_NULL) ? mp_load_method : mp_load_method_maybe)(base, attr, dest);
    if (dest[0] == MP_OBJ_NULL) {
        return defval;
    } else if (dest[1] == MP_OBJ_NULL) {
        // load_method returned just a normal attribute
        return dest[0];
    } else {
        // load_method returned a method, so build a bound method object
        return mp_obj_new_bound_meth(dest[0], dest[1]);
    }
}

STATIC mp_obj_t mp_builtin_getattr(size_t n_args, const mp_obj_t *args) {
    mp_obj_t defval = MP_OBJ_NULL;
    if (n_args > 2) {
        defval = args[2];
    }
    return mp_load_attr_default(args[0], mp_obj_str_get_qstr(args[1]), defval);
}
MP_DEFINE_CONST_FUN_OBJ_VAR_BETWEEN(mp_builtin_getattr_obj, 2, 3, mp_builtin_getattr);

STATIC mp_obj_t mp_builtin_setattr(mp_obj_t base, mp_obj_t attr, mp_obj_t value) {
    mp_store_attr(base, mp_obj_str_get_qstr(attr), value);
    return mp_const_none;
}
MP_DEFINE_CONST_FUN_OBJ_3(mp_builtin_setattr_obj, mp_builtin_setattr);

#if MICROPY_CPYTHON_COMPAT
STATIC mp_obj_t mp_builtin_delattr(mp_obj_t base, mp_obj_t attr) {
    return mp_builtin_setattr(base, attr, MP_OBJ_NULL);
}
MP_DEFINE_CONST_FUN_OBJ_2(mp_builtin_delattr_obj, mp_builtin_delattr);
#endif

STATIC mp_obj_t mp_builtin_hasattr(mp_obj_t object_in, mp_obj_t attr_in) {
    qstr attr = mp_obj_str_get_qstr(attr_in);
    mp_obj_t dest[2];
    mp_load_method_protected(object_in, attr, dest, false);
    return mp_obj_new_bool(dest[0] != MP_OBJ_NULL);
}
MP_DEFINE_CONST_FUN_OBJ_2(mp_builtin_hasattr_obj, mp_builtin_hasattr);

STATIC mp_obj_t mp_builtin_globals(void) {
    return MP_OBJ_FROM_PTR(mp_globals_get());
}
MP_DEFINE_CONST_FUN_OBJ_0(mp_builtin_globals_obj, mp_builtin_globals);

STATIC mp_obj_t mp_builtin_locals(void) {
    return MP_OBJ_FROM_PTR(mp_locals_get());
}
MP_DEFINE_CONST_FUN_OBJ_0(mp_builtin_locals_obj, mp_builtin_locals);

// These are defined in terms of MicroPython API functions right away
MP_DEFINE_CONST_FUN_OBJ_1(mp_builtin_id_obj, mp_obj_id);
MP_DEFINE_CONST_FUN_OBJ_1(mp_builtin_len_obj, mp_obj_len);

STATIC const mp_rom_map_elem_t mp_module_builtins_globals_table[] = {
    { MP_ROM_QSTR(MP_QSTR___name__), MP_ROM_QSTR(MP_QSTR_builtins) },

    // built-in core functions
    { MP_ROM_QSTR(MP_QSTR___build_class__), MP_ROM_PTR(&mp_builtin___build_class___obj) },
    { MP_ROM_QSTR(MP_QSTR___import__), MP_ROM_PTR(&mp_builtin___import___obj) },
    { MP_ROM_QSTR(MP_QSTR___repl_print__), MP_ROM_PTR(&mp_builtin___repl_print___obj) },

    // built-in types
    { MP_ROM_QSTR(MP_QSTR_bool), MP_ROM_PTR(&mp_type_bool) },
    { MP_ROM_QSTR(MP_QSTR_bytes), MP_ROM_PTR(&mp_type_bytes) },
    #if MICROPY_PY_BUILTINS_BYTEARRAY
    { MP_ROM_QSTR(MP_QSTR_bytearray), MP_ROM_PTR(&mp_type_bytearray) },
    #endif
    #if MICROPY_PY_BUILTINS_COMPLEX
    { MP_ROM_QSTR(MP_QSTR_complex), MP_ROM_PTR(&mp_type_complex) },
    #endif
    { MP_ROM_QSTR(MP_QSTR_dict), MP_ROM_PTR(&mp_type_dict) },
    #if MICROPY_PY_BUILTINS_ENUMERATE
    { MP_ROM_QSTR(MP_QSTR_enumerate), MP_ROM_PTR(&mp_type_enumerate) },
    #endif
    #if MICROPY_PY_BUILTINS_FILTER
    { MP_ROM_QSTR(MP_QSTR_filter), MP_ROM_PTR(&mp_type_filter) },
    #endif
    #if MICROPY_PY_BUILTINS_FLOAT
    { MP_ROM_QSTR(MP_QSTR_float), MP_ROM_PTR(&mp_type_float) },
    #endif
    #if MICROPY_PY_BUILTINS_SET && MICROPY_PY_BUILTINS_FROZENSET
    { MP_ROM_QSTR(MP_QSTR_frozenset), MP_ROM_PTR(&mp_type_frozenset) },
    #endif
    { MP_ROM_QSTR(MP_QSTR_int), MP_ROM_PTR(&mp_type_int) },
    { MP_ROM_QSTR(MP_QSTR_list), MP_ROM_PTR(&mp_type_list) },
    { MP_ROM_QSTR(MP_QSTR_map), MP_ROM_PTR(&mp_type_map) },
    #if MICROPY_PY_BUILTINS_MEMORYVIEW
    { MP_ROM_QSTR(MP_QSTR_memoryview), MP_ROM_PTR(&mp_type_memoryview) },
    #endif
    { MP_ROM_QSTR(MP_QSTR_object), MP_ROM_PTR(&mp_type_object) },
    #if MICROPY_PY_BUILTINS_PROPERTY
    { MP_ROM_QSTR(MP_QSTR_property), MP_ROM_PTR(&mp_type_property) },
    #endif
    { MP_ROM_QSTR(MP_QSTR_range), MP_ROM_PTR(&mp_type_range) },
    #if MICROPY_PY_BUILTINS_REVERSED
    { MP_ROM_QSTR(MP_QSTR_reversed), MP_ROM_PTR(&mp_type_reversed) },
    #endif
    #if MICROPY_PY_BUILTINS_SET
    { MP_ROM_QSTR(MP_QSTR_set), MP_ROM_PTR(&mp_type_set) },
    #endif
    #if MICROPY_PY_BUILTINS_SLICE
    { MP_ROM_QSTR(MP_QSTR_slice), MP_ROM_PTR(&mp_type_slice) },
    #endif
    { MP_ROM_QSTR(MP_QSTR_str), MP_ROM_PTR(&mp_type_str) },
    { MP_ROM_QSTR(MP_QSTR_super), MP_ROM_PTR(&mp_type_super) },
    { MP_ROM_QSTR(MP_QSTR_tuple), MP_ROM_PTR(&mp_type_tuple) },
    { MP_ROM_QSTR(MP_QSTR_type), MP_ROM_PTR(&mp_type_type) },
    { MP_ROM_QSTR(MP_QSTR_zip), MP_ROM_PTR(&mp_type_zip) },

    { MP_ROM_QSTR(MP_QSTR_classmethod), MP_ROM_PTR(&mp_type_classmethod) },
    { MP_ROM_QSTR(MP_QSTR_staticmethod), MP_ROM_PTR(&mp_type_staticmethod) },

    // built-in objects
    { MP_ROM_QSTR(MP_QSTR_Ellipsis), MP_ROM_PTR(&mp_const_ellipsis_obj) },
    #if MICROPY_PY_BUILTINS_NOTIMPLEMENTED
    { MP_ROM_QSTR(MP_QSTR_NotImplemented), MP_ROM_PTR(&mp_const_notimplemented_obj) },
    #endif

    // built-in user functions
    { MP_ROM_QSTR(MP_QSTR_abs), MP_ROM_PTR(&mp_builtin_abs_obj) },
    { MP_ROM_QSTR(MP_QSTR_all), MP_ROM_PTR(&mp_builtin_all_obj) },
    { MP_ROM_QSTR(MP_QSTR_any), MP_ROM_PTR(&mp_builtin_any_obj) },
    { MP_ROM_QSTR(MP_QSTR_bin), MP_ROM_PTR(&mp_builtin_bin_obj) },
    { MP_ROM_QSTR(MP_QSTR_callable), MP_ROM_PTR(&mp_builtin_callable_obj) },
    #if MICROPY_PY_BUILTINS_COMPILE
    { MP_ROM_QSTR(MP_QSTR_compile), MP_ROM_PTR(&mp_builtin_compile_obj) },
    #endif
    { MP_ROM_QSTR(MP_QSTR_chr), MP_ROM_PTR(&mp_builtin_chr_obj) },
    #if MICROPY_CPYTHON_COMPAT
    { MP_ROM_QSTR(MP_QSTR_delattr), MP_ROM_PTR(&mp_builtin_delattr_obj) },
    #endif
    { MP_ROM_QSTR(MP_QSTR_dir), MP_ROM_PTR(&mp_builtin_dir_obj) },
    { MP_ROM_QSTR(MP_QSTR_divmod), MP_ROM_PTR(&mp_builtin_divmod_obj) },
    #if MICROPY_PY_BUILTINS_EVAL_EXEC
    { MP_ROM_QSTR(MP_QSTR_eval), MP_ROM_PTR(&mp_builtin_eval_obj) },
    { MP_ROM_QSTR(MP_QSTR_exec), MP_ROM_PTR(&mp_builtin_exec_obj) },
    #endif
    #if MICROPY_PY_BUILTINS_EXECFILE
    { MP_ROM_QSTR(MP_QSTR_execfile), MP_ROM_PTR(&mp_builtin_execfile_obj) },
    #endif
    { MP_ROM_QSTR(MP_QSTR_getattr), MP_ROM_PTR(&mp_builtin_getattr_obj) },
    { MP_ROM_QSTR(MP_QSTR_setattr), MP_ROM_PTR(&mp_builtin_setattr_obj) },
    { MP_ROM_QSTR(MP_QSTR_globals), MP_ROM_PTR(&mp_builtin_globals_obj) },
    { MP_ROM_QSTR(MP_QSTR_hasattr), MP_ROM_PTR(&mp_builtin_hasattr_obj) },
    { MP_ROM_QSTR(MP_QSTR_hash), MP_ROM_PTR(&mp_builtin_hash_obj) },
    #if MICROPY_PY_BUILTINS_HELP
    { MP_ROM_QSTR(MP_QSTR_help), MP_ROM_PTR(&mp_builtin_help_obj) },
    #endif
    { MP_ROM_QSTR(MP_QSTR_hex), MP_ROM_PTR(&mp_builtin_hex_obj) },
    { MP_ROM_QSTR(MP_QSTR_id), MP_ROM_PTR(&mp_builtin_id_obj) },
    #if MICROPY_PY_BUILTINS_INPUT
    { MP_ROM_QSTR(MP_QSTR_input), MP_ROM_PTR(&mp_builtin_input_obj) },
    #endif
    { MP_ROM_QSTR(MP_QSTR_isinstance), MP_ROM_PTR(&mp_builtin_isinstance_obj) },
    { MP_ROM_QSTR(MP_QSTR_issubclass), MP_ROM_PTR(&mp_builtin_issubclass_obj) },
    { MP_ROM_QSTR(MP_QSTR_iter), MP_ROM_PTR(&mp_builtin_iter_obj) },
    { MP_ROM_QSTR(MP_QSTR_len), MP_ROM_PTR(&mp_builtin_len_obj) },
    { MP_ROM_QSTR(MP_QSTR_locals), MP_ROM_PTR(&mp_builtin_locals_obj) },
    #if MICROPY_PY_BUILTINS_MIN_MAX
    { MP_ROM_QSTR(MP_QSTR_max), MP_ROM_PTR(&mp_builtin_max_obj) },
    { MP_ROM_QSTR(MP_QSTR_min), MP_ROM_PTR(&mp_builtin_min_obj) },
    #endif
    { MP_ROM_QSTR(MP_QSTR_next), MP_ROM_PTR(&mp_builtin_next_obj) },
    { MP_ROM_QSTR(MP_QSTR_oct), MP_ROM_PTR(&mp_builtin_oct_obj) },
    { MP_ROM_QSTR(MP_QSTR_ord), MP_ROM_PTR(&mp_builtin_ord_obj) },
    { MP_ROM_QSTR(MP_QSTR_pow), MP_ROM_PTR(&mp_builtin_pow_obj) },
    { MP_ROM_QSTR(MP_QSTR_print), MP_ROM_PTR(&mp_builtin_print_obj) },
    { MP_ROM_QSTR(MP_QSTR_repr), MP_ROM_PTR(&mp_builtin_repr_obj) },
    { MP_ROM_QSTR(MP_QSTR_round), MP_ROM_PTR(&mp_builtin_round_obj) },
    { MP_ROM_QSTR(MP_QSTR_sorted), MP_ROM_PTR(&mp_builtin_sorted_obj) },
    { MP_ROM_QSTR(MP_QSTR_sum), MP_ROM_PTR(&mp_builtin_sum_obj) },

    // built-in exceptions
    { MP_ROM_QSTR(MP_QSTR_BaseException), MP_ROM_PTR(&mp_type_BaseException) },
    { MP_ROM_QSTR(MP_QSTR_ArithmeticError), MP_ROM_PTR(&mp_type_ArithmeticError) },
    { MP_ROM_QSTR(MP_QSTR_AssertionError), MP_ROM_PTR(&mp_type_AssertionError) },
    { MP_ROM_QSTR(MP_QSTR_AttributeError), MP_ROM_PTR(&mp_type_AttributeError) },
    { MP_ROM_QSTR(MP_QSTR_EOFError), MP_ROM_PTR(&mp_type_EOFError) },
    { MP_ROM_QSTR(MP_QSTR_Exception), MP_ROM_PTR(&mp_type_Exception) },
    { MP_ROM_QSTR(MP_QSTR_GeneratorExit), MP_ROM_PTR(&mp_type_GeneratorExit) },
    { MP_ROM_QSTR(MP_QSTR_ImportError), MP_ROM_PTR(&mp_type_ImportError) },
    { MP_ROM_QSTR(MP_QSTR_IndentationError), MP_ROM_PTR(&mp_type_IndentationError) },
    { MP_ROM_QSTR(MP_QSTR_IndexError), MP_ROM_PTR(&mp_type_IndexError) },
    { MP_ROM_QSTR(MP_QSTR_KeyboardInterrupt), MP_ROM_PTR(&mp_type_KeyboardInterrupt) },
    { MP_ROM_QSTR(MP_QSTR_ReloadException), MP_ROM_PTR(&mp_type_ReloadException) },
    { MP_ROM_QSTR(MP_QSTR_KeyError), MP_ROM_PTR(&mp_type_KeyError) },
    { MP_ROM_QSTR(MP_QSTR_LookupError), MP_ROM_PTR(&mp_type_LookupError) },
    { MP_ROM_QSTR(MP_QSTR_MemoryError), MP_ROM_PTR(&mp_type_MemoryError) },
    { MP_ROM_QSTR(MP_QSTR_MpyError), MP_ROM_PTR(&mp_type_MpyError) },
    { MP_ROM_QSTR(MP_QSTR_NameError), MP_ROM_PTR(&mp_type_NameError) },
    { MP_ROM_QSTR(MP_QSTR_NotImplementedError), MP_ROM_PTR(&mp_type_NotImplementedError) },
    { MP_ROM_QSTR(MP_QSTR_OSError), MP_ROM_PTR(&mp_type_OSError) },
    { MP_ROM_QSTR(MP_QSTR_TimeoutError), MP_ROM_PTR(&mp_type_TimeoutError) },
    { MP_ROM_QSTR(MP_QSTR_ConnectionError), MP_ROM_PTR(&mp_type_ConnectionError) },
    { MP_ROM_QSTR(MP_QSTR_BrokenPipeError), MP_ROM_PTR(&mp_type_BrokenPipeError) },
    { MP_ROM_QSTR(MP_QSTR_OverflowError), MP_ROM_PTR(&mp_type_OverflowError) },
    { MP_ROM_QSTR(MP_QSTR_RuntimeError), MP_ROM_PTR(&mp_type_RuntimeError) },
    #if MICROPY_PY_ASYNC_AWAIT
    { MP_ROM_QSTR(MP_QSTR_StopAsyncIteration), MP_ROM_PTR(&mp_type_StopAsyncIteration) },
    #endif
    { MP_ROM_QSTR(MP_QSTR_StopIteration), MP_ROM_PTR(&mp_type_StopIteration) },
    { MP_ROM_QSTR(MP_QSTR_SyntaxError), MP_ROM_PTR(&mp_type_SyntaxError) },
    { MP_ROM_QSTR(MP_QSTR_SystemExit), MP_ROM_PTR(&mp_type_SystemExit) },
    { MP_ROM_QSTR(MP_QSTR_TypeError), MP_ROM_PTR(&mp_type_TypeError) },
    #if MICROPY_PY_BUILTINS_STR_UNICODE
    { MP_ROM_QSTR(MP_QSTR_UnicodeError), MP_ROM_PTR(&mp_type_UnicodeError) },
    #endif
    { MP_ROM_QSTR(MP_QSTR_ValueError), MP_ROM_PTR(&mp_type_ValueError) },
    #if MICROPY_EMIT_NATIVE
    { MP_ROM_QSTR(MP_QSTR_ViperTypeError), MP_ROM_PTR(&mp_type_ViperTypeError) },
    #endif
    { MP_ROM_QSTR(MP_QSTR_ZeroDivisionError), MP_ROM_PTR(&mp_type_ZeroDivisionError) },
    // Somehow CPython managed to have OverflowError not inherit from ValueError ;-/
    // TODO: For MICROPY_CPYTHON_COMPAT==0 use ValueError to avoid exc proliferation

    // Extra builtins as defined by a port
    MICROPY_PORT_BUILTINS
};

MP_DEFINE_CONST_DICT(mp_module_builtins_globals, mp_module_builtins_globals_table);

const mp_obj_module_t mp_module_builtins = {
    .base = { &mp_type_module },
    .globals = (mp_obj_dict_t *)&mp_module_builtins_globals,
};<|MERGE_RESOLUTION|>--- conflicted
+++ resolved
@@ -372,11 +372,7 @@
             return mp_binary_op(MP_BINARY_OP_POWER, args[0], args[1]);
         default:
             #if !MICROPY_PY_BUILTINS_POW3
-<<<<<<< HEAD
             mp_raise_msg(&mp_type_NotImplementedError, translate("3-arg pow() not supported"));
-=======
-            mp_raise_msg(&mp_type_NotImplementedError, "3-arg pow() not supported");
->>>>>>> b057fb8a
             #elif MICROPY_LONGINT_IMPL != MICROPY_LONGINT_IMPL_MPZ
             return mp_binary_op(MP_BINARY_OP_MODULO, mp_binary_op(MP_BINARY_OP_POWER, args[0], args[1]), args[2]);
             #else

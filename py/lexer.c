/*
 * This file is part of the MicroPython project, http://micropython.org/
 *
 * The MIT License (MIT)
 *
 * SPDX-FileCopyrightText: Copyright (c) 2013, 2014 Damien P. George
 *
 * Permission is hereby granted, free of charge, to any person obtaining a copy
 * of this software and associated documentation files (the "Software"), to deal
 * in the Software without restriction, including without limitation the rights
 * to use, copy, modify, merge, publish, distribute, sublicense, and/or sell
 * copies of the Software, and to permit persons to whom the Software is
 * furnished to do so, subject to the following conditions:
 *
 * The above copyright notice and this permission notice shall be included in
 * all copies or substantial portions of the Software.
 *
 * THE SOFTWARE IS PROVIDED "AS IS", WITHOUT WARRANTY OF ANY KIND, EXPRESS OR
 * IMPLIED, INCLUDING BUT NOT LIMITED TO THE WARRANTIES OF MERCHANTABILITY,
 * FITNESS FOR A PARTICULAR PURPOSE AND NONINFRINGEMENT. IN NO EVENT SHALL THE
 * AUTHORS OR COPYRIGHT HOLDERS BE LIABLE FOR ANY CLAIM, DAMAGES OR OTHER
 * LIABILITY, WHETHER IN AN ACTION OF CONTRACT, TORT OR OTHERWISE, ARISING FROM,
 * OUT OF OR IN CONNECTION WITH THE SOFTWARE OR THE USE OR OTHER DEALINGS IN
 * THE SOFTWARE.
 */

#include <stdio.h>
#include <string.h>
#include <assert.h>

#include "py/reader.h"
#include "py/lexer.h"
#include "py/runtime.h"

#include "supervisor/shared/translate.h"

#if MICROPY_ENABLE_COMPILER

#define TAB_SIZE (8)

// TODO seems that CPython allows NULL byte in the input stream
// don't know if that's intentional or not, but we don't allow it

#define MP_LEXER_EOF ((unichar)MP_READER_EOF)
#define CUR_CHAR(lex) ((lex)->chr0)

STATIC bool is_end(mp_lexer_t *lex) {
    return lex->chr0 == MP_LEXER_EOF;
}

STATIC bool is_physical_newline(mp_lexer_t *lex) {
    return lex->chr0 == '\n';
}

STATIC bool is_char(mp_lexer_t *lex, byte c) {
    return lex->chr0 == c;
}

STATIC bool is_char_or(mp_lexer_t *lex, byte c1, byte c2) {
    return lex->chr0 == c1 || lex->chr0 == c2;
}

STATIC bool is_char_or3(mp_lexer_t *lex, byte c1, byte c2, byte c3) {
    return lex->chr0 == c1 || lex->chr0 == c2 || lex->chr0 == c3;
}

<<<<<<< HEAD
#if MICROPY_COMP_FSTRING_LITERAL
=======
#if MICROPY_PY_FSTRINGS
>>>>>>> 7c54b642
STATIC bool is_char_or4(mp_lexer_t *lex, byte c1, byte c2, byte c3, byte c4) {
    return lex->chr0 == c1 || lex->chr0 == c2 || lex->chr0 == c3 || lex->chr0 == c4;
}
#endif

STATIC bool is_char_following(mp_lexer_t *lex, byte c) {
    return lex->chr1 == c;
}

STATIC bool is_char_following_or(mp_lexer_t *lex, byte c1, byte c2) {
    return lex->chr1 == c1 || lex->chr1 == c2;
}

STATIC bool is_char_following_following_or(mp_lexer_t *lex, byte c1, byte c2) {
    return lex->chr2 == c1 || lex->chr2 == c2;
}

STATIC bool is_char_and(mp_lexer_t *lex, byte c1, byte c2) {
    return lex->chr0 == c1 && lex->chr1 == c2;
}

STATIC bool is_whitespace(mp_lexer_t *lex) {
    return unichar_isspace(lex->chr0);
}

STATIC bool is_letter(mp_lexer_t *lex) {
    return unichar_isalpha(lex->chr0);
}

STATIC bool is_digit(mp_lexer_t *lex) {
    return unichar_isdigit(lex->chr0);
}

STATIC bool is_following_digit(mp_lexer_t *lex) {
    return unichar_isdigit(lex->chr1);
}

STATIC bool is_following_base_char(mp_lexer_t *lex) {
    const unichar chr1 = lex->chr1 | 0x20;
    return chr1 == 'b' || chr1 == 'o' || chr1 == 'x';
}

STATIC bool is_following_odigit(mp_lexer_t *lex) {
    return lex->chr1 >= '0' && lex->chr1 <= '7';
}

STATIC bool is_string_or_bytes(mp_lexer_t *lex) {
    return is_char_or(lex, '\'', '\"')
<<<<<<< HEAD
           #if MICROPY_COMP_FSTRING_LITERAL
           || (is_char_or4(lex, 'r', 'u', 'b', 'f') && is_char_following_or(lex, '\'', '\"'))
           || ((is_char_and(lex, 'r', 'f') || is_char_and(lex, 'f', 'r'))
               && is_char_following_following_or(lex, '\'', '\"'))
=======
           #if MICROPY_PY_FSTRINGS
           || (is_char_or4(lex, 'r', 'u', 'b', 'f') && is_char_following_or(lex, '\'', '\"'))
           || (((is_char_and(lex, 'r', 'f') || is_char_and(lex, 'f', 'r'))
               && is_char_following_following_or(lex, '\'', '\"')))
>>>>>>> 7c54b642
           #else
           || (is_char_or3(lex, 'r', 'u', 'b') && is_char_following_or(lex, '\'', '\"'))
           #endif
           || ((is_char_and(lex, 'r', 'b') || is_char_and(lex, 'b', 'r'))
               && is_char_following_following_or(lex, '\'', '\"'));
}

// to easily parse utf-8 identifiers we allow any raw byte with high bit set
STATIC bool is_head_of_identifier(mp_lexer_t *lex) {
    return is_letter(lex) || lex->chr0 == '_' || lex->chr0 >= 0x80;
}

STATIC bool is_tail_of_identifier(mp_lexer_t *lex) {
    return is_head_of_identifier(lex) || is_digit(lex);
}

#if MICROPY_COMP_FSTRING_LITERAL
STATIC void swap_char_banks(mp_lexer_t *lex) {
    if (lex->vstr_postfix_processing) {
        lex->chr3 = lex->chr0;
        lex->chr4 = lex->chr1;
        lex->chr5 = lex->chr2;
        lex->chr0 = lex->vstr_postfix.buf[0];
        lex->chr1 = lex->vstr_postfix.buf[1];
        lex->chr2 = lex->vstr_postfix.buf[2];

        lex->vstr_postfix_idx = 3;
    } else {
        // blindly reset to the "backup" bank when done postfix processing
        // this restores control to the mp_reader
        lex->chr0 = lex->chr3;
        lex->chr1 = lex->chr4;
        lex->chr2 = lex->chr5;
        // willfully ignoring setting chr3-5 here - WARNING consider those garbage data now

        vstr_reset(&lex->vstr_postfix);
        lex->vstr_postfix_idx = 0;
    }
}
#endif

STATIC void next_char(mp_lexer_t *lex) {
    if (lex->chr0 == '\n') {
        // a new line
        ++lex->line;
        lex->column = 1;
    } else if (lex->chr0 == '\t') {
        // a tab
        lex->column = (((lex->column - 1 + TAB_SIZE) / TAB_SIZE) * TAB_SIZE) + 1;
    } else {
        // a character worth one column
        ++lex->column;
    }

    // shift the input queue forward
    lex->chr0 = lex->chr1;
    lex->chr1 = lex->chr2;

<<<<<<< HEAD
    #if MICROPY_COMP_FSTRING_LITERAL
    if (lex->vstr_postfix_processing) {
        if (lex->vstr_postfix_idx == lex->vstr_postfix.len) {
            lex->chr2 = '\0';
        } else {
            lex->chr2 = lex->vstr_postfix.buf[lex->vstr_postfix_idx++];
=======
    // and add the next byte from either the fstring args or the reader
    #if MICROPY_PY_FSTRINGS
    if (lex->fstring_args_idx) {
        // if there are saved chars, then we're currently injecting fstring args
        if (lex->fstring_args_idx < lex->fstring_args.len) {
            lex->chr2 = lex->fstring_args.buf[lex->fstring_args_idx++];
        } else {
            // no more fstring arg bytes
            lex->chr2 = '\0';
        }

        if (lex->chr0 == '\0') {
            // consumed all fstring data, restore saved input queue
            lex->chr0 = lex->chr0_saved;
            lex->chr1 = lex->chr1_saved;
            lex->chr2 = lex->chr2_saved;
            // stop consuming fstring arg data
            vstr_reset(&lex->fstring_args);
            lex->fstring_args_idx = 0;
>>>>>>> 7c54b642
        }
    } else
    #endif
    {
        lex->chr2 = lex->reader.readbyte(lex->reader.data);
    }

    if (lex->chr1 == '\r') {
        // CR is a new line, converted to LF
        lex->chr1 = '\n';
        if (lex->chr2 == '\n') {
            // CR LF is a single new line, throw out the extra LF
            lex->chr2 = lex->reader.readbyte(lex->reader.data);
        }
    }

    // check if we need to insert a newline at end of file
    if (lex->chr2 == MP_LEXER_EOF && lex->chr1 != MP_LEXER_EOF && lex->chr1 != '\n') {
        lex->chr2 = '\n';
    }

    #if MICROPY_COMP_FSTRING_LITERAL
    if (lex->vstr_postfix_processing && lex->chr0 == '\0') {
        lex->vstr_postfix_processing = false;
        swap_char_banks(lex);
    }
    #endif
}

STATIC void indent_push(mp_lexer_t *lex, size_t indent) {
    if (lex->num_indent_level >= lex->alloc_indent_level) {
        lex->indent_level = m_renew(uint16_t, lex->indent_level, lex->alloc_indent_level, lex->alloc_indent_level + MICROPY_ALLOC_LEXEL_INDENT_INC);
        lex->alloc_indent_level += MICROPY_ALLOC_LEXEL_INDENT_INC;
    }
    lex->indent_level[lex->num_indent_level++] = indent;
}

STATIC size_t indent_top(mp_lexer_t *lex) {
    return lex->indent_level[lex->num_indent_level - 1];
}

STATIC void indent_pop(mp_lexer_t *lex) {
    lex->num_indent_level -= 1;
}

// some tricky operator encoding:
//     <op>  = begin with <op>, if this opchar matches then begin here
//     e<op> = end with <op>, if this opchar matches then end
//     c<op> = continue with <op>, if this opchar matches then continue matching
// this means if the start of two ops are the same then they are equal til the last char

STATIC const char *const tok_enc =
    "()[]{},;~"   // singles
    ":e="         // : :=
    "<e=c<e="     // < <= << <<=
    ">e=c>e="     // > >= >> >>=
    "*e=c*e="     // * *= ** **=
    "+e="         // + +=
    "-e=e>"       // - -= ->
    "&e="         // & &=
    "|e="         // | |=
    "/e=c/e="     // / /= // //=
    "%e="         // % %=
    "^e="         // ^ ^=
    "@e="         // @ @=
    "=e="         // = ==
    "!.";         // start of special cases: != . ...

// TODO static assert that number of tokens is less than 256 so we can safely make this table with byte sized entries
STATIC const uint8_t tok_enc_kind[] = {
    MP_TOKEN_DEL_PAREN_OPEN, MP_TOKEN_DEL_PAREN_CLOSE,
    MP_TOKEN_DEL_BRACKET_OPEN, MP_TOKEN_DEL_BRACKET_CLOSE,
    MP_TOKEN_DEL_BRACE_OPEN, MP_TOKEN_DEL_BRACE_CLOSE,
    MP_TOKEN_DEL_COMMA, MP_TOKEN_DEL_SEMICOLON, MP_TOKEN_OP_TILDE,

    MP_TOKEN_DEL_COLON, MP_TOKEN_OP_ASSIGN,
    MP_TOKEN_OP_LESS, MP_TOKEN_OP_LESS_EQUAL, MP_TOKEN_OP_DBL_LESS, MP_TOKEN_DEL_DBL_LESS_EQUAL,
    MP_TOKEN_OP_MORE, MP_TOKEN_OP_MORE_EQUAL, MP_TOKEN_OP_DBL_MORE, MP_TOKEN_DEL_DBL_MORE_EQUAL,
    MP_TOKEN_OP_STAR, MP_TOKEN_DEL_STAR_EQUAL, MP_TOKEN_OP_DBL_STAR, MP_TOKEN_DEL_DBL_STAR_EQUAL,
    MP_TOKEN_OP_PLUS, MP_TOKEN_DEL_PLUS_EQUAL,
    MP_TOKEN_OP_MINUS, MP_TOKEN_DEL_MINUS_EQUAL, MP_TOKEN_DEL_MINUS_MORE,
    MP_TOKEN_OP_AMPERSAND, MP_TOKEN_DEL_AMPERSAND_EQUAL,
    MP_TOKEN_OP_PIPE, MP_TOKEN_DEL_PIPE_EQUAL,
    MP_TOKEN_OP_SLASH, MP_TOKEN_DEL_SLASH_EQUAL, MP_TOKEN_OP_DBL_SLASH, MP_TOKEN_DEL_DBL_SLASH_EQUAL,
    MP_TOKEN_OP_PERCENT, MP_TOKEN_DEL_PERCENT_EQUAL,
    MP_TOKEN_OP_CARET, MP_TOKEN_DEL_CARET_EQUAL,
    MP_TOKEN_OP_AT, MP_TOKEN_DEL_AT_EQUAL,
    MP_TOKEN_DEL_EQUAL, MP_TOKEN_OP_DBL_EQUAL,
};

// must have the same order as enum in lexer.h
// must be sorted according to strcmp
STATIC const char *const tok_kw[] = {
    "False",
    "None",
    "True",
    "__debug__",
    "and",
    "as",
    "assert",
    #if MICROPY_PY_ASYNC_AWAIT
    "async",
    "await",
    #endif
    "break",
    "class",
    "continue",
    "def",
    "del",
    "elif",
    "else",
    "except",
    "finally",
    "for",
    "from",
    "global",
    "if",
    "import",
    "in",
    "is",
    "lambda",
    "nonlocal",
    "not",
    "or",
    "pass",
    "raise",
    "return",
    "try",
    "while",
    "with",
    "yield",
};

// This is called with CUR_CHAR() before first hex digit, and should return with
// it pointing to last hex digit
// num_digits must be greater than zero
STATIC bool get_hex(mp_lexer_t *lex, size_t num_digits, mp_uint_t *result) {
    mp_uint_t num = 0;
    while (num_digits-- != 0) {
        next_char(lex);
        unichar c = CUR_CHAR(lex);
        if (!unichar_isxdigit(c)) {
            return false;
        }
        num = (num << 4) + unichar_xdigit_value(c);
    }
    *result = num;
    return true;
}

STATIC void parse_string_literal(mp_lexer_t *lex, bool is_raw, bool is_fstring) {
    // get first quoting character
    char quote_char = '\'';
    if (is_char(lex, '\"')) {
        quote_char = '\"';
    }
    next_char(lex);

    // work out if it's a single or triple quoted literal
    size_t num_quotes;
    if (is_char_and(lex, quote_char, quote_char)) {
        // triple quotes
        next_char(lex);
        next_char(lex);
        num_quotes = 3;
    } else {
        // single quotes
        num_quotes = 1;
    }

    size_t n_closing = 0;
<<<<<<< HEAD
    #if MICROPY_COMP_FSTRING_LITERAL
    bool in_expression = false;
    bool expression_eat = true;
=======
    #if MICROPY_PY_FSTRINGS
    if (is_fstring) {
        // assume there's going to be interpolation, so prep the injection data
        // fstring_args_idx==0 && len(fstring_args)>0 means we're extracting the args.
        // only when fstring_args_idx>0 will we consume the arg data
        // note: lex->fstring_args will be empty already (it's reset when finished)
        vstr_add_str(&lex->fstring_args, ".format(");
    }
>>>>>>> 7c54b642
    #endif

    while (!is_end(lex) && (num_quotes > 1 || !is_char(lex, '\n')) && n_closing < num_quotes) {
        if (is_char(lex, quote_char)) {
            n_closing += 1;
            vstr_add_char(&lex->vstr, CUR_CHAR(lex));
        } else {
            n_closing = 0;
<<<<<<< HEAD
            #if MICROPY_COMP_FSTRING_LITERAL
            if (is_fstring && is_char(lex, '{')) {
                vstr_add_char(&lex->vstr, CUR_CHAR(lex));
                in_expression = !in_expression;
                expression_eat = in_expression;

                if (lex->vstr_postfix.len == 0) {
                    vstr_add_str(&lex->vstr_postfix, ".format(");
                }

                next_char(lex);
                continue;
            }

            if (is_fstring && is_char(lex, '}')) {
                vstr_add_char(&lex->vstr, CUR_CHAR(lex));

                if (in_expression) {
                    in_expression = false;
                    vstr_add_char(&lex->vstr_postfix, ',');
                }

                next_char(lex);
                continue;
            }

            if (in_expression) {
                // throw errors for illegal chars inside f-string expressions
                if (is_char(lex, '#')) {
                    lex->tok_kind = MP_TOKEN_FSTRING_COMMENT;
                    return;
                } else if (is_char(lex, '\\')) {
                    lex->tok_kind = MP_TOKEN_FSTRING_BACKSLASH;
                    return;
                } else if (is_char(lex, ':')) {
                    expression_eat = false;
                }

                unichar c = CUR_CHAR(lex);
                if (expression_eat) {
                    vstr_add_char(&lex->vstr_postfix, c);
                } else {
                    vstr_add_char(&lex->vstr, c);
                }

                next_char(lex);
                continue;
=======

            #if MICROPY_PY_FSTRINGS
            while (is_fstring && is_char(lex, '{')) {
                next_char(lex);
                if (is_char(lex, '{')) {
                    // "{{" is passed through unchanged to be handled by str.format
                    vstr_add_byte(&lex->vstr, '{');
                    next_char(lex);
                } else {
                    // remember the start of this argument (if we need it for f'{a=}').
                    size_t i = lex->fstring_args.len;
                    // extract characters inside the { until we reach the
                    // format specifier or closing }.
                    // (MicroPython limitation) note: this is completely unaware of
                    // Python syntax and will not handle any expression containing '}' or ':'.
                    // e.g. f'{"}"}' or f'{foo({})}'.
                    while (!is_end(lex) && !is_char_or(lex, ':', '}')) {
                        // like the default case at the end of this function, stay 8-bit clean
                        vstr_add_byte(&lex->fstring_args, CUR_CHAR(lex));
                        next_char(lex);
                    }
                    if (lex->fstring_args.buf[lex->fstring_args.len - 1] == '=') {
                        // if the last character of the arg was '=', then inject "arg=" before the '{'.
                        // f'{a=}' --> 'a={}'.format(a)
                        vstr_add_strn(&lex->vstr, lex->fstring_args.buf + i, lex->fstring_args.len - i);
                        // remove the trailing '='
                        lex->fstring_args.len--;
                    }
                    // comma-separate args
                    vstr_add_byte(&lex->fstring_args, ',');
                }
                vstr_add_byte(&lex->vstr, '{');
>>>>>>> 7c54b642
            }
            #endif

            if (is_char(lex, '\\')) {
                next_char(lex);
                unichar c = CUR_CHAR(lex);

                if (is_raw) {
                    // raw strings allow escaping of quotes, but the backslash is also emitted
                    vstr_add_char(&lex->vstr, '\\');
                } else {
                    switch (c) {
                        // note: "c" can never be MP_LEXER_EOF because next_char
                        // always inserts a newline at the end of the input stream
                        case '\n':
                            c = MP_LEXER_EOF;
                            break;                          // backslash escape the newline, just ignore it
                        case '\\':
                            break;
                        case '\'':
                            break;
                        case '"':
                            break;
                        case 'a':
                            c = 0x07;
                            break;
                        case 'b':
                            c = 0x08;
                            break;
                        case 't':
                            c = 0x09;
                            break;
                        case 'n':
                            c = 0x0a;
                            break;
                        case 'v':
                            c = 0x0b;
                            break;
                        case 'f':
                            c = 0x0c;
                            break;
                        case 'r':
                            c = 0x0d;
                            break;
                        case 'u':
                        case 'U':
                            if (lex->tok_kind == MP_TOKEN_BYTES) {
                                // b'\u1234' == b'\\u1234'
                                vstr_add_char(&lex->vstr, '\\');
                                break;
                            }
                            // Otherwise fall through.
                            MP_FALLTHROUGH
                        case 'x': {
                            mp_uint_t num = 0;
                            if (!get_hex(lex, (c == 'x' ? 2 : c == 'u' ? 4 : 8), &num)) {
                                // not enough hex chars for escape sequence
                                lex->tok_kind = MP_TOKEN_INVALID;
                            }
                            c = num;
                            break;
                        }
                        case 'N':
                            // Supporting '\N{LATIN SMALL LETTER A}' == 'a' would require keeping the
                            // entire Unicode name table in the core. As of Unicode 6.3.0, that's nearly
                            // 3MB of text; even gzip-compressed and with minimal structure, it'll take
                            // roughly half a meg of storage. This form of Unicode escape may be added
                            // later on, but it's definitely not a priority right now. -- CJA 20140607
                            mp_raise_NotImplementedError(MP_ERROR_TEXT("unicode name escapes"));
                            break;
                        default:
                            if (c >= '0' && c <= '7') {
                                // Octal sequence, 1-3 chars
                                size_t digits = 3;
                                mp_uint_t num = c - '0';
                                while (is_following_odigit(lex) && --digits != 0) {
                                    next_char(lex);
                                    num = num * 8 + (CUR_CHAR(lex) - '0');
                                }
                                c = num;
                            } else {
                                // unrecognised escape character; CPython lets this through verbatim as '\' and then the character
                                vstr_add_char(&lex->vstr, '\\');
                            }
                            break;
                    }
                }
                if (c != MP_LEXER_EOF) {
                    if (MICROPY_PY_BUILTINS_STR_UNICODE_DYNAMIC) {
                        if (c < 0x110000 && lex->tok_kind == MP_TOKEN_STRING) {
                            vstr_add_char(&lex->vstr, c);
                        } else if (c < 0x100 && lex->tok_kind == MP_TOKEN_BYTES) {
                            vstr_add_byte(&lex->vstr, c);
                        } else {
                            // unicode character out of range
                            // this raises a generic SyntaxError; could provide more info
                            lex->tok_kind = MP_TOKEN_INVALID;
                        }
                    } else {
                        // without unicode everything is just added as an 8-bit byte
                        if (c < 0x100) {
                            vstr_add_byte(&lex->vstr, c);
                        } else {
                            // 8-bit character out of range
                            // this raises a generic SyntaxError; could provide more info
                            lex->tok_kind = MP_TOKEN_INVALID;
                        }
                    }
                }
            } else {
                // Add the "character" as a byte so that we remain 8-bit clean.
                // This way, strings are parsed correctly whether or not they contain utf-8 chars.
                vstr_add_byte(&lex->vstr, CUR_CHAR(lex));
            }
        }
        next_char(lex);
    }

    // check we got the required end quotes
    if (n_closing < num_quotes) {
        lex->tok_kind = MP_TOKEN_LONELY_STRING_OPEN;
    }

    // cut off the end quotes from the token text
    vstr_cut_tail_bytes(&lex->vstr, n_closing);
}

STATIC bool skip_whitespace(mp_lexer_t *lex, bool stop_at_newline) {
    bool had_physical_newline = false;
    while (!is_end(lex)) {
        if (is_physical_newline(lex)) {
            if (stop_at_newline && lex->nested_bracket_level == 0) {
                break;
            }
            had_physical_newline = true;
            next_char(lex);
        } else if (is_whitespace(lex)) {
            next_char(lex);
        } else if (is_char(lex, '#')) {
            next_char(lex);
            while (!is_end(lex) && !is_physical_newline(lex)) {
                next_char(lex);
            }
            // had_physical_newline will be set on next loop
        } else if (is_char_and(lex, '\\', '\n')) {
            // line-continuation, so don't set had_physical_newline
            next_char(lex);
            next_char(lex);
        } else {
            break;
        }
    }
    return had_physical_newline;
}

void mp_lexer_to_next(mp_lexer_t *lex) {
<<<<<<< HEAD
    #if MICROPY_COMP_FSTRING_LITERAL
    if (lex->vstr_postfix.len && !lex->vstr_postfix_processing) {
        // end format call injection
        vstr_add_char(&lex->vstr_postfix, ')');
        lex->vstr_postfix_processing = true;
        swap_char_banks(lex);
=======
    #if MICROPY_PY_FSTRINGS
    if (lex->fstring_args.len && lex->fstring_args_idx == 0) {
        // moving onto the next token means the literal string is complete.
        // switch into injecting the format args.
        vstr_add_byte(&lex->fstring_args, ')');
        lex->chr0_saved = lex->chr0;
        lex->chr1_saved = lex->chr1;
        lex->chr2_saved = lex->chr2;
        lex->chr0 = lex->fstring_args.buf[0];
        lex->chr1 = lex->fstring_args.buf[1];
        lex->chr2 = lex->fstring_args.buf[2];
        // we've already extracted 3 chars, but setting this non-zero also
        // means we'll start consuming the fstring data
        lex->fstring_args_idx = 3;
>>>>>>> 7c54b642
    }
    #endif

    // start new token text
    vstr_reset(&lex->vstr);

    // skip white space and comments
    bool had_physical_newline = skip_whitespace(lex, false);

    // set token source information
    lex->tok_line = lex->line;
    lex->tok_column = lex->column;

    if (lex->emit_dent < 0) {
        lex->tok_kind = MP_TOKEN_DEDENT;
        lex->emit_dent += 1;

    } else if (lex->emit_dent > 0) {
        lex->tok_kind = MP_TOKEN_INDENT;
        lex->emit_dent -= 1;

    } else if (had_physical_newline && lex->nested_bracket_level == 0) {
        lex->tok_kind = MP_TOKEN_NEWLINE;

        size_t num_spaces = lex->column - 1;
        if (num_spaces == indent_top(lex)) {
        } else if (num_spaces > indent_top(lex)) {
            indent_push(lex, num_spaces);
            lex->emit_dent += 1;
        } else {
            while (num_spaces < indent_top(lex)) {
                indent_pop(lex);
                lex->emit_dent -= 1;
            }
            if (num_spaces != indent_top(lex)) {
                lex->tok_kind = MP_TOKEN_DEDENT_MISMATCH;
            }
        }

    } else if (is_end(lex)) {
        lex->tok_kind = MP_TOKEN_END;

    } else if (is_string_or_bytes(lex)) {
        // a string or bytes literal

        // Python requires adjacent string/bytes literals to be automatically
        // concatenated.  We do it here in the tokeniser to make efficient use of RAM,
        // because then the lexer's vstr can be used to accumulate the string literal,
        // in contrast to creating a parse tree of strings and then joining them later
        // in the compiler.  It's also more compact in code size to do it here.

        // MP_TOKEN_END is used to indicate that this is the first string token
        lex->tok_kind = MP_TOKEN_END;

        #if MICROPY_COMP_FSTRING_LITERAL
        bool saw_normal = false, saw_fstring = false;
        #endif

        // Loop to accumulate string/bytes literals
        do {
            // parse type codes
            bool is_raw = false;
<<<<<<< HEAD
            #if MICROPY_COMP_FSTRING_LITERAL
            bool is_fstring = false;
            #else
            const bool is_fstring = false;
            #endif
=======
            bool is_fstring = false;
>>>>>>> 7c54b642
            mp_token_kind_t kind = MP_TOKEN_STRING;
            int n_char = 0;
            if (is_char(lex, 'u')) {
                n_char = 1;
            } else if (is_char(lex, 'b')) {
                kind = MP_TOKEN_BYTES;
                n_char = 1;
                if (is_char_following(lex, 'r')) {
                    is_raw = true;
                    n_char = 2;
                }
            } else if (is_char(lex, 'r')) {
                is_raw = true;
                n_char = 1;
                if (is_char_following(lex, 'b')) {
                    kind = MP_TOKEN_BYTES;
                    n_char = 2;
                }
<<<<<<< HEAD
                #if MICROPY_COMP_FSTRING_LITERAL
                if (is_char_following(lex, 'f')) {
                    lex->tok_kind = MP_TOKEN_FSTRING_RAW;
                    break;
                }
            } else if (is_char(lex, 'f')) {
                if (is_char_following(lex, 'r')) {
=======
                #if MICROPY_PY_FSTRINGS
                if (is_char_following(lex, 'f')) {
                    // raw-f-strings unsupported, immediately return (invalid) token.
                    lex->tok_kind = MP_TOKEN_FSTRING_RAW;
                    break;
                }
                #endif
            }
            #if MICROPY_PY_FSTRINGS
            else if (is_char(lex, 'f')) {
                if (is_char_following(lex, 'r')) {
                    // raw-f-strings unsupported, immediately return (invalid) token.
>>>>>>> 7c54b642
                    lex->tok_kind = MP_TOKEN_FSTRING_RAW;
                    break;
                }
                n_char = 1;
                is_fstring = true;
<<<<<<< HEAD
                #endif
=======
>>>>>>> 7c54b642
            }
            #endif

            #if MICROPY_COMP_FSTRING_LITERAL
            if (is_fstring) {
                saw_fstring = true;
            } else {
                saw_normal = true;
            }

            if (saw_fstring && saw_normal) {
                // Can't concatenate f-string with normal string
                break;
            }
            #endif

            // Set or check token kind
            if (lex->tok_kind == MP_TOKEN_END) {
                lex->tok_kind = kind;
            } else if (lex->tok_kind != kind) {
                // Can't concatenate string with bytes
                break;
            }

            // Skip any type code characters
            if (n_char != 0) {
                next_char(lex);
                if (n_char == 2) {
                    next_char(lex);
                }
            }

            // Parse the literal
            parse_string_literal(lex, is_raw, is_fstring);

            // Skip whitespace so we can check if there's another string following
            skip_whitespace(lex, true);

        } while (is_string_or_bytes(lex));
    } else if (is_head_of_identifier(lex)) {
        lex->tok_kind = MP_TOKEN_NAME;

        // get first char (add as byte to remain 8-bit clean and support utf-8)
        vstr_add_byte(&lex->vstr, CUR_CHAR(lex));
        next_char(lex);

        // get tail chars
        while (!is_end(lex) && is_tail_of_identifier(lex)) {
            vstr_add_byte(&lex->vstr, CUR_CHAR(lex));
            next_char(lex);
        }

        // Check if the name is a keyword.
        // We also check for __debug__ here and convert it to its value.  This is
        // so the parser gives a syntax error on, eg, x.__debug__.  Otherwise, we
        // need to check for this special token in many places in the compiler.
        const char *s = vstr_null_terminated_str(&lex->vstr);
        for (size_t i = 0; i < MP_ARRAY_SIZE(tok_kw); i++) {
            int cmp = strcmp(s, tok_kw[i]);
            if (cmp == 0) {
                lex->tok_kind = MP_TOKEN_KW_FALSE + i;
                if (lex->tok_kind == MP_TOKEN_KW___DEBUG__) {
                    lex->tok_kind = (MP_STATE_VM(mp_optimise_value) == 0 ? MP_TOKEN_KW_TRUE : MP_TOKEN_KW_FALSE);
                }
                break;
            } else if (cmp < 0) {
                // Table is sorted and comparison was less-than, so stop searching
                break;
            }
        }

    } else if (is_digit(lex) || (is_char(lex, '.') && is_following_digit(lex))) {
        bool forced_integer = false;
        if (is_char(lex, '.')) {
            lex->tok_kind = MP_TOKEN_FLOAT_OR_IMAG;
        } else {
            lex->tok_kind = MP_TOKEN_INTEGER;
            if (is_char(lex, '0') && is_following_base_char(lex)) {
                forced_integer = true;
            }
        }

        // get first char
        vstr_add_char(&lex->vstr, CUR_CHAR(lex));
        next_char(lex);

        // get tail chars
        while (!is_end(lex)) {
            if (!forced_integer && is_char_or(lex, 'e', 'E')) {
                lex->tok_kind = MP_TOKEN_FLOAT_OR_IMAG;
                vstr_add_char(&lex->vstr, 'e');
                next_char(lex);
                if (is_char(lex, '+') || is_char(lex, '-')) {
                    vstr_add_char(&lex->vstr, CUR_CHAR(lex));
                    next_char(lex);
                }
            } else if (is_letter(lex) || is_digit(lex) || is_char(lex, '.')) {
                if (is_char_or3(lex, '.', 'j', 'J')) {
                    lex->tok_kind = MP_TOKEN_FLOAT_OR_IMAG;
                }
                vstr_add_char(&lex->vstr, CUR_CHAR(lex));
                next_char(lex);
            } else if (is_char(lex, '_')) {
                next_char(lex);
            } else {
                break;
            }
        }

    } else {
        // search for encoded delimiter or operator

        const char *t = tok_enc;
        size_t tok_enc_index = 0;
        for (; *t != 0 && !is_char(lex, *t); t += 1) {
            if (*t == 'e' || *t == 'c') {
                t += 1;
            }
            tok_enc_index += 1;
        }

        next_char(lex);

        if (*t == 0) {
            // didn't match any delimiter or operator characters
            lex->tok_kind = MP_TOKEN_INVALID;

        } else if (*t == '!') {
            // "!=" is a special case because "!" is not a valid operator
            if (is_char(lex, '=')) {
                next_char(lex);
                lex->tok_kind = MP_TOKEN_OP_NOT_EQUAL;
            } else {
                lex->tok_kind = MP_TOKEN_INVALID;
            }

        } else if (*t == '.') {
            // "." and "..." are special cases because ".." is not a valid operator
            if (is_char_and(lex, '.', '.')) {
                next_char(lex);
                next_char(lex);
                lex->tok_kind = MP_TOKEN_ELLIPSIS;
            } else {
                lex->tok_kind = MP_TOKEN_DEL_PERIOD;
            }

        } else {
            // matched a delimiter or operator character

            // get the maximum characters for a valid token
            t += 1;
            size_t t_index = tok_enc_index;
            while (*t == 'c' || *t == 'e') {
                t_index += 1;
                if (is_char(lex, t[1])) {
                    next_char(lex);
                    tok_enc_index = t_index;
                    if (*t == 'e') {
                        break;
                    }
                } else if (*t == 'c') {
                    break;
                }
                t += 2;
            }

            // set token kind
            lex->tok_kind = tok_enc_kind[tok_enc_index];

            // compute bracket level for implicit line joining
            if (lex->tok_kind == MP_TOKEN_DEL_PAREN_OPEN || lex->tok_kind == MP_TOKEN_DEL_BRACKET_OPEN || lex->tok_kind == MP_TOKEN_DEL_BRACE_OPEN) {
                lex->nested_bracket_level += 1;
            } else if (lex->tok_kind == MP_TOKEN_DEL_PAREN_CLOSE || lex->tok_kind == MP_TOKEN_DEL_BRACKET_CLOSE || lex->tok_kind == MP_TOKEN_DEL_BRACE_CLOSE) {
                lex->nested_bracket_level -= 1;
            }
        }
    }
}

mp_lexer_t *mp_lexer_new(qstr src_name, mp_reader_t reader) {
    mp_lexer_t *lex = m_new_obj(mp_lexer_t);

    lex->source_name = src_name;
    lex->reader = reader;
    lex->line = 1;
    lex->column = (size_t)-2; // account for 3 dummy bytes
    lex->emit_dent = 0;
    lex->nested_bracket_level = 0;
    lex->alloc_indent_level = MICROPY_ALLOC_LEXER_INDENT_INIT;
    lex->num_indent_level = 1;
    lex->indent_level = m_new(uint16_t, lex->alloc_indent_level);
    vstr_init(&lex->vstr, 32);
<<<<<<< HEAD
    #if MICROPY_COMP_FSTRING_LITERAL
    vstr_init(&lex->vstr_postfix, 0);
=======
    #if MICROPY_PY_FSTRINGS
    vstr_init(&lex->fstring_args, 0);
>>>>>>> 7c54b642
    #endif

    // store sentinel for first indentation level
    lex->indent_level[0] = 0;

    // load lexer with start of file, advancing lex->column to 1
    // start with dummy bytes and use next_char() for proper EOL/EOF handling
    lex->chr0 = lex->chr1 = lex->chr2 = 0;
    next_char(lex);
    next_char(lex);
    next_char(lex);

    // preload first token
    mp_lexer_to_next(lex);

    // Check that the first token is in the first column.  If it's not then we
    // convert the token kind to INDENT so that the parser gives a syntax error.
    if (lex->tok_column != 1) {
        lex->tok_kind = MP_TOKEN_INDENT;
    }

    return lex;
}

mp_lexer_t *mp_lexer_new_from_str_len(qstr src_name, const char *str, size_t len, size_t free_len) {
    mp_reader_t reader;
    mp_reader_new_mem(&reader, (const byte *)str, len, free_len);
    return mp_lexer_new(src_name, reader);
}

#if MICROPY_READER_POSIX || MICROPY_READER_VFS

mp_lexer_t *mp_lexer_new_from_file(const char *filename) {
    mp_reader_t reader;
    mp_reader_new_file(&reader, filename);
    return mp_lexer_new(qstr_from_str(filename), reader);
}

#if MICROPY_HELPER_LEXER_UNIX

mp_lexer_t *mp_lexer_new_from_fd(qstr filename, int fd, bool close_fd) {
    mp_reader_t reader;
    mp_reader_new_file_from_fd(&reader, fd, close_fd);
    return mp_lexer_new(filename, reader);
}

#endif

#endif

void mp_lexer_free(mp_lexer_t *lex) {
    if (lex) {
        lex->reader.close(lex->reader.data);
        vstr_clear(&lex->vstr);
        #if MICROPY_PY_FSTRINGS
        vstr_clear(&lex->fstring_args);
        #endif
        m_del(uint16_t, lex->indent_level, lex->alloc_indent_level);
        m_del_obj(mp_lexer_t, lex);
    }
}

#if 0
// This function is used to print the current token and should only be
// needed to debug the lexer, so it's not available via a config option.
void mp_lexer_show_token(const mp_lexer_t *lex) {
    printf("(" UINT_FMT ":" UINT_FMT ") kind:%u str:%p len:%zu", lex->tok_line, lex->tok_column, lex->tok_kind, lex->vstr.buf, lex->vstr.len);
    if (lex->vstr.len > 0) {
        const byte *i = (const byte *)lex->vstr.buf;
        const byte *j = (const byte *)i + lex->vstr.len;
        printf(" ");
        while (i < j) {
            unichar c = utf8_get_char(i);
            i = utf8_next_char(i);
            if (unichar_isprint(c)) {
                printf("%c", (int)c);
            } else {
                printf("?");
            }
        }
    }
    printf("\n");
}
#endif

#endif // MICROPY_ENABLE_COMPILER<|MERGE_RESOLUTION|>--- conflicted
+++ resolved
@@ -64,11 +64,7 @@
     return lex->chr0 == c1 || lex->chr0 == c2 || lex->chr0 == c3;
 }
 
-<<<<<<< HEAD
-#if MICROPY_COMP_FSTRING_LITERAL
-=======
 #if MICROPY_PY_FSTRINGS
->>>>>>> 7c54b642
 STATIC bool is_char_or4(mp_lexer_t *lex, byte c1, byte c2, byte c3, byte c4) {
     return lex->chr0 == c1 || lex->chr0 == c2 || lex->chr0 == c3 || lex->chr0 == c4;
 }
@@ -117,17 +113,10 @@
 
 STATIC bool is_string_or_bytes(mp_lexer_t *lex) {
     return is_char_or(lex, '\'', '\"')
-<<<<<<< HEAD
-           #if MICROPY_COMP_FSTRING_LITERAL
-           || (is_char_or4(lex, 'r', 'u', 'b', 'f') && is_char_following_or(lex, '\'', '\"'))
-           || ((is_char_and(lex, 'r', 'f') || is_char_and(lex, 'f', 'r'))
-               && is_char_following_following_or(lex, '\'', '\"'))
-=======
            #if MICROPY_PY_FSTRINGS
            || (is_char_or4(lex, 'r', 'u', 'b', 'f') && is_char_following_or(lex, '\'', '\"'))
            || (((is_char_and(lex, 'r', 'f') || is_char_and(lex, 'f', 'r'))
                && is_char_following_following_or(lex, '\'', '\"')))
->>>>>>> 7c54b642
            #else
            || (is_char_or3(lex, 'r', 'u', 'b') && is_char_following_or(lex, '\'', '\"'))
            #endif
@@ -143,31 +132,6 @@
 STATIC bool is_tail_of_identifier(mp_lexer_t *lex) {
     return is_head_of_identifier(lex) || is_digit(lex);
 }
-
-#if MICROPY_COMP_FSTRING_LITERAL
-STATIC void swap_char_banks(mp_lexer_t *lex) {
-    if (lex->vstr_postfix_processing) {
-        lex->chr3 = lex->chr0;
-        lex->chr4 = lex->chr1;
-        lex->chr5 = lex->chr2;
-        lex->chr0 = lex->vstr_postfix.buf[0];
-        lex->chr1 = lex->vstr_postfix.buf[1];
-        lex->chr2 = lex->vstr_postfix.buf[2];
-
-        lex->vstr_postfix_idx = 3;
-    } else {
-        // blindly reset to the "backup" bank when done postfix processing
-        // this restores control to the mp_reader
-        lex->chr0 = lex->chr3;
-        lex->chr1 = lex->chr4;
-        lex->chr2 = lex->chr5;
-        // willfully ignoring setting chr3-5 here - WARNING consider those garbage data now
-
-        vstr_reset(&lex->vstr_postfix);
-        lex->vstr_postfix_idx = 0;
-    }
-}
-#endif
 
 STATIC void next_char(mp_lexer_t *lex) {
     if (lex->chr0 == '\n') {
@@ -186,14 +150,6 @@
     lex->chr0 = lex->chr1;
     lex->chr1 = lex->chr2;
 
-<<<<<<< HEAD
-    #if MICROPY_COMP_FSTRING_LITERAL
-    if (lex->vstr_postfix_processing) {
-        if (lex->vstr_postfix_idx == lex->vstr_postfix.len) {
-            lex->chr2 = '\0';
-        } else {
-            lex->chr2 = lex->vstr_postfix.buf[lex->vstr_postfix_idx++];
-=======
     // and add the next byte from either the fstring args or the reader
     #if MICROPY_PY_FSTRINGS
     if (lex->fstring_args_idx) {
@@ -213,7 +169,6 @@
             // stop consuming fstring arg data
             vstr_reset(&lex->fstring_args);
             lex->fstring_args_idx = 0;
->>>>>>> 7c54b642
         }
     } else
     #endif
@@ -234,13 +189,6 @@
     if (lex->chr2 == MP_LEXER_EOF && lex->chr1 != MP_LEXER_EOF && lex->chr1 != '\n') {
         lex->chr2 = '\n';
     }
-
-    #if MICROPY_COMP_FSTRING_LITERAL
-    if (lex->vstr_postfix_processing && lex->chr0 == '\0') {
-        lex->vstr_postfix_processing = false;
-        swap_char_banks(lex);
-    }
-    #endif
 }
 
 STATIC void indent_push(mp_lexer_t *lex, size_t indent) {
@@ -385,11 +333,6 @@
     }
 
     size_t n_closing = 0;
-<<<<<<< HEAD
-    #if MICROPY_COMP_FSTRING_LITERAL
-    bool in_expression = false;
-    bool expression_eat = true;
-=======
     #if MICROPY_PY_FSTRINGS
     if (is_fstring) {
         // assume there's going to be interpolation, so prep the injection data
@@ -398,7 +341,6 @@
         // note: lex->fstring_args will be empty already (it's reset when finished)
         vstr_add_str(&lex->fstring_args, ".format(");
     }
->>>>>>> 7c54b642
     #endif
 
     while (!is_end(lex) && (num_quotes > 1 || !is_char(lex, '\n')) && n_closing < num_quotes) {
@@ -407,55 +349,6 @@
             vstr_add_char(&lex->vstr, CUR_CHAR(lex));
         } else {
             n_closing = 0;
-<<<<<<< HEAD
-            #if MICROPY_COMP_FSTRING_LITERAL
-            if (is_fstring && is_char(lex, '{')) {
-                vstr_add_char(&lex->vstr, CUR_CHAR(lex));
-                in_expression = !in_expression;
-                expression_eat = in_expression;
-
-                if (lex->vstr_postfix.len == 0) {
-                    vstr_add_str(&lex->vstr_postfix, ".format(");
-                }
-
-                next_char(lex);
-                continue;
-            }
-
-            if (is_fstring && is_char(lex, '}')) {
-                vstr_add_char(&lex->vstr, CUR_CHAR(lex));
-
-                if (in_expression) {
-                    in_expression = false;
-                    vstr_add_char(&lex->vstr_postfix, ',');
-                }
-
-                next_char(lex);
-                continue;
-            }
-
-            if (in_expression) {
-                // throw errors for illegal chars inside f-string expressions
-                if (is_char(lex, '#')) {
-                    lex->tok_kind = MP_TOKEN_FSTRING_COMMENT;
-                    return;
-                } else if (is_char(lex, '\\')) {
-                    lex->tok_kind = MP_TOKEN_FSTRING_BACKSLASH;
-                    return;
-                } else if (is_char(lex, ':')) {
-                    expression_eat = false;
-                }
-
-                unichar c = CUR_CHAR(lex);
-                if (expression_eat) {
-                    vstr_add_char(&lex->vstr_postfix, c);
-                } else {
-                    vstr_add_char(&lex->vstr, c);
-                }
-
-                next_char(lex);
-                continue;
-=======
 
             #if MICROPY_PY_FSTRINGS
             while (is_fstring && is_char(lex, '{')) {
@@ -488,7 +381,6 @@
                     vstr_add_byte(&lex->fstring_args, ',');
                 }
                 vstr_add_byte(&lex->vstr, '{');
->>>>>>> 7c54b642
             }
             #endif
 
@@ -645,14 +537,6 @@
 }
 
 void mp_lexer_to_next(mp_lexer_t *lex) {
-<<<<<<< HEAD
-    #if MICROPY_COMP_FSTRING_LITERAL
-    if (lex->vstr_postfix.len && !lex->vstr_postfix_processing) {
-        // end format call injection
-        vstr_add_char(&lex->vstr_postfix, ')');
-        lex->vstr_postfix_processing = true;
-        swap_char_banks(lex);
-=======
     #if MICROPY_PY_FSTRINGS
     if (lex->fstring_args.len && lex->fstring_args_idx == 0) {
         // moving onto the next token means the literal string is complete.
@@ -667,7 +551,6 @@
         // we've already extracted 3 chars, but setting this non-zero also
         // means we'll start consuming the fstring data
         lex->fstring_args_idx = 3;
->>>>>>> 7c54b642
     }
     #endif
 
@@ -722,23 +605,11 @@
         // MP_TOKEN_END is used to indicate that this is the first string token
         lex->tok_kind = MP_TOKEN_END;
 
-        #if MICROPY_COMP_FSTRING_LITERAL
-        bool saw_normal = false, saw_fstring = false;
-        #endif
-
         // Loop to accumulate string/bytes literals
         do {
             // parse type codes
             bool is_raw = false;
-<<<<<<< HEAD
-            #if MICROPY_COMP_FSTRING_LITERAL
             bool is_fstring = false;
-            #else
-            const bool is_fstring = false;
-            #endif
-=======
-            bool is_fstring = false;
->>>>>>> 7c54b642
             mp_token_kind_t kind = MP_TOKEN_STRING;
             int n_char = 0;
             if (is_char(lex, 'u')) {
@@ -757,15 +628,6 @@
                     kind = MP_TOKEN_BYTES;
                     n_char = 2;
                 }
-<<<<<<< HEAD
-                #if MICROPY_COMP_FSTRING_LITERAL
-                if (is_char_following(lex, 'f')) {
-                    lex->tok_kind = MP_TOKEN_FSTRING_RAW;
-                    break;
-                }
-            } else if (is_char(lex, 'f')) {
-                if (is_char_following(lex, 'r')) {
-=======
                 #if MICROPY_PY_FSTRINGS
                 if (is_char_following(lex, 'f')) {
                     // raw-f-strings unsupported, immediately return (invalid) token.
@@ -778,29 +640,11 @@
             else if (is_char(lex, 'f')) {
                 if (is_char_following(lex, 'r')) {
                     // raw-f-strings unsupported, immediately return (invalid) token.
->>>>>>> 7c54b642
                     lex->tok_kind = MP_TOKEN_FSTRING_RAW;
                     break;
                 }
                 n_char = 1;
                 is_fstring = true;
-<<<<<<< HEAD
-                #endif
-=======
->>>>>>> 7c54b642
-            }
-            #endif
-
-            #if MICROPY_COMP_FSTRING_LITERAL
-            if (is_fstring) {
-                saw_fstring = true;
-            } else {
-                saw_normal = true;
-            }
-
-            if (saw_fstring && saw_normal) {
-                // Can't concatenate f-string with normal string
-                break;
             }
             #endif
 
@@ -980,13 +824,8 @@
     lex->num_indent_level = 1;
     lex->indent_level = m_new(uint16_t, lex->alloc_indent_level);
     vstr_init(&lex->vstr, 32);
-<<<<<<< HEAD
-    #if MICROPY_COMP_FSTRING_LITERAL
-    vstr_init(&lex->vstr_postfix, 0);
-=======
     #if MICROPY_PY_FSTRINGS
     vstr_init(&lex->fstring_args, 0);
->>>>>>> 7c54b642
     #endif
 
     // store sentinel for first indentation level

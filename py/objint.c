--- conflicted
+++ resolved
@@ -35,8 +35,6 @@
 #include "py/runtime.h"
 #include "py/binary.h"
 
-#include "supervisor/shared/translate/translate.h"
-
 #if MICROPY_PY_BUILTINS_FLOAT
 #include <math.h>
 #endif
@@ -142,9 +140,9 @@
     if (u.p.exp == ((1 << MP_FLOAT_EXP_BITS) - 1)) {
         // ...then number is Inf (positive or negative) if fraction is 0, else NaN.
         if (u.p.frc == 0) {
-            mp_raise_OverflowError_varg(MP_ERROR_TEXT("can't convert %q to %q"), MP_QSTR_inf, MP_QSTR_int);
+            mp_raise_msg(&mp_type_OverflowError, MP_ERROR_TEXT("can't convert inf to int"));
         } else {
-            mp_raise_ValueError_varg(MP_ERROR_TEXT("can't convert %q to %q"), MP_QSTR_NaN, MP_QSTR_int);
+            mp_raise_ValueError(MP_ERROR_TEXT("can't convert NaN to int"));
         }
     } else {
         mp_fp_as_int_class_t icl = mp_classify_fp_as_int(val);
@@ -568,7 +566,7 @@
         mp_binary_set_int(l, big_endian, data + (big_endian ? (len - l) : 0), val);
     }
 
-    return mp_obj_new_bytes_from_vstr(&vstr);
+    return mp_obj_new_str_from_vstr(&mp_type_bytes, &vstr);
 }
 STATIC MP_DEFINE_CONST_FUN_OBJ_KW(int_to_bytes_obj, 3, int_to_bytes);
 
@@ -582,20 +580,6 @@
 
 STATIC MP_DEFINE_CONST_DICT(int_locals_dict, int_locals_dict_table);
 
-<<<<<<< HEAD
-const mp_obj_type_t mp_type_int = {
-    { &mp_type_type },
-    .name = MP_QSTR_int,
-    .flags = MP_TYPE_FLAG_EXTENDED,
-    .print = mp_obj_int_print,
-    .make_new = mp_obj_int_make_new,
-    .locals_dict = (mp_obj_dict_t *)&int_locals_dict,
-    MP_TYPE_EXTENDED_FIELDS(
-        .unary_op = mp_obj_int_unary_op,
-        .binary_op = mp_obj_int_binary_op,
-        ),
-};
-=======
 MP_DEFINE_CONST_OBJ_TYPE(
     mp_type_int,
     MP_QSTR_int,
@@ -605,5 +589,4 @@
     unary_op, mp_obj_int_unary_op,
     binary_op, mp_obj_int_binary_op,
     locals_dict, &int_locals_dict
-    );
->>>>>>> 294baf52
+    );
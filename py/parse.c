/*
 * This file is part of the MicroPython project, http://micropython.org/
 *
 * The MIT License (MIT)
 *
 * SPDX-FileCopyrightText: Copyright (c) 2013-2017 Damien P. George
 *
 * Permission is hereby granted, free of charge, to any person obtaining a copy
 * of this software and associated documentation files (the "Software"), to deal
 * in the Software without restriction, including without limitation the rights
 * to use, copy, modify, merge, publish, distribute, sublicense, and/or sell
 * copies of the Software, and to permit persons to whom the Software is
 * furnished to do so, subject to the following conditions:
 *
 * The above copyright notice and this permission notice shall be included in
 * all copies or substantial portions of the Software.
 *
 * THE SOFTWARE IS PROVIDED "AS IS", WITHOUT WARRANTY OF ANY KIND, EXPRESS OR
 * IMPLIED, INCLUDING BUT NOT LIMITED TO THE WARRANTIES OF MERCHANTABILITY,
 * FITNESS FOR A PARTICULAR PURPOSE AND NONINFRINGEMENT. IN NO EVENT SHALL THE
 * AUTHORS OR COPYRIGHT HOLDERS BE LIABLE FOR ANY CLAIM, DAMAGES OR OTHER
 * LIABILITY, WHETHER IN AN ACTION OF CONTRACT, TORT OR OTHERWISE, ARISING FROM,
 * OUT OF OR IN CONNECTION WITH THE SOFTWARE OR THE USE OR OTHER DEALINGS IN
 * THE SOFTWARE.
 */

#include <stdbool.h>
#include <stdint.h>
#include <stdio.h>
#include <unistd.h> // for ssize_t
#include <assert.h>
#include <string.h>

#include "py/lexer.h"
#include "py/parse.h"
#include "py/parsenum.h"
#include "py/runtime.h"
#include "py/objint.h"
#include "py/objstr.h"
#include "py/builtin.h"

#include "supervisor/shared/translate.h"

#if MICROPY_ENABLE_COMPILER

#define RULE_ACT_ARG_MASK       (0x0f)
#define RULE_ACT_KIND_MASK      (0x30)
#define RULE_ACT_ALLOW_IDENT    (0x40)
#define RULE_ACT_ADD_BLANK      (0x80)
#define RULE_ACT_OR             (0x10)
#define RULE_ACT_AND            (0x20)
#define RULE_ACT_LIST           (0x30)

#define RULE_ARG_KIND_MASK      (0xf000)
#define RULE_ARG_ARG_MASK       (0x0fff)
#define RULE_ARG_TOK            (0x1000)
#define RULE_ARG_RULE           (0x2000)
#define RULE_ARG_OPT_RULE       (0x3000)

// *FORMAT-OFF*

enum {
// define rules with a compile function
#define DEF_RULE(rule, comp, kind, ...) RULE_##rule,
#define DEF_RULE_NC(rule, kind, ...)
    #include "py/grammar.h"
#undef DEF_RULE
#undef DEF_RULE_NC
    RULE_const_object, // special node for a constant, generic Python object

// define rules without a compile function
#define DEF_RULE(rule, comp, kind, ...)
#define DEF_RULE_NC(rule, kind, ...) RULE_##rule,
    #include "py/grammar.h"
#undef DEF_RULE
#undef DEF_RULE_NC
};

// Define an array of actions corresponding to each rule
STATIC const uint8_t rule_act_table[] = {
#define or(n)                   (RULE_ACT_OR | n)
#define and(n)                  (RULE_ACT_AND | n)
#define and_ident(n)            (RULE_ACT_AND | n | RULE_ACT_ALLOW_IDENT)
#define and_blank(n)            (RULE_ACT_AND | n | RULE_ACT_ADD_BLANK)
#define one_or_more             (RULE_ACT_LIST | 2)
#define list                    (RULE_ACT_LIST | 1)
#define list_with_end           (RULE_ACT_LIST | 3)

#define DEF_RULE(rule, comp, kind, ...) kind,
#define DEF_RULE_NC(rule, kind, ...)
    #include "py/grammar.h"
#undef DEF_RULE
#undef DEF_RULE_NC

    0, // RULE_const_object

#define DEF_RULE(rule, comp, kind, ...)
#define DEF_RULE_NC(rule, kind, ...) kind,
    #include "py/grammar.h"
#undef DEF_RULE
#undef DEF_RULE_NC

#undef or
#undef and
#undef and_ident
#undef and_blank
#undef one_or_more
#undef list
#undef list_with_end
};

// Define the argument data for each rule, as a combined array
STATIC const uint16_t rule_arg_combined_table[] = {
#define tok(t)                  (RULE_ARG_TOK | MP_TOKEN_##t)
#define rule(r)                 (RULE_ARG_RULE | RULE_##r)
#define opt_rule(r)             (RULE_ARG_OPT_RULE | RULE_##r)

#define DEF_RULE(rule, comp, kind, ...) __VA_ARGS__,
#define DEF_RULE_NC(rule, kind, ...)
    #include "py/grammar.h"
#undef DEF_RULE
#undef DEF_RULE_NC

#define DEF_RULE(rule, comp, kind, ...)
#define DEF_RULE_NC(rule, kind, ...)  __VA_ARGS__,
    #include "py/grammar.h"
#undef DEF_RULE
#undef DEF_RULE_NC

#undef tok
#undef rule
#undef opt_rule
};

// Macro to create a list of N identifiers where N is the number of variable arguments to the macro
#define RULE_EXPAND(x) x
#define RULE_PADDING(rule, ...) RULE_PADDING2(rule, __VA_ARGS__, RULE_PADDING_IDS(rule))
#define RULE_PADDING2(rule, ...) RULE_EXPAND(RULE_PADDING3(rule, __VA_ARGS__))
#define RULE_PADDING3(rule, _1, _2, _3, _4, _5, _6, _7, _8, _9, _10, _11, _12, _13, ...) __VA_ARGS__
#define RULE_PADDING_IDS(r) PAD13_##r, PAD12_##r, PAD11_##r, PAD10_##r, PAD9_##r, PAD8_##r, PAD7_##r, PAD6_##r, PAD5_##r, PAD4_##r, PAD3_##r, PAD2_##r, PAD1_##r,

// Use an enum to create constants specifying how much room a rule takes in rule_arg_combined_table
enum {
#define DEF_RULE(rule, comp, kind, ...) RULE_PADDING(rule, __VA_ARGS__)
#define DEF_RULE_NC(rule, kind, ...)
    #include "py/grammar.h"
#undef DEF_RULE
#undef DEF_RULE_NC
#define DEF_RULE(rule, comp, kind, ...)
#define DEF_RULE_NC(rule, kind, ...) RULE_PADDING(rule, __VA_ARGS__)
    #include "py/grammar.h"
#undef DEF_RULE
#undef DEF_RULE_NC
};

// Macro to compute the start of a rule in rule_arg_combined_table
#define RULE_ARG_OFFSET(rule, ...) RULE_ARG_OFFSET2(rule, __VA_ARGS__, RULE_ARG_OFFSET_IDS(rule))
#define RULE_ARG_OFFSET2(rule, ...) RULE_EXPAND(RULE_ARG_OFFSET3(rule, __VA_ARGS__))
#define RULE_ARG_OFFSET3(rule, _1, _2, _3, _4, _5, _6, _7, _8, _9, _10, _11, _12, _13, _14, ...) _14
#define RULE_ARG_OFFSET_IDS(r) PAD13_##r, PAD12_##r, PAD11_##r, PAD10_##r, PAD9_##r, PAD8_##r, PAD7_##r, PAD6_##r, PAD5_##r, PAD4_##r, PAD3_##r, PAD2_##r, PAD1_##r, PAD0_##r,

// Use the above enum values to create a table of offsets for each rule's arg
// data, which indexes rule_arg_combined_table.  The offsets require 9 bits of
// storage but only the lower 8 bits are stored here.  The 9th bit is computed
// in get_rule_arg using the FIRST_RULE_WITH_OFFSET_ABOVE_255 constant.
STATIC const uint8_t rule_arg_offset_table[] = {
#define DEF_RULE(rule, comp, kind, ...) RULE_ARG_OFFSET(rule, __VA_ARGS__) & 0xff,
#define DEF_RULE_NC(rule, kind, ...)
    #include "py/grammar.h"
#undef DEF_RULE
#undef DEF_RULE_NC
    0, // RULE_const_object
#define DEF_RULE(rule, comp, kind, ...)
#define DEF_RULE_NC(rule, kind, ...) RULE_ARG_OFFSET(rule, __VA_ARGS__) & 0xff,
    #include "py/grammar.h"
#undef DEF_RULE
#undef DEF_RULE_NC
};

// Define a constant that's used to determine the 9th bit of the values in rule_arg_offset_table
static const size_t FIRST_RULE_WITH_OFFSET_ABOVE_255 =
#define DEF_RULE(rule, comp, kind, ...) RULE_ARG_OFFSET(rule, __VA_ARGS__) >= 0x100 ? RULE_##rule :
#define DEF_RULE_NC(rule, kind, ...)
#include "py/grammar.h"
#undef DEF_RULE
#undef DEF_RULE_NC
#define DEF_RULE(rule, comp, kind, ...)
#define DEF_RULE_NC(rule, kind, ...) RULE_ARG_OFFSET(rule, __VA_ARGS__) >= 0x100 ? RULE_##rule :
#include "py/grammar.h"
#undef DEF_RULE
#undef DEF_RULE_NC
    0;

#if MICROPY_DEBUG_PARSE_RULE_NAME
// Define an array of rule names corresponding to each rule
STATIC const char *const rule_name_table[] = {
#define DEF_RULE(rule, comp, kind, ...) #rule,
#define DEF_RULE_NC(rule, kind, ...)
    #include "py/grammar.h"
#undef DEF_RULE
#undef DEF_RULE_NC
    "", // RULE_const_object
#define DEF_RULE(rule, comp, kind, ...)
#define DEF_RULE_NC(rule, kind, ...) #rule,
    #include "py/grammar.h"
#undef DEF_RULE
#undef DEF_RULE_NC
};
#endif

// *FORMAT-ON*

typedef struct _rule_stack_t {
    size_t src_line : (8 * sizeof(size_t) - 8); // maximum bits storing source line number
    size_t rule_id : 8; // this must be large enough to fit largest rule number
    size_t arg_i; // this dictates the maximum nodes in a "list" of things
} rule_stack_t;

typedef struct _mp_parse_chunk_t {
    size_t alloc;
    union {
        size_t used;
        struct _mp_parse_chunk_t *next;
    } union_;
    byte data[];
} mp_parse_chunk_t;

typedef struct _parser_t {
    size_t rule_stack_alloc;
    size_t rule_stack_top;
    rule_stack_t *rule_stack;

    size_t result_stack_alloc;
    size_t result_stack_top;
    mp_parse_node_t *result_stack;

    mp_lexer_t *lexer;

    mp_parse_tree_t tree;
    mp_parse_chunk_t *cur_chunk;

    #if MICROPY_COMP_CONST
    mp_map_t consts;
    #endif
} parser_t;

STATIC const uint16_t *get_rule_arg(uint8_t r_id) {
    size_t off = rule_arg_offset_table[r_id];
    if (r_id >= FIRST_RULE_WITH_OFFSET_ABOVE_255) {
        off |= 0x100;
    }
    return &rule_arg_combined_table[off];
}

#pragma GCC diagnostic push
#pragma GCC diagnostic ignored "-Wcast-align"

STATIC void *parser_alloc(parser_t *parser, size_t num_bytes) {
    // use a custom memory allocator to store parse nodes sequentially in large chunks

    mp_parse_chunk_t *chunk = parser->cur_chunk;

    if (chunk != NULL && chunk->union_.used + num_bytes > chunk->alloc) {
        // not enough room at end of previously allocated chunk so try to grow
        mp_parse_chunk_t *new_data = (mp_parse_chunk_t *)m_renew_maybe(byte, chunk,
            sizeof(mp_parse_chunk_t) + chunk->alloc,
            sizeof(mp_parse_chunk_t) + chunk->alloc + num_bytes, false);
        if (new_data == NULL) {
            // could not grow existing memory; shrink it to fit previous
            (void)m_renew_maybe(byte, chunk, sizeof(mp_parse_chunk_t) + chunk->alloc,
                sizeof(mp_parse_chunk_t) + chunk->union_.used, false);
            chunk->alloc = chunk->union_.used;
            chunk->union_.next = parser->tree.chunk;
            parser->tree.chunk = chunk;
            chunk = NULL;
        } else {
            // could grow existing memory
            chunk->alloc += num_bytes;
        }
    }

    if (chunk == NULL) {
        // no previous chunk, allocate a new chunk
        size_t alloc = MICROPY_ALLOC_PARSE_CHUNK_INIT;
        if (alloc < num_bytes) {
            alloc = num_bytes;
        }
        chunk = (mp_parse_chunk_t *)m_new(byte, sizeof(mp_parse_chunk_t) + alloc);
        chunk->alloc = alloc;
        chunk->union_.used = 0;
        parser->cur_chunk = chunk;
    }

    byte *ret = chunk->data + chunk->union_.used;
    chunk->union_.used += num_bytes;
    return ret;
}
#pragma GCC diagnostic pop

STATIC void push_rule(parser_t *parser, size_t src_line, uint8_t rule_id, size_t arg_i) {
    if (parser->rule_stack_top >= parser->rule_stack_alloc) {
        rule_stack_t *rs = m_renew(rule_stack_t, parser->rule_stack, parser->rule_stack_alloc, parser->rule_stack_alloc + MICROPY_ALLOC_PARSE_RULE_INC);
        parser->rule_stack = rs;
        parser->rule_stack_alloc += MICROPY_ALLOC_PARSE_RULE_INC;
    }
    rule_stack_t *rs = &parser->rule_stack[parser->rule_stack_top++];
    rs->src_line = src_line;
    rs->rule_id = rule_id;
    rs->arg_i = arg_i;
}

STATIC void push_rule_from_arg(parser_t *parser, size_t arg) {
    assert((arg & RULE_ARG_KIND_MASK) == RULE_ARG_RULE || (arg & RULE_ARG_KIND_MASK) == RULE_ARG_OPT_RULE);
    size_t rule_id = arg & RULE_ARG_ARG_MASK;
    push_rule(parser, parser->lexer->tok_line, rule_id, 0);
}

STATIC uint8_t pop_rule(parser_t *parser, size_t *arg_i, size_t *src_line) {
    parser->rule_stack_top -= 1;
    uint8_t rule_id = parser->rule_stack[parser->rule_stack_top].rule_id;
    *arg_i = parser->rule_stack[parser->rule_stack_top].arg_i;
    *src_line = parser->rule_stack[parser->rule_stack_top].src_line;
    return rule_id;
}

bool mp_parse_node_is_const_false(mp_parse_node_t pn) {
    return MP_PARSE_NODE_IS_TOKEN_KIND(pn, MP_TOKEN_KW_FALSE)
           || (MP_PARSE_NODE_IS_SMALL_INT(pn) && MP_PARSE_NODE_LEAF_SMALL_INT(pn) == 0);
}

bool mp_parse_node_is_const_true(mp_parse_node_t pn) {
    return MP_PARSE_NODE_IS_TOKEN_KIND(pn, MP_TOKEN_KW_TRUE)
           || (MP_PARSE_NODE_IS_SMALL_INT(pn) && MP_PARSE_NODE_LEAF_SMALL_INT(pn) != 0);
}

bool mp_parse_node_get_int_maybe(mp_parse_node_t pn, mp_obj_t *o) {
    if (MP_PARSE_NODE_IS_SMALL_INT(pn)) {
        *o = MP_OBJ_NEW_SMALL_INT(MP_PARSE_NODE_LEAF_SMALL_INT(pn));
        return true;
    } else if (MP_PARSE_NODE_IS_STRUCT_KIND(pn, RULE_const_object)) {
        mp_parse_node_struct_t *pns = (mp_parse_node_struct_t *)pn;
        #if MICROPY_OBJ_REPR == MICROPY_OBJ_REPR_D
        // nodes are 32-bit pointers, but need to extract 64-bit object
        *o = (uint64_t)pns->nodes[0] | ((uint64_t)pns->nodes[1] << 32);
        #else
        *o = (mp_obj_t)pns->nodes[0];
        #endif
        return mp_obj_is_int(*o);
    } else {
        return false;
    }
}

size_t mp_parse_node_extract_list(mp_parse_node_t *pn, size_t pn_kind, mp_parse_node_t **nodes) {
    if (MP_PARSE_NODE_IS_NULL(*pn)) {
        *nodes = NULL;
        return 0;
    } else if (MP_PARSE_NODE_IS_LEAF(*pn)) {
        *nodes = pn;
        return 1;
    } else {
        mp_parse_node_struct_t *pns = (mp_parse_node_struct_t *)(*pn);
        if (MP_PARSE_NODE_STRUCT_KIND(pns) != pn_kind) {
            *nodes = pn;
            return 1;
        } else {
            *nodes = pns->nodes;
            return MP_PARSE_NODE_STRUCT_NUM_NODES(pns);
        }
    }
}

#if MICROPY_DEBUG_PRINTERS
void mp_parse_node_print(const mp_print_t *print, mp_parse_node_t pn, size_t indent) {
    if (MP_PARSE_NODE_IS_STRUCT(pn)) {
        mp_printf(print, "[% 4d] ", (int)((mp_parse_node_struct_t *)pn)->source_line);
    } else {
        mp_printf(print, "       ");
    }
    for (size_t i = 0; i < indent; i++) {
        mp_printf(print, " ");
    }
    if (MP_PARSE_NODE_IS_NULL(pn)) {
        mp_printf(print, "NULL\n");
    } else if (MP_PARSE_NODE_IS_SMALL_INT(pn)) {
        mp_int_t arg = MP_PARSE_NODE_LEAF_SMALL_INT(pn);
        mp_printf(print, "int(" INT_FMT ")\n", arg);
    } else if (MP_PARSE_NODE_IS_LEAF(pn)) {
        uintptr_t arg = MP_PARSE_NODE_LEAF_ARG(pn);
        switch (MP_PARSE_NODE_LEAF_KIND(pn)) {
            case MP_PARSE_NODE_ID:
                mp_printf(print, "id(%s)\n", qstr_str(arg));
                break;
            case MP_PARSE_NODE_STRING:
                mp_printf(print, "str(%s)\n", qstr_str(arg));
                break;
            case MP_PARSE_NODE_BYTES:
                mp_printf(print, "bytes(%s)\n", qstr_str(arg));
                break;
            default:
                assert(MP_PARSE_NODE_LEAF_KIND(pn) == MP_PARSE_NODE_TOKEN);
                mp_printf(print, "tok(%u)\n", (uint)arg);
                break;
        }
    } else {
        // node must be a mp_parse_node_struct_t
        mp_parse_node_struct_t *pns = (mp_parse_node_struct_t *)pn;
        if (MP_PARSE_NODE_STRUCT_KIND(pns) == RULE_const_object) {
            #if MICROPY_OBJ_REPR == MICROPY_OBJ_REPR_D
            mp_printf(print, "literal const(%016llx)\n", (uint64_t)pns->nodes[0] | ((uint64_t)pns->nodes[1] << 32));
            #else
            mp_printf(print, "literal const(%p)\n", (mp_obj_t)pns->nodes[0]);
            #endif
        } else {
            size_t n = MP_PARSE_NODE_STRUCT_NUM_NODES(pns);
            #if MICROPY_DEBUG_PARSE_RULE_NAME
            mp_printf(print, "%s(%u) (n=%u)\n", rule_name_table[MP_PARSE_NODE_STRUCT_KIND(pns)], (uint)MP_PARSE_NODE_STRUCT_KIND(pns), (uint)n);
            #else
            mp_printf(print, "rule(%u) (n=%u)\n", (uint)MP_PARSE_NODE_STRUCT_KIND(pns), (uint)n);
            #endif
            for (size_t i = 0; i < n; i++) {
                mp_parse_node_print(print, pns->nodes[i], indent + 2);
            }
        }
    }
}
#endif // MICROPY_DEBUG_PRINTERS

/*
STATIC void result_stack_show(const mp_print_t *print, parser_t *parser) {
    mp_printf(print, "result stack, most recent first\n");
    for (ssize_t i = parser->result_stack_top - 1; i >= 0; i--) {
        mp_parse_node_print(print, parser->result_stack[i], 0);
    }
}
*/

STATIC mp_parse_node_t pop_result(parser_t *parser) {
    assert(parser->result_stack_top > 0);
    return parser->result_stack[--parser->result_stack_top];
}

STATIC mp_parse_node_t peek_result(parser_t *parser, size_t pos) {
    assert(parser->result_stack_top > pos);
    return parser->result_stack[parser->result_stack_top - 1 - pos];
}

STATIC void push_result_node(parser_t *parser, mp_parse_node_t pn) {
    if (parser->result_stack_top >= parser->result_stack_alloc) {
        mp_parse_node_t *stack = m_renew(mp_parse_node_t, parser->result_stack, parser->result_stack_alloc, parser->result_stack_alloc + MICROPY_ALLOC_PARSE_RESULT_INC);
        parser->result_stack = stack;
        parser->result_stack_alloc += MICROPY_ALLOC_PARSE_RESULT_INC;
    }
    parser->result_stack[parser->result_stack_top++] = pn;
}

STATIC mp_parse_node_t make_node_const_object(parser_t *parser, size_t src_line, mp_obj_t obj) {
    mp_parse_node_struct_t *pn = parser_alloc(parser, sizeof(mp_parse_node_struct_t) + sizeof(mp_obj_t));
    pn->source_line = src_line;
    #if MICROPY_OBJ_REPR == MICROPY_OBJ_REPR_D
    // nodes are 32-bit pointers, but need to store 64-bit object
    pn->kind_num_nodes = RULE_const_object | (2 << 8);
    pn->nodes[0] = (uint64_t)obj;
    pn->nodes[1] = (uint64_t)obj >> 32;
    #else
    pn->kind_num_nodes = RULE_const_object | (1 << 8);
    pn->nodes[0] = (uintptr_t)obj;
    #endif
    return (mp_parse_node_t)pn;
}

STATIC mp_parse_node_t mp_parse_node_new_small_int_checked(parser_t *parser, mp_obj_t o_val) {
    (void)parser;
    mp_int_t val = MP_OBJ_SMALL_INT_VALUE(o_val);
    #if MICROPY_OBJ_REPR == MICROPY_OBJ_REPR_D
    // A parse node is only 32-bits and the small-int value must fit in 31-bits
    if (((val ^ (val << 1)) & 0xffffffff80000000) != 0) {
        return make_node_const_object(parser, 0, o_val);
    }
    #endif
    return mp_parse_node_new_small_int(val);
}

STATIC void push_result_token(parser_t *parser, uint8_t rule_id) {
    mp_parse_node_t pn;
    mp_lexer_t *lex = parser->lexer;
    if (lex->tok_kind == MP_TOKEN_NAME) {
        qstr id = qstr_from_strn(lex->vstr.buf, lex->vstr.len);
        #if MICROPY_COMP_CONST
        // if name is a standalone identifier, look it up in the table of dynamic constants
        mp_map_elem_t *elem;
        if (rule_id == RULE_atom
            && (elem = mp_map_lookup(&parser->consts, MP_OBJ_NEW_QSTR(id), MP_MAP_LOOKUP)) != NULL) {
            if (mp_obj_is_small_int(elem->value)) {
                pn = mp_parse_node_new_small_int_checked(parser, elem->value);
            } else {
                pn = make_node_const_object(parser, lex->tok_line, elem->value);
            }
        } else {
            pn = mp_parse_node_new_leaf(MP_PARSE_NODE_ID, id);
        }
        #else
        (void)rule_id;
        pn = mp_parse_node_new_leaf(MP_PARSE_NODE_ID, id);
        #endif
    } else if (lex->tok_kind == MP_TOKEN_INTEGER) {
        mp_obj_t o = mp_parse_num_integer(lex->vstr.buf, lex->vstr.len, 0, lex);
        if (mp_obj_is_small_int(o)) {
            pn = mp_parse_node_new_small_int_checked(parser, o);
        } else {
            pn = make_node_const_object(parser, lex->tok_line, o);
        }
    } else if (lex->tok_kind == MP_TOKEN_FLOAT_OR_IMAG) {
        mp_obj_t o = mp_parse_num_decimal(lex->vstr.buf, lex->vstr.len, true, false, lex);
        pn = make_node_const_object(parser, lex->tok_line, o);
    } else if (lex->tok_kind == MP_TOKEN_STRING || lex->tok_kind == MP_TOKEN_BYTES) {
        // Don't automatically intern all strings/bytes.  doc strings (which are usually large)
        // will be discarded by the compiler, and so we shouldn't intern them.
        qstr qst = MP_QSTRnull;
        if (lex->vstr.len <= MICROPY_ALLOC_PARSE_INTERN_STRING_LEN) {
            // intern short strings
            qst = qstr_from_strn(lex->vstr.buf, lex->vstr.len);
        } else {
            // check if this string is already interned
            qst = qstr_find_strn(lex->vstr.buf, lex->vstr.len);
        }
        if (qst != MP_QSTRnull) {
            // qstr exists, make a leaf node
            pn = mp_parse_node_new_leaf(lex->tok_kind == MP_TOKEN_STRING ? MP_PARSE_NODE_STRING : MP_PARSE_NODE_BYTES, qst);
        } else {
            // not interned, make a node holding a pointer to the string/bytes object
            mp_obj_t o = mp_obj_new_str_copy(
                lex->tok_kind == MP_TOKEN_STRING ? &mp_type_str : &mp_type_bytes,
                (const byte *)lex->vstr.buf, lex->vstr.len);
            pn = make_node_const_object(parser, lex->tok_line, o);
        }
    } else {
        pn = mp_parse_node_new_leaf(MP_PARSE_NODE_TOKEN, lex->tok_kind);
    }
    push_result_node(parser, pn);
}

#if MICROPY_COMP_MODULE_CONST
STATIC const mp_rom_map_elem_t mp_constants_table[] = {
    #if MICROPY_PY_UERRNO
    { MP_ROM_QSTR(MP_QSTR_errno), MP_ROM_PTR(&mp_module_uerrno) },
    #endif
    #if MICROPY_PY_UCTYPES
    { MP_ROM_QSTR(MP_QSTR_uctypes), MP_ROM_PTR(&mp_module_uctypes) },
    #endif
    // Extra constants as defined by a port
    MICROPY_PORT_CONSTANTS
};
STATIC MP_DEFINE_CONST_MAP(mp_constants_map, mp_constants_table);
#endif

STATIC void push_result_rule(parser_t *parser, size_t src_line, uint8_t rule_id, size_t num_args);

#if MICROPY_COMP_CONST_FOLDING
STATIC bool fold_logical_constants(parser_t *parser, uint8_t rule_id, size_t *num_args) {
    if (rule_id == RULE_or_test
        || rule_id == RULE_and_test) {
        // folding for binary logical ops: or and
        size_t copy_to = *num_args;
        for (size_t i = copy_to; i > 0;) {
            mp_parse_node_t pn = peek_result(parser, --i);
            parser->result_stack[parser->result_stack_top - copy_to] = pn;
            if (i == 0) {
                // always need to keep the last value
                break;
            }
            if (rule_id == RULE_or_test) {
                if (mp_parse_node_is_const_true(pn)) {
                    //
                    break;
                } else if (!mp_parse_node_is_const_false(pn)) {
                    copy_to -= 1;
                }
            } else {
                // RULE_and_test
                if (mp_parse_node_is_const_false(pn)) {
                    break;
                } else if (!mp_parse_node_is_const_true(pn)) {
                    copy_to -= 1;
                }
            }
        }
        copy_to -= 1; // copy_to now contains number of args to pop

        // pop and discard all the short-circuited expressions
        for (size_t i = 0; i < copy_to; ++i) {
            pop_result(parser);
        }
        *num_args -= copy_to;

        // we did a complete folding if there's only 1 arg left
        return *num_args == 1;

    } else if (rule_id == RULE_not_test_2) {
        // folding for unary logical op: not
        mp_parse_node_t pn = peek_result(parser, 0);
        if (mp_parse_node_is_const_false(pn)) {
            pn = mp_parse_node_new_leaf(MP_PARSE_NODE_TOKEN, MP_TOKEN_KW_TRUE);
        } else if (mp_parse_node_is_const_true(pn)) {
            pn = mp_parse_node_new_leaf(MP_PARSE_NODE_TOKEN, MP_TOKEN_KW_FALSE);
        } else {
            return false;
        }
        pop_result(parser);
        push_result_node(parser, pn);
        return true;
    }

    return false;
}

STATIC bool fold_constants(parser_t *parser, uint8_t rule_id, size_t num_args) {
    // this code does folding of arbitrary integer expressions, eg 1 + 2 * 3 + 4
    // it does not do partial folding, eg 1 + 2 + x -> 3 + x

    mp_obj_t arg0;
    if (rule_id == RULE_expr
        || rule_id == RULE_xor_expr
        || rule_id == RULE_and_expr
        || rule_id == RULE_power) {
        // folding for binary ops: | ^ & **
        mp_parse_node_t pn = peek_result(parser, num_args - 1);
        if (!mp_parse_node_get_int_maybe(pn, &arg0)) {
            return false;
        }
        mp_binary_op_t op;
        if (rule_id == RULE_expr) {
            op = MP_BINARY_OP_OR;
        } else if (rule_id == RULE_xor_expr) {
            op = MP_BINARY_OP_XOR;
        } else if (rule_id == RULE_and_expr) {
            op = MP_BINARY_OP_AND;
        } else {
            op = MP_BINARY_OP_POWER;
        }
        for (ssize_t i = num_args - 2; i >= 0; --i) {
            pn = peek_result(parser, i);
            mp_obj_t arg1;
            if (!mp_parse_node_get_int_maybe(pn, &arg1)) {
                return false;
            }
            if (op == MP_BINARY_OP_POWER && mp_obj_int_sign(arg1) < 0) {
                // ** can't have negative rhs
                return false;
            }
            arg0 = mp_binary_op(op, arg0, arg1);
        }
    } else if (rule_id == RULE_shift_expr
               || rule_id == RULE_arith_expr
               || rule_id == RULE_term) {
        // folding for binary ops: << >> + - * @ / % //
        mp_parse_node_t pn = peek_result(parser, num_args - 1);
        if (!mp_parse_node_get_int_maybe(pn, &arg0)) {
            return false;
        }
        for (ssize_t i = num_args - 2; i >= 1; i -= 2) {
            pn = peek_result(parser, i - 1);
            mp_obj_t arg1;
            if (!mp_parse_node_get_int_maybe(pn, &arg1)) {
                return false;
            }
            mp_token_kind_t tok = MP_PARSE_NODE_LEAF_ARG(peek_result(parser, i));
            if (tok == MP_TOKEN_OP_AT || tok == MP_TOKEN_OP_SLASH) {
                // Can't fold @ or /
                return false;
            }
            mp_binary_op_t op = MP_BINARY_OP_LSHIFT + (tok - MP_TOKEN_OP_DBL_LESS);
            int rhs_sign = mp_obj_int_sign(arg1);
            if (op <= MP_BINARY_OP_RSHIFT) {
                // << and >> can't have negative rhs
                if (rhs_sign < 0) {
                    return false;
                }
            } else if (op >= MP_BINARY_OP_FLOOR_DIVIDE) {
                // % and // can't have zero rhs
                if (rhs_sign == 0) {
                    return false;
                }
            }
            arg0 = mp_binary_op(op, arg0, arg1);
        }
    } else if (rule_id == RULE_factor_2) {
        // folding for unary ops: + - ~
        mp_parse_node_t pn = peek_result(parser, 0);
        if (!mp_parse_node_get_int_maybe(pn, &arg0)) {
            return false;
        }
        mp_token_kind_t tok = MP_PARSE_NODE_LEAF_ARG(peek_result(parser, 1));
        mp_unary_op_t op;
        if (tok == MP_TOKEN_OP_TILDE) {
            op = MP_UNARY_OP_INVERT;
        } else {
            assert(tok == MP_TOKEN_OP_PLUS || tok == MP_TOKEN_OP_MINUS); // should be
            op = MP_UNARY_OP_POSITIVE + (tok - MP_TOKEN_OP_PLUS);
        }
        arg0 = mp_unary_op(op, arg0);

    #if MICROPY_COMP_CONST
    } else if (rule_id == RULE_expr_stmt) {
        mp_parse_node_t pn1 = peek_result(parser, 0);
        if (!MP_PARSE_NODE_IS_NULL(pn1)
            && !(MP_PARSE_NODE_IS_STRUCT_KIND(pn1, RULE_expr_stmt_augassign)
                 || MP_PARSE_NODE_IS_STRUCT_KIND(pn1, RULE_expr_stmt_assign_list))) {
            // this node is of the form <x> = <y>
            mp_parse_node_t pn0 = peek_result(parser, 1);
            if (MP_PARSE_NODE_IS_ID(pn0)
                && MP_PARSE_NODE_IS_STRUCT_KIND(pn1, RULE_atom_expr_normal)
                && MP_PARSE_NODE_IS_ID(((mp_parse_node_struct_t *)pn1)->nodes[0])
                && MP_PARSE_NODE_LEAF_ARG(((mp_parse_node_struct_t *)pn1)->nodes[0]) == MP_QSTR_const
                && MP_PARSE_NODE_IS_STRUCT_KIND(((mp_parse_node_struct_t *)pn1)->nodes[1], RULE_trailer_paren)
                ) {
                // code to assign dynamic constants: id = const(value)

                // get the id
                qstr id = MP_PARSE_NODE_LEAF_ARG(pn0);

                // get the value
                mp_parse_node_t pn_value = ((mp_parse_node_struct_t *)((mp_parse_node_struct_t *)pn1)->nodes[1])->nodes[0];
                mp_obj_t value;
                if (!mp_parse_node_get_int_maybe(pn_value, &value)) {
                    mp_obj_t exc = mp_obj_new_exception_msg(&mp_type_SyntaxError,
                        MP_ERROR_TEXT("constant must be an integer"));
                    mp_obj_exception_add_traceback(exc, parser->lexer->source_name,
                        ((mp_parse_node_struct_t *)pn1)->source_line, MP_QSTRnull);
                    nlr_raise(exc);
                }

                // store the value in the table of dynamic constants
                mp_map_elem_t *elem = mp_map_lookup(&parser->consts, MP_OBJ_NEW_QSTR(id), MP_MAP_LOOKUP_ADD_IF_NOT_FOUND);
                assert(elem->value == MP_OBJ_NULL);
                elem->value = value;

                // If the constant starts with an underscore then treat it as a private
                // variable and don't emit any code to store the value to the id.
                if (qstr_str(id)[0] == '_') {
                    pop_result(parser); // pop const(value)
                    pop_result(parser); // pop id
                    push_result_rule(parser, 0, RULE_pass_stmt, 0); // replace with "pass"
                    return true;
                }

                // replace const(value) with value
                pop_result(parser);
                push_result_node(parser, pn_value);

                // finished folding this assignment, but we still want it to be part of the tree
                return false;
            }
        }
        return false;
    #endif

    #if MICROPY_COMP_MODULE_CONST
    } else if (rule_id == RULE_atom_expr_normal) {
        mp_parse_node_t pn0 = peek_result(parser, 1);
        mp_parse_node_t pn1 = peek_result(parser, 0);
        if (!(MP_PARSE_NODE_IS_ID(pn0)
              && MP_PARSE_NODE_IS_STRUCT_KIND(pn1, RULE_trailer_period))) {
            return false;
        }
        // id1.id2
        // look it up in constant table, see if it can be replaced with an integer
        mp_parse_node_struct_t *pns1 = (mp_parse_node_struct_t *)pn1;
        assert(MP_PARSE_NODE_IS_ID(pns1->nodes[0]));
        qstr q_base = MP_PARSE_NODE_LEAF_ARG(pn0);
        qstr q_attr = MP_PARSE_NODE_LEAF_ARG(pns1->nodes[0]);
        mp_map_elem_t *elem = mp_map_lookup((mp_map_t *)&mp_constants_map, MP_OBJ_NEW_QSTR(q_base), MP_MAP_LOOKUP);
        if (elem == NULL) {
            return false;
        }
        mp_obj_t dest[2];
        mp_load_method_maybe(elem->value, q_attr, dest);
        if (!(dest[0] != MP_OBJ_NULL && mp_obj_is_int(dest[0]) && dest[1] == MP_OBJ_NULL)) {
            return false;
        }
        arg0 = dest[0];
    #endif

    } else {
        return false;
    }

    // success folding this rule

    for (size_t i = num_args; i > 0; i--) {
        pop_result(parser);
    }
    if (mp_obj_is_small_int(arg0)) {
        push_result_node(parser, mp_parse_node_new_small_int_checked(parser, arg0));
    } else {
        // TODO reuse memory for parse node struct?
        push_result_node(parser, make_node_const_object(parser, 0, arg0));
    }

    return true;
}
#endif

STATIC void push_result_rule(parser_t *parser, size_t src_line, uint8_t rule_id, size_t num_args) {
    // optimise away parenthesis around an expression if possible
    if (rule_id == RULE_atom_paren) {
        // there should be just 1 arg for this rule
        mp_parse_node_t pn = peek_result(parser, 0);
        if (MP_PARSE_NODE_IS_NULL(pn)) {
            // need to keep parenthesis for ()
        } else if (MP_PARSE_NODE_IS_STRUCT_KIND(pn, RULE_testlist_comp)) {
            // need to keep parenthesis for (a, b, ...)
        } else {
            // parenthesis around a single expression, so it's just the expression
            return;
        }
    }

    #if MICROPY_COMP_CONST_FOLDING
    if (fold_logical_constants(parser, rule_id, &num_args)) {
        // we folded this rule so return straight away
        return;
    }
    if (fold_constants(parser, rule_id, num_args)) {
        // we folded this rule so return straight away
        return;
    }
    #endif

    mp_parse_node_struct_t *pn = parser_alloc(parser, sizeof(mp_parse_node_struct_t) + sizeof(mp_parse_node_t) * num_args);
    pn->source_line = src_line;
    pn->kind_num_nodes = (rule_id & 0xff) | (num_args << 8);
    for (size_t i = num_args; i > 0; i--) {
        pn->nodes[i - 1] = pop_result(parser);
    }
    push_result_node(parser, (mp_parse_node_t)pn);
}

mp_parse_tree_t mp_parse(mp_lexer_t *lex, mp_parse_input_kind_t input_kind) {

    // initialise parser and allocate memory for its stacks

    parser_t parser;

    parser.rule_stack_alloc = MICROPY_ALLOC_PARSE_RULE_INIT;
    parser.rule_stack_top = 0;
    parser.rule_stack = NULL;
    while (parser.rule_stack_alloc > 1) {
        parser.rule_stack = m_new_maybe(rule_stack_t, parser.rule_stack_alloc);
        if (parser.rule_stack != NULL) {
            break;
        } else {
            parser.rule_stack_alloc /= 2;
        }
    }

    parser.result_stack_alloc = MICROPY_ALLOC_PARSE_RESULT_INIT;
    parser.result_stack_top = 0;
    parser.result_stack = NULL;
    while (parser.result_stack_alloc > 1) {
        parser.result_stack = m_new_maybe(mp_parse_node_t, parser.result_stack_alloc);
        if (parser.result_stack != NULL) {
            break;
        } else {
            parser.result_stack_alloc /= 2;
        }
    }
    if (parser.rule_stack == NULL || parser.result_stack == NULL) {
        mp_raise_msg(&mp_type_MemoryError, MP_ERROR_TEXT("Unable to init parser"));
    }

    parser.lexer = lex;

    parser.tree.chunk = NULL;
    parser.cur_chunk = NULL;

    #if MICROPY_COMP_CONST
    mp_map_init(&parser.consts, 0);
    #endif

    // work out the top-level rule to use, and push it on the stack
    size_t top_level_rule;
    switch (input_kind) {
        case MP_PARSE_SINGLE_INPUT:
            top_level_rule = RULE_single_input;
            break;
        case MP_PARSE_EVAL_INPUT:
            top_level_rule = RULE_eval_input;
            break;
        default:
            top_level_rule = RULE_file_input;
    }
    push_rule(&parser, lex->tok_line, top_level_rule, 0);

    // parse!

    bool backtrack = false;

    for (;;) {
    next_rule:
        if (parser.rule_stack_top == 0) {
            break;
        }

        // Pop the next rule to process it
        size_t i; // state for the current rule
        size_t rule_src_line; // source line for the first token matched by the current rule
        uint8_t rule_id = pop_rule(&parser, &i, &rule_src_line);
        uint8_t rule_act = rule_act_table[rule_id];
        const uint16_t *rule_arg = get_rule_arg(rule_id);
        size_t n = rule_act & RULE_ACT_ARG_MASK;

        #if 0
        // debugging
        printf("depth=" UINT_FMT " ", parser.rule_stack_top);
        for (int j = 0; j < parser.rule_stack_top; ++j) {
            printf(" ");
        }
        printf("%s n=" UINT_FMT " i=" UINT_FMT " bt=%d\n", rule_name_table[rule_id], n, i, backtrack);
        #endif

        switch (rule_act & RULE_ACT_KIND_MASK) {
            case RULE_ACT_OR:
                if (i > 0 && !backtrack) {
                    goto next_rule;
                } else {
                    backtrack = false;
                }
                for (; i < n; ++i) {
                    // printf("--> inside for @L924\n");
                    uint16_t kind = rule_arg[i] & RULE_ARG_KIND_MASK;
                    if (kind == RULE_ARG_TOK) {
                        if (lex->tok_kind == (rule_arg[i] & RULE_ARG_ARG_MASK)) {
                            push_result_token(&parser, rule_id);
                            mp_lexer_to_next(lex);
                            goto next_rule;
                        }
                    } else {
                        assert(kind == RULE_ARG_RULE);
                        if (i + 1 < n) {
                            push_rule(&parser, rule_src_line, rule_id, i + 1); // save this or-rule
                        }
                        push_rule_from_arg(&parser, rule_arg[i]); // push child of or-rule
                        goto next_rule;
                    }
                }
                backtrack = true;
                break;

            case RULE_ACT_AND: {

                // failed, backtrack if we can, else syntax error
                if (backtrack) {
                    assert(i > 0);
                    if ((rule_arg[i - 1] & RULE_ARG_KIND_MASK) == RULE_ARG_OPT_RULE) {
                        // an optional rule that failed, so continue with next arg
                        push_result_node(&parser, MP_PARSE_NODE_NULL);
                        backtrack = false;
                    } else {
                        // a mandatory rule that failed, so propagate backtrack
                        if (i > 1) {
                            // already eaten tokens so can't backtrack
                            goto syntax_error;
                        } else {
                            goto next_rule;
                        }
                    }
                }

                // progress through the rule
                for (; i < n; ++i) {
                    if ((rule_arg[i] & RULE_ARG_KIND_MASK) == RULE_ARG_TOK) {
                        // need to match a token
                        mp_token_kind_t tok_kind = rule_arg[i] & RULE_ARG_ARG_MASK;
                        if (lex->tok_kind == tok_kind) {
                            // matched token
                            if (tok_kind == MP_TOKEN_NAME) {
                                push_result_token(&parser, rule_id);
                            }
                            mp_lexer_to_next(lex);
                        } else {
                            // failed to match token
                            if (i > 0) {
                                // already eaten tokens so can't backtrack
                                goto syntax_error;
                            } else {
                                // this rule failed, so backtrack
                                backtrack = true;
                                goto next_rule;
                            }
                        }
                    } else {
                        push_rule(&parser, rule_src_line, rule_id, i + 1); // save this and-rule
                        push_rule_from_arg(&parser, rule_arg[i]); // push child of and-rule
                        goto next_rule;
                    }
                }

                assert(i == n);

                // matched the rule, so now build the corresponding parse_node

                #if !MICROPY_ENABLE_DOC_STRING
                // this code discards lonely statements, such as doc strings
                if (input_kind != MP_PARSE_SINGLE_INPUT && rule_id == RULE_expr_stmt && peek_result(&parser, 0) == MP_PARSE_NODE_NULL) {
                    mp_parse_node_t p = peek_result(&parser, 1);
                    if ((MP_PARSE_NODE_IS_LEAF(p) && !MP_PARSE_NODE_IS_ID(p))
                        || MP_PARSE_NODE_IS_STRUCT_KIND(p, RULE_const_object)) {
                        pop_result(&parser); // MP_PARSE_NODE_NULL
                        pop_result(&parser); // const expression (leaf or RULE_const_object)
                        // Pushing the "pass" rule here will overwrite any RULE_const_object
                        // entry that was on the result stack, allowing the GC to reclaim
                        // the memory from the const object when needed.
                        push_result_rule(&parser, rule_src_line, RULE_pass_stmt, 0);
                        break;
                    }
                }
                #endif

                // count number of arguments for the parse node
                i = 0;
                size_t num_not_nil = 0;
                for (size_t x = n; x > 0;) {
                    --x;
                    if ((rule_arg[x] & RULE_ARG_KIND_MASK) == RULE_ARG_TOK) {
                        mp_token_kind_t tok_kind = rule_arg[x] & RULE_ARG_ARG_MASK;
                        if (tok_kind == MP_TOKEN_NAME) {
                            // only tokens which were names are pushed to stack
                            i += 1;
                            num_not_nil += 1;
                        }
                    } else {
                        // rules are always pushed
                        if (peek_result(&parser, i) != MP_PARSE_NODE_NULL) {
                            num_not_nil += 1;
                        }
                        i += 1;
                    }
                }

                if (num_not_nil == 1 && (rule_act & RULE_ACT_ALLOW_IDENT)) {
                    // this rule has only 1 argument and should not be emitted
                    mp_parse_node_t pn = MP_PARSE_NODE_NULL;
                    for (size_t x = 0; x < i; ++x) {
                        mp_parse_node_t pn2 = pop_result(&parser);
                        if (pn2 != MP_PARSE_NODE_NULL) {
                            pn = pn2;
                        }
                    }
                    push_result_node(&parser, pn);
                } else {
                    // this rule must be emitted

                    if (rule_act & RULE_ACT_ADD_BLANK) {
                        // and add an extra blank node at the end (used by the compiler to store data)
                        push_result_node(&parser, MP_PARSE_NODE_NULL);
                        i += 1;
                    }

                    push_result_rule(&parser, rule_src_line, rule_id, i);
                }
                break;
            }

            default: {
                assert((rule_act & RULE_ACT_KIND_MASK) == RULE_ACT_LIST);

                // n=2 is: item item*
                // n=1 is: item (sep item)*
                // n=3 is: item (sep item)* [sep]
                bool had_trailing_sep;
                if (backtrack) {
                list_backtrack:
                    had_trailing_sep = false;
                    if (n == 2) {
                        if (i == 1) {
                            // fail on item, first time round; propagate backtrack
                            goto next_rule;
                        } else {
                            // fail on item, in later rounds; finish with this rule
                            backtrack = false;
                        }
                    } else {
                        if (i == 1) {
                            // fail on item, first time round; propagate backtrack
                            goto next_rule;
                        } else if ((i & 1) == 1) {
                            // fail on item, in later rounds; have eaten tokens so can't backtrack
                            if (n == 3) {
                                // list allows trailing separator; finish parsing list
                                had_trailing_sep = true;
                                backtrack = false;
                            } else {
                                // list doesn't allowing trailing separator; fail
                                goto syntax_error;
                            }
                        } else {
                            // fail on separator; finish parsing list
                            backtrack = false;
                        }
                    }
                } else {
                    for (;;) {
                        size_t arg = rule_arg[i & 1 & n];
                        if ((arg & RULE_ARG_KIND_MASK) == RULE_ARG_TOK) {
                            if (lex->tok_kind == (arg & RULE_ARG_ARG_MASK)) {
                                if (i & 1 & n) {
                                    // separators which are tokens are not pushed to result stack
                                } else {
                                    push_result_token(&parser, rule_id);
                                }
                                mp_lexer_to_next(lex);
                                // got element of list, so continue parsing list
                                i += 1;
                            } else {
                                // couldn't get element of list
                                i += 1;
                                backtrack = true;
                                goto list_backtrack;
                            }
                        } else {
                            assert((arg & RULE_ARG_KIND_MASK) == RULE_ARG_RULE);
                            push_rule(&parser, rule_src_line, rule_id, i + 1); // save this list-rule
                            push_rule_from_arg(&parser, arg); // push child of list-rule
                            goto next_rule;
                        }
                    }
                }
                assert(i >= 1);

                // compute number of elements in list, result in i
                i -= 1;
                if ((n & 1) && (rule_arg[1] & RULE_ARG_KIND_MASK) == RULE_ARG_TOK) {
                    // don't count separators when they are tokens
                    i = (i + 1) / 2;
                }

                if (i == 1) {
                    // list matched single item
                    if (had_trailing_sep) {
                        // if there was a trailing separator, make a list of a single item
                        push_result_rule(&parser, rule_src_line, rule_id, i);
                    } else {
                        // just leave single item on stack (ie don't wrap in a list)
                    }
                } else {
                    push_result_rule(&parser, rule_src_line, rule_id, i);
                }
                break;
            }
        }
    }

    #if MICROPY_COMP_CONST
    mp_map_deinit(&parser.consts);
    #endif

    // truncate final chunk and link into chain of chunks
    if (parser.cur_chunk != NULL) {
        (void)m_renew_maybe(byte, parser.cur_chunk,
            sizeof(mp_parse_chunk_t) + parser.cur_chunk->alloc,
            sizeof(mp_parse_chunk_t) + parser.cur_chunk->union_.used,
            false);
        parser.cur_chunk->alloc = parser.cur_chunk->union_.used;
        parser.cur_chunk->union_.next = parser.tree.chunk;
        parser.tree.chunk = parser.cur_chunk;
    }

    if (
        lex->tok_kind != MP_TOKEN_END // check we are at the end of the token stream
        || parser.result_stack_top == 0 // check that we got a node (can fail on empty input)
        ) {
    syntax_error:;
        mp_obj_t exc;
<<<<<<< HEAD
        switch (lex->tok_kind) {
            case MP_TOKEN_INDENT:
                exc = mp_obj_new_exception_msg(&mp_type_IndentationError,
                    MP_ERROR_TEXT("unexpected indent"));
                break;
            case MP_TOKEN_DEDENT_MISMATCH:
                exc = mp_obj_new_exception_msg(&mp_type_IndentationError,
                    MP_ERROR_TEXT("unindent does not match any outer indentation level"));
                break;
                #if MICROPY_COMP_FSTRING_LITERAL
            #if MICROPY_ERROR_REPORTING == MICROPY_ERROR_REPORTING_DETAILED
            case MP_TOKEN_FSTRING_BACKSLASH:
                exc = mp_obj_new_exception_msg(&mp_type_SyntaxError,
                    MP_ERROR_TEXT("f-string expression part cannot include a backslash"));
                break;
            case MP_TOKEN_FSTRING_COMMENT:
                exc = mp_obj_new_exception_msg(&mp_type_SyntaxError,
                    MP_ERROR_TEXT("f-string expression part cannot include a '#'"));
                break;
            case MP_TOKEN_FSTRING_UNCLOSED:
                exc = mp_obj_new_exception_msg(&mp_type_SyntaxError,
                    MP_ERROR_TEXT("f-string: expecting '}'"));
                break;
            case MP_TOKEN_FSTRING_UNOPENED:
                exc = mp_obj_new_exception_msg(&mp_type_SyntaxError,
                    MP_ERROR_TEXT("f-string: single '}' is not allowed"));
                break;
            case MP_TOKEN_FSTRING_EMPTY_EXP:
                exc = mp_obj_new_exception_msg(&mp_type_SyntaxError,
                    MP_ERROR_TEXT("f-string: empty expression not allowed"));
                break;
            case MP_TOKEN_FSTRING_RAW:
                exc = mp_obj_new_exception_msg(&mp_type_NotImplementedError,
                    MP_ERROR_TEXT("raw f-strings are not implemented"));
                break;
            #else
            case MP_TOKEN_FSTRING_BACKSLASH:
            case MP_TOKEN_FSTRING_COMMENT:
            case MP_TOKEN_FSTRING_UNCLOSED:
            case MP_TOKEN_FSTRING_UNOPENED:
            case MP_TOKEN_FSTRING_EMPTY_EXP:
            case MP_TOKEN_FSTRING_RAW:
                exc = mp_obj_new_exception_msg(&mp_type_SyntaxError,
                    MP_ERROR_TEXT("malformed f-string"));
                break;
            #endif
                #endif
            default:
                exc = mp_obj_new_exception_msg(&mp_type_SyntaxError,
                    MP_ERROR_TEXT("invalid syntax"));
                break;
=======
        if (lex->tok_kind == MP_TOKEN_INDENT) {
            exc = mp_obj_new_exception_msg(&mp_type_IndentationError,
                MP_ERROR_TEXT("unexpected indent"));
        } else if (lex->tok_kind == MP_TOKEN_DEDENT_MISMATCH) {
            exc = mp_obj_new_exception_msg(&mp_type_IndentationError,
                MP_ERROR_TEXT("unindent doesn't match any outer indent level"));
        #if MICROPY_PY_FSTRINGS
        } else if (lex->tok_kind == MP_TOKEN_MALFORMED_FSTRING) {
            exc = mp_obj_new_exception_msg(&mp_type_SyntaxError,
                MP_ERROR_TEXT("malformed f-string"));
        } else if (lex->tok_kind == MP_TOKEN_FSTRING_RAW) {
            exc = mp_obj_new_exception_msg(&mp_type_SyntaxError,
                MP_ERROR_TEXT("raw f-strings are not supported"));
        #endif
        } else {
            exc = mp_obj_new_exception_msg(&mp_type_SyntaxError,
                MP_ERROR_TEXT("invalid syntax"));
>>>>>>> 7c54b642
        }
        // add traceback to give info about file name and location
        // we don't have a 'block' name, so just pass the NULL qstr to indicate this
        mp_obj_exception_add_traceback(exc, lex->source_name, lex->tok_line, MP_QSTRnull);
        nlr_raise(exc);
    }

    // get the root parse node that we created
    assert(parser.result_stack_top == 1);
    parser.tree.root = parser.result_stack[0];

    // free the memory that we don't need anymore
    m_del(rule_stack_t, parser.rule_stack, parser.rule_stack_alloc);
    m_del(mp_parse_node_t, parser.result_stack, parser.result_stack_alloc);

    // we also free the lexer on behalf of the caller
    mp_lexer_free(lex);

    return parser.tree;
}

void mp_parse_tree_clear(mp_parse_tree_t *tree) {
    mp_parse_chunk_t *chunk = tree->chunk;
    while (chunk != NULL) {
        mp_parse_chunk_t *next = chunk->union_.next;
        m_del(byte, chunk, sizeof(mp_parse_chunk_t) + chunk->alloc);
        chunk = next;
    }
}

#endif // MICROPY_ENABLE_COMPILER<|MERGE_RESOLUTION|>--- conflicted
+++ resolved
@@ -1172,59 +1172,6 @@
         ) {
     syntax_error:;
         mp_obj_t exc;
-<<<<<<< HEAD
-        switch (lex->tok_kind) {
-            case MP_TOKEN_INDENT:
-                exc = mp_obj_new_exception_msg(&mp_type_IndentationError,
-                    MP_ERROR_TEXT("unexpected indent"));
-                break;
-            case MP_TOKEN_DEDENT_MISMATCH:
-                exc = mp_obj_new_exception_msg(&mp_type_IndentationError,
-                    MP_ERROR_TEXT("unindent does not match any outer indentation level"));
-                break;
-                #if MICROPY_COMP_FSTRING_LITERAL
-            #if MICROPY_ERROR_REPORTING == MICROPY_ERROR_REPORTING_DETAILED
-            case MP_TOKEN_FSTRING_BACKSLASH:
-                exc = mp_obj_new_exception_msg(&mp_type_SyntaxError,
-                    MP_ERROR_TEXT("f-string expression part cannot include a backslash"));
-                break;
-            case MP_TOKEN_FSTRING_COMMENT:
-                exc = mp_obj_new_exception_msg(&mp_type_SyntaxError,
-                    MP_ERROR_TEXT("f-string expression part cannot include a '#'"));
-                break;
-            case MP_TOKEN_FSTRING_UNCLOSED:
-                exc = mp_obj_new_exception_msg(&mp_type_SyntaxError,
-                    MP_ERROR_TEXT("f-string: expecting '}'"));
-                break;
-            case MP_TOKEN_FSTRING_UNOPENED:
-                exc = mp_obj_new_exception_msg(&mp_type_SyntaxError,
-                    MP_ERROR_TEXT("f-string: single '}' is not allowed"));
-                break;
-            case MP_TOKEN_FSTRING_EMPTY_EXP:
-                exc = mp_obj_new_exception_msg(&mp_type_SyntaxError,
-                    MP_ERROR_TEXT("f-string: empty expression not allowed"));
-                break;
-            case MP_TOKEN_FSTRING_RAW:
-                exc = mp_obj_new_exception_msg(&mp_type_NotImplementedError,
-                    MP_ERROR_TEXT("raw f-strings are not implemented"));
-                break;
-            #else
-            case MP_TOKEN_FSTRING_BACKSLASH:
-            case MP_TOKEN_FSTRING_COMMENT:
-            case MP_TOKEN_FSTRING_UNCLOSED:
-            case MP_TOKEN_FSTRING_UNOPENED:
-            case MP_TOKEN_FSTRING_EMPTY_EXP:
-            case MP_TOKEN_FSTRING_RAW:
-                exc = mp_obj_new_exception_msg(&mp_type_SyntaxError,
-                    MP_ERROR_TEXT("malformed f-string"));
-                break;
-            #endif
-                #endif
-            default:
-                exc = mp_obj_new_exception_msg(&mp_type_SyntaxError,
-                    MP_ERROR_TEXT("invalid syntax"));
-                break;
-=======
         if (lex->tok_kind == MP_TOKEN_INDENT) {
             exc = mp_obj_new_exception_msg(&mp_type_IndentationError,
                 MP_ERROR_TEXT("unexpected indent"));
@@ -1242,7 +1189,6 @@
         } else {
             exc = mp_obj_new_exception_msg(&mp_type_SyntaxError,
                 MP_ERROR_TEXT("invalid syntax"));
->>>>>>> 7c54b642
         }
         // add traceback to give info about file name and location
         // we don't have a 'block' name, so just pass the NULL qstr to indicate this

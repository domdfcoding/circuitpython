/*
 * This file is part of the MicroPython project, http://micropython.org/
 *
 * The MIT License (MIT)
 *
 * SPDX-FileCopyrightText: Copyright (c) 2013-2017 Damien P. George
 *
 * Permission is hereby granted, free of charge, to any person obtaining a copy
 * of this software and associated documentation files (the "Software"), to deal
 * in the Software without restriction, including without limitation the rights
 * to use, copy, modify, merge, publish, distribute, sublicense, and/or sell
 * copies of the Software, and to permit persons to whom the Software is
 * furnished to do so, subject to the following conditions:
 *
 * The above copyright notice and this permission notice shall be included in
 * all copies or substantial portions of the Software.
 *
 * THE SOFTWARE IS PROVIDED "AS IS", WITHOUT WARRANTY OF ANY KIND, EXPRESS OR
 * IMPLIED, INCLUDING BUT NOT LIMITED TO THE WARRANTIES OF MERCHANTABILITY,
 * FITNESS FOR A PARTICULAR PURPOSE AND NONINFRINGEMENT. IN NO EVENT SHALL THE
 * AUTHORS OR COPYRIGHT HOLDERS BE LIABLE FOR ANY CLAIM, DAMAGES OR OTHER
 * LIABILITY, WHETHER IN AN ACTION OF CONTRACT, TORT OR OTHERWISE, ARISING FROM,
 * OUT OF OR IN CONNECTION WITH THE SOFTWARE OR THE USE OR OTHER DEALINGS IN
 * THE SOFTWARE.
 */

#include <stdbool.h>
#include <stdint.h>
#include <stdio.h>
#include <unistd.h> // for ssize_t
#include <assert.h>
#include <string.h>

#include "py/lexer.h"
#include "py/parse.h"
#include "py/parsenum.h"
#include "py/runtime.h"
#include "py/objint.h"
#include "py/objstr.h"
#include "py/builtin.h"

#if MICROPY_ENABLE_COMPILER

#define RULE_ACT_ARG_MASK       (0x0f)
#define RULE_ACT_KIND_MASK      (0x30)
#define RULE_ACT_ALLOW_IDENT    (0x40)
#define RULE_ACT_ADD_BLANK      (0x80)
#define RULE_ACT_OR             (0x10)
#define RULE_ACT_AND            (0x20)
#define RULE_ACT_LIST           (0x30)

#define RULE_ARG_KIND_MASK      (0xf000)
#define RULE_ARG_ARG_MASK       (0x0fff)
#define RULE_ARG_TOK            (0x1000)
#define RULE_ARG_RULE           (0x2000)
#define RULE_ARG_OPT_RULE       (0x3000)

// *FORMAT-OFF*

enum {
// define rules with a compile function
#define DEF_RULE(rule, comp, kind, ...) RULE_##rule,
#define DEF_RULE_NC(rule, kind, ...)
    #include "py/grammar.h"
#undef DEF_RULE
#undef DEF_RULE_NC
    RULE_const_object, // special node for a constant, generic Python object

// define rules without a compile function
#define DEF_RULE(rule, comp, kind, ...)
#define DEF_RULE_NC(rule, kind, ...) RULE_##rule,
    #include "py/grammar.h"
#undef DEF_RULE
#undef DEF_RULE_NC
};

// Define an array of actions corresponding to each rule
STATIC const uint8_t rule_act_table[] = {
#define or(n)                   (RULE_ACT_OR | n)
#define and(n)                  (RULE_ACT_AND | n)
#define and_ident(n)            (RULE_ACT_AND | n | RULE_ACT_ALLOW_IDENT)
#define and_blank(n)            (RULE_ACT_AND | n | RULE_ACT_ADD_BLANK)
#define one_or_more             (RULE_ACT_LIST | 2)
#define list                    (RULE_ACT_LIST | 1)
#define list_with_end           (RULE_ACT_LIST | 3)

#define DEF_RULE(rule, comp, kind, ...) kind,
#define DEF_RULE_NC(rule, kind, ...)
    #include "py/grammar.h"
#undef DEF_RULE
#undef DEF_RULE_NC

    0, // RULE_const_object

#define DEF_RULE(rule, comp, kind, ...)
#define DEF_RULE_NC(rule, kind, ...) kind,
    #include "py/grammar.h"
#undef DEF_RULE
#undef DEF_RULE_NC

#undef or
#undef and
#undef and_ident
#undef and_blank
#undef one_or_more
#undef list
#undef list_with_end
};

// Define the argument data for each rule, as a combined array
STATIC const uint16_t rule_arg_combined_table[] = {
#define tok(t)                  (RULE_ARG_TOK | MP_TOKEN_##t)
#define rule(r)                 (RULE_ARG_RULE | RULE_##r)
#define opt_rule(r)             (RULE_ARG_OPT_RULE | RULE_##r)

#define DEF_RULE(rule, comp, kind, ...) __VA_ARGS__,
#define DEF_RULE_NC(rule, kind, ...)
    #include "py/grammar.h"
#undef DEF_RULE
#undef DEF_RULE_NC

#define DEF_RULE(rule, comp, kind, ...)
#define DEF_RULE_NC(rule, kind, ...)  __VA_ARGS__,
    #include "py/grammar.h"
#undef DEF_RULE
#undef DEF_RULE_NC

#undef tok
#undef rule
#undef opt_rule
};

// Macro to create a list of N identifiers where N is the number of variable arguments to the macro
#define RULE_EXPAND(x) x
#define RULE_PADDING(rule, ...) RULE_PADDING2(rule, __VA_ARGS__, RULE_PADDING_IDS(rule))
#define RULE_PADDING2(rule, ...) RULE_EXPAND(RULE_PADDING3(rule, __VA_ARGS__))
#define RULE_PADDING3(rule, _1, _2, _3, _4, _5, _6, _7, _8, _9, _10, _11, _12, _13, ...) __VA_ARGS__
#define RULE_PADDING_IDS(r) PAD13_##r, PAD12_##r, PAD11_##r, PAD10_##r, PAD9_##r, PAD8_##r, PAD7_##r, PAD6_##r, PAD5_##r, PAD4_##r, PAD3_##r, PAD2_##r, PAD1_##r,

// Use an enum to create constants specifying how much room a rule takes in rule_arg_combined_table
enum {
#define DEF_RULE(rule, comp, kind, ...) RULE_PADDING(rule, __VA_ARGS__)
#define DEF_RULE_NC(rule, kind, ...)
    #include "py/grammar.h"
#undef DEF_RULE
#undef DEF_RULE_NC
#define DEF_RULE(rule, comp, kind, ...)
#define DEF_RULE_NC(rule, kind, ...) RULE_PADDING(rule, __VA_ARGS__)
    #include "py/grammar.h"
#undef DEF_RULE
#undef DEF_RULE_NC
};

// Macro to compute the start of a rule in rule_arg_combined_table
#define RULE_ARG_OFFSET(rule, ...) RULE_ARG_OFFSET2(rule, __VA_ARGS__, RULE_ARG_OFFSET_IDS(rule))
#define RULE_ARG_OFFSET2(rule, ...) RULE_EXPAND(RULE_ARG_OFFSET3(rule, __VA_ARGS__))
#define RULE_ARG_OFFSET3(rule, _1, _2, _3, _4, _5, _6, _7, _8, _9, _10, _11, _12, _13, _14, ...) _14
#define RULE_ARG_OFFSET_IDS(r) PAD13_##r, PAD12_##r, PAD11_##r, PAD10_##r, PAD9_##r, PAD8_##r, PAD7_##r, PAD6_##r, PAD5_##r, PAD4_##r, PAD3_##r, PAD2_##r, PAD1_##r, PAD0_##r,

// Use the above enum values to create a table of offsets for each rule's arg
// data, which indexes rule_arg_combined_table.  The offsets require 9 bits of
// storage but only the lower 8 bits are stored here.  The 9th bit is computed
// in get_rule_arg using the FIRST_RULE_WITH_OFFSET_ABOVE_255 constant.
STATIC const uint8_t rule_arg_offset_table[] = {
#define DEF_RULE(rule, comp, kind, ...) RULE_ARG_OFFSET(rule, __VA_ARGS__) & 0xff,
#define DEF_RULE_NC(rule, kind, ...)
    #include "py/grammar.h"
#undef DEF_RULE
#undef DEF_RULE_NC
    0, // RULE_const_object
#define DEF_RULE(rule, comp, kind, ...)
#define DEF_RULE_NC(rule, kind, ...) RULE_ARG_OFFSET(rule, __VA_ARGS__) & 0xff,
    #include "py/grammar.h"
#undef DEF_RULE
#undef DEF_RULE_NC
};

// Define a constant that's used to determine the 9th bit of the values in rule_arg_offset_table
static const size_t FIRST_RULE_WITH_OFFSET_ABOVE_255 =
#define DEF_RULE(rule, comp, kind, ...) RULE_ARG_OFFSET(rule, __VA_ARGS__) >= 0x100 ? RULE_##rule :
#define DEF_RULE_NC(rule, kind, ...)
#include "py/grammar.h"
#undef DEF_RULE
#undef DEF_RULE_NC
#define DEF_RULE(rule, comp, kind, ...)
#define DEF_RULE_NC(rule, kind, ...) RULE_ARG_OFFSET(rule, __VA_ARGS__) >= 0x100 ? RULE_##rule :
#include "py/grammar.h"
#undef DEF_RULE
#undef DEF_RULE_NC
    0;

#if MICROPY_DEBUG_PARSE_RULE_NAME
// Define an array of rule names corresponding to each rule
STATIC const char *const rule_name_table[] = {
#define DEF_RULE(rule, comp, kind, ...) #rule,
#define DEF_RULE_NC(rule, kind, ...)
    #include "py/grammar.h"
#undef DEF_RULE
#undef DEF_RULE_NC
    "", // RULE_const_object
#define DEF_RULE(rule, comp, kind, ...)
#define DEF_RULE_NC(rule, kind, ...) #rule,
    #include "py/grammar.h"
#undef DEF_RULE
#undef DEF_RULE_NC
};
#endif

// *FORMAT-ON*

typedef struct _rule_stack_t {
    size_t src_line : (8 * sizeof(size_t) - 8); // maximum bits storing source line number
    size_t rule_id : 8; // this must be large enough to fit largest rule number
    size_t arg_i; // this dictates the maximum nodes in a "list" of things
} rule_stack_t;

typedef struct _mp_parse_chunk_t {
    size_t alloc;
    union {
        size_t used;
        struct _mp_parse_chunk_t *next;
    } union_;
    byte data[];
} mp_parse_chunk_t;

typedef struct _parser_t {
    size_t rule_stack_alloc;
    size_t rule_stack_top;
    rule_stack_t *rule_stack;

    size_t result_stack_alloc;
    size_t result_stack_top;
    mp_parse_node_t *result_stack;

    mp_lexer_t *lexer;

    mp_parse_tree_t tree;
    mp_parse_chunk_t *cur_chunk;

    #if MICROPY_COMP_CONST
    mp_map_t consts;
    #endif
} parser_t;

STATIC void push_result_rule(parser_t *parser, size_t src_line, uint8_t rule_id, size_t num_args);

STATIC const uint16_t *get_rule_arg(uint8_t r_id) {
    size_t off = rule_arg_offset_table[r_id];
    if (r_id >= FIRST_RULE_WITH_OFFSET_ABOVE_255) {
        off |= 0x100;
    }
    return &rule_arg_combined_table[off];
}

#pragma GCC diagnostic push
#pragma GCC diagnostic ignored "-Wcast-align"

STATIC void *parser_alloc(parser_t *parser, size_t num_bytes) {
    // use a custom memory allocator to store parse nodes sequentially in large chunks

    mp_parse_chunk_t *chunk = parser->cur_chunk;

    if (chunk != NULL && chunk->union_.used + num_bytes > chunk->alloc) {
        // not enough room at end of previously allocated chunk so try to grow
        mp_parse_chunk_t *new_data = (mp_parse_chunk_t *)m_renew_maybe(byte, chunk,
            sizeof(mp_parse_chunk_t) + chunk->alloc,
            sizeof(mp_parse_chunk_t) + chunk->alloc + num_bytes, false);
        if (new_data == NULL) {
            // could not grow existing memory; shrink it to fit previous
            (void)m_renew_maybe(byte, chunk, sizeof(mp_parse_chunk_t) + chunk->alloc,
                sizeof(mp_parse_chunk_t) + chunk->union_.used, false);
            chunk->alloc = chunk->union_.used;
            chunk->union_.next = parser->tree.chunk;
            parser->tree.chunk = chunk;
            chunk = NULL;
        } else {
            // could grow existing memory
            chunk->alloc += num_bytes;
        }
    }

    if (chunk == NULL) {
        // no previous chunk, allocate a new chunk
        size_t alloc = MICROPY_ALLOC_PARSE_CHUNK_INIT;
        if (alloc < num_bytes) {
            alloc = num_bytes;
        }
        chunk = (mp_parse_chunk_t *)m_new(byte, sizeof(mp_parse_chunk_t) + alloc);
        chunk->alloc = alloc;
        chunk->union_.used = 0;
        parser->cur_chunk = chunk;
    }

    byte *ret = chunk->data + chunk->union_.used;
    chunk->union_.used += num_bytes;
    return ret;
}
#pragma GCC diagnostic pop

#if MICROPY_COMP_CONST_TUPLE
STATIC void parser_free_parse_node_struct(parser_t *parser, mp_parse_node_struct_t *pns) {
    mp_parse_chunk_t *chunk = parser->cur_chunk;
    if (chunk->data <= (byte *)pns && (byte *)pns < chunk->data + chunk->union_.used) {
        size_t num_bytes = sizeof(mp_parse_node_struct_t) + sizeof(mp_parse_node_t) * MP_PARSE_NODE_STRUCT_NUM_NODES(pns);
        chunk->union_.used -= num_bytes;
    }
}
#endif

STATIC void push_rule(parser_t *parser, size_t src_line, uint8_t rule_id, size_t arg_i) {
    if (parser->rule_stack_top >= parser->rule_stack_alloc) {
        rule_stack_t *rs = m_renew(rule_stack_t, parser->rule_stack, parser->rule_stack_alloc, parser->rule_stack_alloc + MICROPY_ALLOC_PARSE_RULE_INC);
        parser->rule_stack = rs;
        parser->rule_stack_alloc += MICROPY_ALLOC_PARSE_RULE_INC;
    }
    rule_stack_t *rs = &parser->rule_stack[parser->rule_stack_top++];
    rs->src_line = src_line;
    rs->rule_id = rule_id;
    rs->arg_i = arg_i;
}

STATIC void push_rule_from_arg(parser_t *parser, size_t arg) {
    assert((arg & RULE_ARG_KIND_MASK) == RULE_ARG_RULE || (arg & RULE_ARG_KIND_MASK) == RULE_ARG_OPT_RULE);
    size_t rule_id = arg & RULE_ARG_ARG_MASK;
    push_rule(parser, parser->lexer->tok_line, rule_id, 0);
}

STATIC uint8_t pop_rule(parser_t *parser, size_t *arg_i, size_t *src_line) {
    parser->rule_stack_top -= 1;
    uint8_t rule_id = parser->rule_stack[parser->rule_stack_top].rule_id;
    *arg_i = parser->rule_stack[parser->rule_stack_top].arg_i;
    *src_line = parser->rule_stack[parser->rule_stack_top].src_line;
    return rule_id;
}

#if MICROPY_COMP_CONST_TUPLE
STATIC uint8_t peek_rule(parser_t *parser, size_t n) {
    assert(parser->rule_stack_top > n);
    return parser->rule_stack[parser->rule_stack_top - 1 - n].rule_id;
}
#endif

bool mp_parse_node_get_int_maybe(mp_parse_node_t pn, mp_obj_t *o) {
    if (MP_PARSE_NODE_IS_SMALL_INT(pn)) {
        *o = MP_OBJ_NEW_SMALL_INT(MP_PARSE_NODE_LEAF_SMALL_INT(pn));
        return true;
    } else if (MP_PARSE_NODE_IS_STRUCT_KIND(pn, RULE_const_object)) {
        mp_parse_node_struct_t *pns = (mp_parse_node_struct_t *)pn;
        *o = mp_parse_node_extract_const_object(pns);
        return mp_obj_is_int(*o);
    } else {
        return false;
    }
}

#if MICROPY_COMP_CONST_TUPLE || MICROPY_COMP_CONST
STATIC bool mp_parse_node_is_const(mp_parse_node_t pn) {
    if (MP_PARSE_NODE_IS_SMALL_INT(pn)) {
        // Small integer.
        return true;
    } else if (MP_PARSE_NODE_IS_LEAF(pn)) {
        // Possible str, or constant literal.
        uintptr_t kind = MP_PARSE_NODE_LEAF_KIND(pn);
        if (kind == MP_PARSE_NODE_STRING) {
            return true;
        } else if (kind == MP_PARSE_NODE_TOKEN) {
            uintptr_t arg = MP_PARSE_NODE_LEAF_ARG(pn);
            return arg == MP_TOKEN_KW_NONE
                   || arg == MP_TOKEN_KW_FALSE
                   || arg == MP_TOKEN_KW_TRUE
                   || arg == MP_TOKEN_ELLIPSIS;
        }
    } else if (MP_PARSE_NODE_IS_STRUCT_KIND(pn, RULE_const_object)) {
        // Constant object.
        return true;
    } else if (MP_PARSE_NODE_IS_STRUCT_KIND(pn, RULE_atom_paren)) {
        // Possible empty tuple.
        mp_parse_node_struct_t *pns = (mp_parse_node_struct_t *)pn;
        return MP_PARSE_NODE_IS_NULL(pns->nodes[0]);
    }
    return false;
}

STATIC mp_obj_t mp_parse_node_convert_to_obj(mp_parse_node_t pn) {
    assert(mp_parse_node_is_const(pn));
    if (MP_PARSE_NODE_IS_SMALL_INT(pn)) {
        mp_int_t arg = MP_PARSE_NODE_LEAF_SMALL_INT(pn);
        #if MICROPY_DYNAMIC_COMPILER
        mp_uint_t sign_mask = -((mp_uint_t)1 << (mp_dynamic_compiler.small_int_bits - 1));
        if (!((arg & sign_mask) == 0 || (arg & sign_mask) == sign_mask)) {
            // Integer doesn't fit in a small-int, so create a multi-precision int object.
            return mp_obj_new_int_from_ll(arg);
        }
        #endif
        return MP_OBJ_NEW_SMALL_INT(arg);
    } else if (MP_PARSE_NODE_IS_LEAF(pn)) {
        uintptr_t kind = MP_PARSE_NODE_LEAF_KIND(pn);
        uintptr_t arg = MP_PARSE_NODE_LEAF_ARG(pn);
        if (kind == MP_PARSE_NODE_STRING) {
            return MP_OBJ_NEW_QSTR(arg);
        } else {
            assert(MP_PARSE_NODE_LEAF_KIND(pn) == MP_PARSE_NODE_TOKEN);
            switch (arg) {
                case MP_TOKEN_KW_NONE:
                    return mp_const_none;
                case MP_TOKEN_KW_FALSE:
                    return mp_const_false;
                case MP_TOKEN_KW_TRUE:
                    return mp_const_true;
                default:
                    assert(arg == MP_TOKEN_ELLIPSIS);
                    return MP_OBJ_FROM_PTR(&mp_const_ellipsis_obj);
            }
        }
    } else if (MP_PARSE_NODE_IS_STRUCT_KIND(pn, RULE_const_object)) {
        mp_parse_node_struct_t *pns = (mp_parse_node_struct_t *)pn;
        return mp_parse_node_extract_const_object(pns);
    } else {
        assert(MP_PARSE_NODE_IS_STRUCT_KIND(pn, RULE_atom_paren));
        assert(MP_PARSE_NODE_IS_NULL(((mp_parse_node_struct_t *)pn)->nodes[0]));
        return mp_const_empty_tuple;
    }
}
#endif

STATIC bool parse_node_is_const_bool(mp_parse_node_t pn, bool value) {
    // Returns true if 'pn' is a constant whose boolean value is equivalent to 'value'
    #if MICROPY_COMP_CONST_TUPLE || MICROPY_COMP_CONST
    return mp_parse_node_is_const(pn) && mp_obj_is_true(mp_parse_node_convert_to_obj(pn)) == value;
    #else
    return MP_PARSE_NODE_IS_TOKEN_KIND(pn, value ? MP_TOKEN_KW_TRUE : MP_TOKEN_KW_FALSE)
           || (MP_PARSE_NODE_IS_SMALL_INT(pn) && !!MP_PARSE_NODE_LEAF_SMALL_INT(pn) == value);
    #endif
}

bool mp_parse_node_is_const_false(mp_parse_node_t pn) {
    return parse_node_is_const_bool(pn, false);
}

bool mp_parse_node_is_const_true(mp_parse_node_t pn) {
    return parse_node_is_const_bool(pn, true);
}

size_t mp_parse_node_extract_list(mp_parse_node_t *pn, size_t pn_kind, mp_parse_node_t **nodes) {
    if (MP_PARSE_NODE_IS_NULL(*pn)) {
        *nodes = NULL;
        return 0;
    } else if (MP_PARSE_NODE_IS_LEAF(*pn)) {
        *nodes = pn;
        return 1;
    } else {
        mp_parse_node_struct_t *pns = (mp_parse_node_struct_t *)(*pn);
        if (MP_PARSE_NODE_STRUCT_KIND(pns) != pn_kind) {
            *nodes = pn;
            return 1;
        } else {
            *nodes = pns->nodes;
            return MP_PARSE_NODE_STRUCT_NUM_NODES(pns);
        }
    }
}

#if MICROPY_DEBUG_PRINTERS
void mp_parse_node_print(const mp_print_t *print, mp_parse_node_t pn, size_t indent) {
    if (MP_PARSE_NODE_IS_STRUCT(pn)) {
        mp_printf(print, "[% 4d] ", (int)((mp_parse_node_struct_t *)pn)->source_line);
    } else {
        mp_printf(print, "       ");
    }
    for (size_t i = 0; i < indent; i++) {
        mp_printf(print, " ");
    }
    if (MP_PARSE_NODE_IS_NULL(pn)) {
        mp_printf(print, "NULL\n");
    } else if (MP_PARSE_NODE_IS_SMALL_INT(pn)) {
        mp_int_t arg = MP_PARSE_NODE_LEAF_SMALL_INT(pn);
        mp_printf(print, "int(" INT_FMT ")\n", arg);
    } else if (MP_PARSE_NODE_IS_LEAF(pn)) {
        uintptr_t arg = MP_PARSE_NODE_LEAF_ARG(pn);
        switch (MP_PARSE_NODE_LEAF_KIND(pn)) {
            case MP_PARSE_NODE_ID:
                mp_printf(print, "id(%s)\n", qstr_str(arg));
                break;
            case MP_PARSE_NODE_STRING:
                mp_printf(print, "str(%s)\n", qstr_str(arg));
                break;
            default:
                assert(MP_PARSE_NODE_LEAF_KIND(pn) == MP_PARSE_NODE_TOKEN);
                mp_printf(print, "tok(%u)\n", (uint)arg);
                break;
        }
    } else {
        // node must be a mp_parse_node_struct_t
        mp_parse_node_struct_t *pns = (mp_parse_node_struct_t *)pn;
        if (MP_PARSE_NODE_STRUCT_KIND(pns) == RULE_const_object) {
            mp_obj_t obj = mp_parse_node_extract_const_object(pns);
            #if MICROPY_OBJ_REPR == MICROPY_OBJ_REPR_D
            mp_printf(print, "literal const(%016llx)=", obj);
            #else
            mp_printf(print, "literal const(%p)=", obj);
            #endif
            mp_obj_print_helper(print, obj, PRINT_REPR);
            mp_printf(print, "\n");
        } else {
            size_t n = MP_PARSE_NODE_STRUCT_NUM_NODES(pns);
            #if MICROPY_DEBUG_PARSE_RULE_NAME
            mp_printf(print, "%s(%u) (n=%u)\n", rule_name_table[MP_PARSE_NODE_STRUCT_KIND(pns)], (uint)MP_PARSE_NODE_STRUCT_KIND(pns), (uint)n);
            #else
            mp_printf(print, "rule(%u) (n=%u)\n", (uint)MP_PARSE_NODE_STRUCT_KIND(pns), (uint)n);
            #endif
            for (size_t i = 0; i < n; i++) {
                mp_parse_node_print(print, pns->nodes[i], indent + 2);
            }
        }
    }
}
#endif // MICROPY_DEBUG_PRINTERS

/*
STATIC void result_stack_show(const mp_print_t *print, parser_t *parser) {
    mp_printf(print, "result stack, most recent first\n");
    for (ssize_t i = parser->result_stack_top - 1; i >= 0; i--) {
        mp_parse_node_print(print, parser->result_stack[i], 0);
    }
}
*/

STATIC mp_parse_node_t pop_result(parser_t *parser) {
    assert(parser->result_stack_top > 0);
    return parser->result_stack[--parser->result_stack_top];
}

STATIC mp_parse_node_t peek_result(parser_t *parser, size_t pos) {
    assert(parser->result_stack_top > pos);
    return parser->result_stack[parser->result_stack_top - 1 - pos];
}

STATIC void push_result_node(parser_t *parser, mp_parse_node_t pn) {
    if (parser->result_stack_top >= parser->result_stack_alloc) {
        mp_parse_node_t *stack = m_renew(mp_parse_node_t, parser->result_stack, parser->result_stack_alloc, parser->result_stack_alloc + MICROPY_ALLOC_PARSE_RESULT_INC);
        parser->result_stack = stack;
        parser->result_stack_alloc += MICROPY_ALLOC_PARSE_RESULT_INC;
    }
    parser->result_stack[parser->result_stack_top++] = pn;
}

STATIC mp_parse_node_t make_node_const_object(parser_t *parser, size_t src_line, mp_obj_t obj) {
    mp_parse_node_struct_t *pn = parser_alloc(parser, sizeof(mp_parse_node_struct_t) + sizeof(mp_obj_t));
    pn->source_line = src_line;
    #if MICROPY_OBJ_REPR == MICROPY_OBJ_REPR_D
    // nodes are 32-bit pointers, but need to store 64-bit object
    pn->kind_num_nodes = RULE_const_object | (2 << 8);
    pn->nodes[0] = (uint64_t)obj;
    pn->nodes[1] = (uint64_t)obj >> 32;
    #else
    pn->kind_num_nodes = RULE_const_object | (1 << 8);
    pn->nodes[0] = (uintptr_t)obj;
    #endif
    return (mp_parse_node_t)pn;
}

// Create a parse node representing a constant object, possibly optimising the case of
// an integer, by putting the (small) integer value directly in the parse node itself.
STATIC mp_parse_node_t make_node_const_object_optimised(parser_t *parser, size_t src_line, mp_obj_t obj) {
    if (mp_obj_is_small_int(obj)) {
        mp_int_t val = MP_OBJ_SMALL_INT_VALUE(obj);
        #if MICROPY_OBJ_REPR == MICROPY_OBJ_REPR_D
        // A parse node is only 32-bits and the small-int value must fit in 31-bits
        if (((val ^ (val << 1)) & 0xffffffff80000000) != 0) {
            return make_node_const_object(parser, src_line, obj);
        }
        #endif
        #if MICROPY_DYNAMIC_COMPILER
        // Check that the integer value fits in target runtime's small-int
        mp_uint_t sign_mask = -((mp_uint_t)1 << (mp_dynamic_compiler.small_int_bits - 1));
        if (!((val & sign_mask) == 0 || (val & sign_mask) == sign_mask)) {
            return make_node_const_object(parser, src_line, obj);
        }
        #endif
        return mp_parse_node_new_small_int(val);
    } else {
        return make_node_const_object(parser, src_line, obj);
    }
}

STATIC void push_result_token(parser_t *parser, uint8_t rule_id) {
    mp_parse_node_t pn;
    mp_lexer_t *lex = parser->lexer;
    if (lex->tok_kind == MP_TOKEN_NAME) {
        qstr id = qstr_from_strn(lex->vstr.buf, lex->vstr.len);
        #if MICROPY_COMP_CONST
        // if name is a standalone identifier, look it up in the table of dynamic constants
        mp_map_elem_t *elem;
        if (rule_id == RULE_atom
            && (elem = mp_map_lookup(&parser->consts, MP_OBJ_NEW_QSTR(id), MP_MAP_LOOKUP)) != NULL) {
            pn = make_node_const_object_optimised(parser, lex->tok_line, elem->value);
        } else {
            pn = mp_parse_node_new_leaf(MP_PARSE_NODE_ID, id);
        }
        #else
        (void)rule_id;
        pn = mp_parse_node_new_leaf(MP_PARSE_NODE_ID, id);
        #endif
    } else if (lex->tok_kind == MP_TOKEN_INTEGER) {
        mp_obj_t o = mp_parse_num_integer(lex->vstr.buf, lex->vstr.len, 0, lex);
        pn = make_node_const_object_optimised(parser, lex->tok_line, o);
    } else if (lex->tok_kind == MP_TOKEN_FLOAT_OR_IMAG) {
        mp_obj_t o = mp_parse_num_float(lex->vstr.buf, lex->vstr.len, true, lex);
        pn = make_node_const_object(parser, lex->tok_line, o);
    } else if (lex->tok_kind == MP_TOKEN_STRING) {
        // Don't automatically intern all strings.  Doc strings (which are usually large)
        // will be discarded by the compiler, and so we shouldn't intern them.
        qstr qst = MP_QSTRnull;
        if (lex->vstr.len <= MICROPY_ALLOC_PARSE_INTERN_STRING_LEN) {
            // intern short strings
            qst = qstr_from_strn(lex->vstr.buf, lex->vstr.len);
        } else {
            // check if this string is already interned
            qst = qstr_find_strn(lex->vstr.buf, lex->vstr.len);
        }
        if (qst != MP_QSTRnull) {
            // qstr exists, make a leaf node
            pn = mp_parse_node_new_leaf(MP_PARSE_NODE_STRING, qst);
        } else {
            // not interned, make a node holding a pointer to the string object
            mp_obj_t o = mp_obj_new_str_copy(&mp_type_str, (const byte *)lex->vstr.buf, lex->vstr.len);
            pn = make_node_const_object(parser, lex->tok_line, o);
        }
    } else if (lex->tok_kind == MP_TOKEN_BYTES) {
        // make a node holding a pointer to the bytes object
        mp_obj_t o = mp_obj_new_bytes((const byte *)lex->vstr.buf, lex->vstr.len);
        pn = make_node_const_object(parser, lex->tok_line, o);
    } else {
        pn = mp_parse_node_new_leaf(MP_PARSE_NODE_TOKEN, lex->tok_kind);
    }
    push_result_node(parser, pn);
}

#if MICROPY_COMP_CONST_FOLDING

#if MICROPY_COMP_MODULE_CONST
STATIC const mp_rom_map_elem_t mp_constants_table[] = {
    #if MICROPY_PY_ERRNO
    { MP_ROM_QSTR(MP_QSTR_errno), MP_ROM_PTR(&mp_module_errno) },
    #endif
    #if MICROPY_PY_UCTYPES
    { MP_ROM_QSTR(MP_QSTR_uctypes), MP_ROM_PTR(&mp_module_uctypes) },
    #endif
    // Extra constants as defined by a port
    MICROPY_PORT_CONSTANTS
};
STATIC MP_DEFINE_CONST_MAP(mp_constants_map, mp_constants_table);
#endif

<<<<<<< HEAD
STATIC void push_result_rule(parser_t *parser, size_t src_line, uint8_t rule_id, size_t num_args);

#if MICROPY_COMP_CONST_FOLDING
// CIRCUITPY: The compilers mentioned below are esp-2020r3. We are using minimum esp-2021r3 (ESP-IDF v4.4).
// See https://github.com/micropython/micropython/commit/f63b4f85aae1e0ade7a7c9f908debb5905cc144d
// and https://github.com/espressif/esp-idf/issues/9130
// So disable this for CircuitPython.
/*
=======
>>>>>>> e00a1440
#if MICROPY_COMP_CONST_FOLDING_COMPILER_WORKAROUND
// Some versions of the xtensa-esp32-elf-gcc compiler generate wrong code if this
// function is static, so provide a hook for them to work around this problem.
MP_NOINLINE
#endif
*/
STATIC bool fold_logical_constants(parser_t *parser, uint8_t rule_id, size_t *num_args) {
    if (rule_id == RULE_or_test
        || rule_id == RULE_and_test) {
        // folding for binary logical ops: or and
        size_t copy_to = *num_args;
        for (size_t i = copy_to; i > 0;) {
            mp_parse_node_t pn = peek_result(parser, --i);
            parser->result_stack[parser->result_stack_top - copy_to] = pn;
            if (i == 0) {
                // always need to keep the last value
                break;
            }
            if (rule_id == RULE_or_test) {
                if (mp_parse_node_is_const_true(pn)) {
                    //
                    break;
                } else if (!mp_parse_node_is_const_false(pn)) {
                    copy_to -= 1;
                }
            } else {
                // RULE_and_test
                if (mp_parse_node_is_const_false(pn)) {
                    break;
                } else if (!mp_parse_node_is_const_true(pn)) {
                    copy_to -= 1;
                }
            }
        }
        copy_to -= 1; // copy_to now contains number of args to pop

        // pop and discard all the short-circuited expressions
        for (size_t i = 0; i < copy_to; ++i) {
            pop_result(parser);
        }
        *num_args -= copy_to;

        // we did a complete folding if there's only 1 arg left
        return *num_args == 1;

    } else if (rule_id == RULE_not_test_2) {
        // folding for unary logical op: not
        mp_parse_node_t pn = peek_result(parser, 0);
        if (mp_parse_node_is_const_false(pn)) {
            pn = mp_parse_node_new_leaf(MP_PARSE_NODE_TOKEN, MP_TOKEN_KW_TRUE);
        } else if (mp_parse_node_is_const_true(pn)) {
            pn = mp_parse_node_new_leaf(MP_PARSE_NODE_TOKEN, MP_TOKEN_KW_FALSE);
        } else {
            return false;
        }
        pop_result(parser);
        push_result_node(parser, pn);
        return true;
    }

    return false;
}

STATIC bool fold_constants(parser_t *parser, uint8_t rule_id, size_t num_args) {
    // this code does folding of arbitrary integer expressions, eg 1 + 2 * 3 + 4
    // it does not do partial folding, eg 1 + 2 + x -> 3 + x

    mp_obj_t arg0;
    if (rule_id == RULE_expr
        || rule_id == RULE_xor_expr
        || rule_id == RULE_and_expr
        || rule_id == RULE_power) {
        // folding for binary ops: | ^ & **
        mp_parse_node_t pn = peek_result(parser, num_args - 1);
        if (!mp_parse_node_get_int_maybe(pn, &arg0)) {
            return false;
        }
        mp_binary_op_t op;
        if (rule_id == RULE_expr) {
            op = MP_BINARY_OP_OR;
        } else if (rule_id == RULE_xor_expr) {
            op = MP_BINARY_OP_XOR;
        } else if (rule_id == RULE_and_expr) {
            op = MP_BINARY_OP_AND;
        } else {
            op = MP_BINARY_OP_POWER;
        }
        for (ssize_t i = num_args - 2; i >= 0; --i) {
            pn = peek_result(parser, i);
            mp_obj_t arg1;
            if (!mp_parse_node_get_int_maybe(pn, &arg1)) {
                return false;
            }
            if (op == MP_BINARY_OP_POWER && mp_obj_int_sign(arg1) < 0) {
                // ** can't have negative rhs
                return false;
            }
            arg0 = mp_binary_op(op, arg0, arg1);
        }
    } else if (rule_id == RULE_shift_expr
               || rule_id == RULE_arith_expr
               || rule_id == RULE_term) {
        // folding for binary ops: << >> + - * @ / % //
        mp_parse_node_t pn = peek_result(parser, num_args - 1);
        if (!mp_parse_node_get_int_maybe(pn, &arg0)) {
            return false;
        }
        for (ssize_t i = num_args - 2; i >= 1; i -= 2) {
            pn = peek_result(parser, i - 1);
            mp_obj_t arg1;
            if (!mp_parse_node_get_int_maybe(pn, &arg1)) {
                return false;
            }
            mp_token_kind_t tok = MP_PARSE_NODE_LEAF_ARG(peek_result(parser, i));
            if (tok == MP_TOKEN_OP_AT || tok == MP_TOKEN_OP_SLASH) {
                // Can't fold @ or /
                return false;
            }
            mp_binary_op_t op = MP_BINARY_OP_LSHIFT + (tok - MP_TOKEN_OP_DBL_LESS);
            int rhs_sign = mp_obj_int_sign(arg1);
            if (op <= MP_BINARY_OP_RSHIFT) {
                // << and >> can't have negative rhs
                if (rhs_sign < 0) {
                    return false;
                }
            } else if (op >= MP_BINARY_OP_FLOOR_DIVIDE) {
                // % and // can't have zero rhs
                if (rhs_sign == 0) {
                    return false;
                }
            }
            arg0 = mp_binary_op(op, arg0, arg1);
        }
    } else if (rule_id == RULE_factor_2) {
        // folding for unary ops: + - ~
        mp_parse_node_t pn = peek_result(parser, 0);
        if (!mp_parse_node_get_int_maybe(pn, &arg0)) {
            return false;
        }
        mp_token_kind_t tok = MP_PARSE_NODE_LEAF_ARG(peek_result(parser, 1));
        mp_unary_op_t op;
        if (tok == MP_TOKEN_OP_TILDE) {
            op = MP_UNARY_OP_INVERT;
        } else {
            assert(tok == MP_TOKEN_OP_PLUS || tok == MP_TOKEN_OP_MINUS); // should be
            op = MP_UNARY_OP_POSITIVE + (tok - MP_TOKEN_OP_PLUS);
        }
        arg0 = mp_unary_op(op, arg0);

    #if MICROPY_COMP_CONST
    } else if (rule_id == RULE_expr_stmt) {
        mp_parse_node_t pn1 = peek_result(parser, 0);
        if (!MP_PARSE_NODE_IS_NULL(pn1)
            && !(MP_PARSE_NODE_IS_STRUCT_KIND(pn1, RULE_expr_stmt_augassign)
                 || MP_PARSE_NODE_IS_STRUCT_KIND(pn1, RULE_expr_stmt_assign_list))) {
            // this node is of the form <x> = <y>
            mp_parse_node_t pn0 = peek_result(parser, 1);
            if (MP_PARSE_NODE_IS_ID(pn0)
                && MP_PARSE_NODE_IS_STRUCT_KIND(pn1, RULE_atom_expr_normal)
                && MP_PARSE_NODE_IS_ID(((mp_parse_node_struct_t *)pn1)->nodes[0])
                && MP_PARSE_NODE_LEAF_ARG(((mp_parse_node_struct_t *)pn1)->nodes[0]) == MP_QSTR_const
                && MP_PARSE_NODE_IS_STRUCT_KIND(((mp_parse_node_struct_t *)pn1)->nodes[1], RULE_trailer_paren)
                ) {
                // code to assign dynamic constants: id = const(value)

                // get the id
                qstr id = MP_PARSE_NODE_LEAF_ARG(pn0);

                // get the value
                mp_parse_node_t pn_value = ((mp_parse_node_struct_t *)((mp_parse_node_struct_t *)pn1)->nodes[1])->nodes[0];
                if (!mp_parse_node_is_const(pn_value)) {
                    mp_obj_t exc = mp_obj_new_exception_msg(&mp_type_SyntaxError,
                        MP_ERROR_TEXT("not a constant"));
                    mp_obj_exception_add_traceback(exc, parser->lexer->source_name,
                        ((mp_parse_node_struct_t *)pn1)->source_line, MP_QSTRnull);
                    nlr_raise(exc);
                }
                mp_obj_t value = mp_parse_node_convert_to_obj(pn_value);

                // store the value in the table of dynamic constants
                mp_map_elem_t *elem = mp_map_lookup(&parser->consts, MP_OBJ_NEW_QSTR(id), MP_MAP_LOOKUP_ADD_IF_NOT_FOUND);
                assert(elem->value == MP_OBJ_NULL);
                elem->value = value;

                // If the constant starts with an underscore then treat it as a private
                // variable and don't emit any code to store the value to the id.
                if (qstr_str(id)[0] == '_') {
                    pop_result(parser); // pop const(value)
                    pop_result(parser); // pop id
                    push_result_rule(parser, 0, RULE_pass_stmt, 0); // replace with "pass"
                    return true;
                }

                // replace const(value) with value
                pop_result(parser);
                push_result_node(parser, pn_value);

                // finished folding this assignment, but we still want it to be part of the tree
                return false;
            }
        }
        return false;
    #endif

    #if MICROPY_COMP_MODULE_CONST
    } else if (rule_id == RULE_atom_expr_normal) {
        mp_parse_node_t pn0 = peek_result(parser, 1);
        mp_parse_node_t pn1 = peek_result(parser, 0);
        if (!(MP_PARSE_NODE_IS_ID(pn0)
              && MP_PARSE_NODE_IS_STRUCT_KIND(pn1, RULE_trailer_period))) {
            return false;
        }
        // id1.id2
        // look it up in constant table, see if it can be replaced with an integer
        mp_parse_node_struct_t *pns1 = (mp_parse_node_struct_t *)pn1;
        assert(MP_PARSE_NODE_IS_ID(pns1->nodes[0]));
        qstr q_base = MP_PARSE_NODE_LEAF_ARG(pn0);
        qstr q_attr = MP_PARSE_NODE_LEAF_ARG(pns1->nodes[0]);
        mp_map_elem_t *elem = mp_map_lookup((mp_map_t *)&mp_constants_map, MP_OBJ_NEW_QSTR(q_base), MP_MAP_LOOKUP);
        if (elem == NULL) {
            return false;
        }
        mp_obj_t dest[2];
        mp_load_method_maybe(elem->value, q_attr, dest);
        if (!(dest[0] != MP_OBJ_NULL && mp_obj_is_int(dest[0]) && dest[1] == MP_OBJ_NULL)) {
            return false;
        }
        arg0 = dest[0];
    #endif

    } else {
        return false;
    }

    // success folding this rule

    for (size_t i = num_args; i > 0; i--) {
        pop_result(parser);
    }
    push_result_node(parser, make_node_const_object_optimised(parser, 0, arg0));

    return true;
}

#endif // MICROPY_COMP_CONST_FOLDING

#if MICROPY_COMP_CONST_TUPLE
STATIC bool build_tuple_from_stack(parser_t *parser, size_t src_line, size_t num_args) {
    for (size_t i = num_args; i > 0;) {
        mp_parse_node_t pn = peek_result(parser, --i);
        if (!mp_parse_node_is_const(pn)) {
            return false;
        }
    }
    mp_obj_tuple_t *tuple = MP_OBJ_TO_PTR(mp_obj_new_tuple(num_args, NULL));
    for (size_t i = num_args; i > 0;) {
        mp_parse_node_t pn = pop_result(parser);
        tuple->items[--i] = mp_parse_node_convert_to_obj(pn);
        if (MP_PARSE_NODE_IS_STRUCT(pn)) {
            parser_free_parse_node_struct(parser, (mp_parse_node_struct_t *)pn);
        }
    }
    push_result_node(parser, make_node_const_object(parser, src_line, MP_OBJ_FROM_PTR(tuple)));
    return true;
}

STATIC bool build_tuple(parser_t *parser, size_t src_line, uint8_t rule_id, size_t num_args) {
    if (rule_id == RULE_testlist_comp) {
        if (peek_rule(parser, 0) == RULE_atom_paren) {
            // Tuple of the form "(a,)".
            return build_tuple_from_stack(parser, src_line, num_args);
        }
    }
    if (rule_id == RULE_testlist_comp_3c) {
        assert(peek_rule(parser, 0) == RULE_testlist_comp_3b);
        assert(peek_rule(parser, 1) == RULE_testlist_comp);
        if (peek_rule(parser, 2) == RULE_atom_paren) {
            // Tuple of the form "(a, b)".
            if (build_tuple_from_stack(parser, src_line, num_args)) {
                parser->rule_stack_top -= 2; // discard 2 rules
                return true;
            }
        }
    }
    if (rule_id == RULE_testlist_star_expr
        || rule_id == RULE_testlist
        || rule_id == RULE_subscriptlist) {
        // Tuple of the form:
        //  - x = a, b
        //  - return a, b
        //  - for x in a, b: pass
        //  - x[a, b]
        return build_tuple_from_stack(parser, src_line, num_args);
    }

    return false;
}
#endif

STATIC void push_result_rule(parser_t *parser, size_t src_line, uint8_t rule_id, size_t num_args) {
    // Simplify and optimise certain rules, to reduce memory usage and simplify the compiler.
    if (rule_id == RULE_atom_paren) {
        // Remove parenthesis around a single expression if possible.
        // This atom_paren rule always has a single argument, and after this
        // optimisation that argument is either NULL or testlist_comp.
        mp_parse_node_t pn = peek_result(parser, 0);
        if (MP_PARSE_NODE_IS_NULL(pn)) {
            // need to keep parenthesis for ()
        } else if (MP_PARSE_NODE_IS_STRUCT_KIND(pn, RULE_testlist_comp)) {
            // need to keep parenthesis for (a, b, ...)
        } else {
            // parenthesis around a single expression, so it's just the expression
            return;
        }
    } else if (rule_id == RULE_testlist_comp) {
        // The testlist_comp rule can be the sole argument to either atom_parent
        // or atom_bracket, for (...) and [...] respectively.
        assert(num_args == 2);
        mp_parse_node_t pn = peek_result(parser, 0);
        if (MP_PARSE_NODE_IS_STRUCT(pn)) {
            mp_parse_node_struct_t *pns = (mp_parse_node_struct_t *)pn;
            if (MP_PARSE_NODE_STRUCT_KIND(pns) == RULE_testlist_comp_3b) {
                // tuple of one item, with trailing comma
                pop_result(parser);
                --num_args;
            } else if (MP_PARSE_NODE_STRUCT_KIND(pns) == RULE_testlist_comp_3c) {
                // tuple of many items, convert testlist_comp_3c to testlist_comp
                pop_result(parser);
                assert(pn == peek_result(parser, 0));
                pns->kind_num_nodes = rule_id | MP_PARSE_NODE_STRUCT_NUM_NODES(pns) << 8;
                return;
            } else if (MP_PARSE_NODE_STRUCT_KIND(pns) == RULE_comp_for) {
                // generator expression
            } else {
                // tuple with 2 items
            }
        } else {
            // tuple with 2 items
        }
    } else if (rule_id == RULE_testlist_comp_3c) {
        // steal first arg of outer testlist_comp rule
        ++num_args;
    }

    #if MICROPY_COMP_CONST_FOLDING
    if (fold_logical_constants(parser, rule_id, &num_args)) {
        // we folded this rule so return straight away
        return;
    }
    if (fold_constants(parser, rule_id, num_args)) {
        // we folded this rule so return straight away
        return;
    }
    #endif

    #if MICROPY_COMP_CONST_TUPLE
    if (build_tuple(parser, src_line, rule_id, num_args)) {
        // we built a tuple from this rule so return straight away
        return;
    }
    #endif

    mp_parse_node_struct_t *pn = parser_alloc(parser, sizeof(mp_parse_node_struct_t) + sizeof(mp_parse_node_t) * num_args);
    pn->source_line = src_line;
    pn->kind_num_nodes = (rule_id & 0xff) | (num_args << 8);
    for (size_t i = num_args; i > 0; i--) {
        pn->nodes[i - 1] = pop_result(parser);
    }
    if (rule_id == RULE_testlist_comp_3c) {
        // need to push something non-null to replace stolen first arg of testlist_comp
        push_result_node(parser, (mp_parse_node_t)pn);
    }
    push_result_node(parser, (mp_parse_node_t)pn);
}

mp_parse_tree_t mp_parse(mp_lexer_t *lex, mp_parse_input_kind_t input_kind) {
    // Set exception handler to free the lexer if an exception is raised.
    MP_DEFINE_NLR_JUMP_CALLBACK_FUNCTION_1(ctx, mp_lexer_free, lex);
    nlr_push_jump_callback(&ctx.callback, mp_call_function_1_from_nlr_jump_callback);

    // initialise parser and allocate memory for its stacks

    parser_t parser;

    parser.rule_stack_alloc = MICROPY_ALLOC_PARSE_RULE_INIT;
    parser.rule_stack_top = 0;
    parser.rule_stack = NULL;
    while (parser.rule_stack_alloc > 1) {
        parser.rule_stack = m_new_maybe(rule_stack_t, parser.rule_stack_alloc);
        if (parser.rule_stack != NULL) {
            break;
        } else {
            parser.rule_stack_alloc /= 2;
        }
    }

    parser.result_stack_alloc = MICROPY_ALLOC_PARSE_RESULT_INIT;
    parser.result_stack_top = 0;
    parser.result_stack = NULL;
    while (parser.result_stack_alloc > 1) {
        parser.result_stack = m_new_maybe(mp_parse_node_t, parser.result_stack_alloc);
        if (parser.result_stack != NULL) {
            break;
        } else {
            parser.result_stack_alloc /= 2;
        }
    }
    if (parser.rule_stack == NULL || parser.result_stack == NULL) {
        mp_raise_msg(&mp_type_MemoryError, MP_ERROR_TEXT("Unable to init parser"));
    }

    parser.lexer = lex;

    parser.tree.chunk = NULL;
    parser.cur_chunk = NULL;

    #if MICROPY_COMP_CONST
    mp_map_init(&parser.consts, 0);
    #endif

    // work out the top-level rule to use, and push it on the stack
    size_t top_level_rule;
    switch (input_kind) {
        case MP_PARSE_SINGLE_INPUT:
            top_level_rule = RULE_single_input;
            break;
        case MP_PARSE_EVAL_INPUT:
            top_level_rule = RULE_eval_input;
            break;
        default:
            top_level_rule = RULE_file_input;
    }
    push_rule(&parser, lex->tok_line, top_level_rule, 0);

    // parse!

    bool backtrack = false;

    for (;;) {
    next_rule:
        if (parser.rule_stack_top == 0) {
            break;
        }

        // Pop the next rule to process it
        size_t i; // state for the current rule
        size_t rule_src_line; // source line for the first token matched by the current rule
        uint8_t rule_id = pop_rule(&parser, &i, &rule_src_line);
        uint8_t rule_act = rule_act_table[rule_id];
        const uint16_t *rule_arg = get_rule_arg(rule_id);
        size_t n = rule_act & RULE_ACT_ARG_MASK;

        #if 0
        // debugging
        printf("depth=" UINT_FMT " ", parser.rule_stack_top);
        for (int j = 0; j < parser.rule_stack_top; ++j) {
            printf(" ");
        }
        printf("%s n=" UINT_FMT " i=" UINT_FMT " bt=%d\n", rule_name_table[rule_id], n, i, backtrack);
        #endif

        switch (rule_act & RULE_ACT_KIND_MASK) {
            case RULE_ACT_OR:
                if (i > 0 && !backtrack) {
                    goto next_rule;
                } else {
                    backtrack = false;
                }
                for (; i < n; ++i) {
                    // printf("--> inside for @L924\n");
                    uint16_t kind = rule_arg[i] & RULE_ARG_KIND_MASK;
                    if (kind == RULE_ARG_TOK) {
                        if (lex->tok_kind == (rule_arg[i] & RULE_ARG_ARG_MASK)) {
                            push_result_token(&parser, rule_id);
                            mp_lexer_to_next(lex);
                            goto next_rule;
                        }
                    } else {
                        assert(kind == RULE_ARG_RULE);
                        if (i + 1 < n) {
                            push_rule(&parser, rule_src_line, rule_id, i + 1); // save this or-rule
                        }
                        push_rule_from_arg(&parser, rule_arg[i]); // push child of or-rule
                        goto next_rule;
                    }
                }
                backtrack = true;
                break;

            case RULE_ACT_AND: {

                // failed, backtrack if we can, else syntax error
                if (backtrack) {
                    assert(i > 0);
                    if ((rule_arg[i - 1] & RULE_ARG_KIND_MASK) == RULE_ARG_OPT_RULE) {
                        // an optional rule that failed, so continue with next arg
                        push_result_node(&parser, MP_PARSE_NODE_NULL);
                        backtrack = false;
                    } else {
                        // a mandatory rule that failed, so propagate backtrack
                        if (i > 1) {
                            // already eaten tokens so can't backtrack
                            goto syntax_error;
                        } else {
                            goto next_rule;
                        }
                    }
                }

                // progress through the rule
                for (; i < n; ++i) {
                    if ((rule_arg[i] & RULE_ARG_KIND_MASK) == RULE_ARG_TOK) {
                        // need to match a token
                        mp_token_kind_t tok_kind = rule_arg[i] & RULE_ARG_ARG_MASK;
                        if (lex->tok_kind == tok_kind) {
                            // matched token
                            if (tok_kind == MP_TOKEN_NAME) {
                                push_result_token(&parser, rule_id);
                            }
                            mp_lexer_to_next(lex);
                        } else {
                            // failed to match token
                            if (i > 0) {
                                // already eaten tokens so can't backtrack
                                goto syntax_error;
                            } else {
                                // this rule failed, so backtrack
                                backtrack = true;
                                goto next_rule;
                            }
                        }
                    } else {
                        push_rule(&parser, rule_src_line, rule_id, i + 1); // save this and-rule
                        push_rule_from_arg(&parser, rule_arg[i]); // push child of and-rule
                        goto next_rule;
                    }
                }

                assert(i == n);

                // matched the rule, so now build the corresponding parse_node

                #if !MICROPY_ENABLE_DOC_STRING
                // this code discards lonely statements, such as doc strings
                if (input_kind != MP_PARSE_SINGLE_INPUT && rule_id == RULE_expr_stmt && peek_result(&parser, 0) == MP_PARSE_NODE_NULL) {
                    mp_parse_node_t p = peek_result(&parser, 1);
                    if ((MP_PARSE_NODE_IS_LEAF(p) && !MP_PARSE_NODE_IS_ID(p))
                        || MP_PARSE_NODE_IS_STRUCT_KIND(p, RULE_const_object)) {
                        pop_result(&parser); // MP_PARSE_NODE_NULL
                        pop_result(&parser); // const expression (leaf or RULE_const_object)
                        // Pushing the "pass" rule here will overwrite any RULE_const_object
                        // entry that was on the result stack, allowing the GC to reclaim
                        // the memory from the const object when needed.
                        push_result_rule(&parser, rule_src_line, RULE_pass_stmt, 0);
                        break;
                    }
                }
                #endif

                // count number of arguments for the parse node
                i = 0;
                size_t num_not_nil = 0;
                for (size_t x = n; x > 0;) {
                    --x;
                    if ((rule_arg[x] & RULE_ARG_KIND_MASK) == RULE_ARG_TOK) {
                        mp_token_kind_t tok_kind = rule_arg[x] & RULE_ARG_ARG_MASK;
                        if (tok_kind == MP_TOKEN_NAME) {
                            // only tokens which were names are pushed to stack
                            i += 1;
                            num_not_nil += 1;
                        }
                    } else {
                        // rules are always pushed
                        if (peek_result(&parser, i) != MP_PARSE_NODE_NULL) {
                            num_not_nil += 1;
                        }
                        i += 1;
                    }
                }

                if (num_not_nil == 1 && (rule_act & RULE_ACT_ALLOW_IDENT)) {
                    // this rule has only 1 argument and should not be emitted
                    mp_parse_node_t pn = MP_PARSE_NODE_NULL;
                    for (size_t x = 0; x < i; ++x) {
                        mp_parse_node_t pn2 = pop_result(&parser);
                        if (pn2 != MP_PARSE_NODE_NULL) {
                            pn = pn2;
                        }
                    }
                    push_result_node(&parser, pn);
                } else {
                    // this rule must be emitted

                    if (rule_act & RULE_ACT_ADD_BLANK) {
                        // and add an extra blank node at the end (used by the compiler to store data)
                        push_result_node(&parser, MP_PARSE_NODE_NULL);
                        i += 1;
                    }

                    push_result_rule(&parser, rule_src_line, rule_id, i);
                }
                break;
            }

            default: {
                assert((rule_act & RULE_ACT_KIND_MASK) == RULE_ACT_LIST);

                // n=2 is: item item*
                // n=1 is: item (sep item)*
                // n=3 is: item (sep item)* [sep]
                bool had_trailing_sep;
                if (backtrack) {
                list_backtrack:
                    had_trailing_sep = false;
                    if (n == 2) {
                        if (i == 1) {
                            // fail on item, first time round; propagate backtrack
                            goto next_rule;
                        } else {
                            // fail on item, in later rounds; finish with this rule
                            backtrack = false;
                        }
                    } else {
                        if (i == 1) {
                            // fail on item, first time round; propagate backtrack
                            goto next_rule;
                        } else if ((i & 1) == 1) {
                            // fail on item, in later rounds; have eaten tokens so can't backtrack
                            if (n == 3) {
                                // list allows trailing separator; finish parsing list
                                had_trailing_sep = true;
                                backtrack = false;
                            } else {
                                // list doesn't allowing trailing separator; fail
                                goto syntax_error;
                            }
                        } else {
                            // fail on separator; finish parsing list
                            backtrack = false;
                        }
                    }
                } else {
                    for (;;) {
                        size_t arg = rule_arg[i & 1 & n];
                        if ((arg & RULE_ARG_KIND_MASK) == RULE_ARG_TOK) {
                            if (lex->tok_kind == (arg & RULE_ARG_ARG_MASK)) {
                                if (i & 1 & n) {
                                    // separators which are tokens are not pushed to result stack
                                } else {
                                    push_result_token(&parser, rule_id);
                                }
                                mp_lexer_to_next(lex);
                                // got element of list, so continue parsing list
                                i += 1;
                            } else {
                                // couldn't get element of list
                                i += 1;
                                backtrack = true;
                                goto list_backtrack;
                            }
                        } else {
                            assert((arg & RULE_ARG_KIND_MASK) == RULE_ARG_RULE);
                            push_rule(&parser, rule_src_line, rule_id, i + 1); // save this list-rule
                            push_rule_from_arg(&parser, arg); // push child of list-rule
                            goto next_rule;
                        }
                    }
                }
                assert(i >= 1);

                // compute number of elements in list, result in i
                i -= 1;
                if ((n & 1) && (rule_arg[1] & RULE_ARG_KIND_MASK) == RULE_ARG_TOK) {
                    // don't count separators when they are tokens
                    i = (i + 1) / 2;
                }

                if (i == 1) {
                    // list matched single item
                    if (had_trailing_sep) {
                        // if there was a trailing separator, make a list of a single item
                        push_result_rule(&parser, rule_src_line, rule_id, i);
                    } else {
                        // just leave single item on stack (ie don't wrap in a list)
                    }
                } else {
                    push_result_rule(&parser, rule_src_line, rule_id, i);
                }
                break;
            }
        }
    }

    #if MICROPY_COMP_CONST
    mp_map_deinit(&parser.consts);
    #endif

    // truncate final chunk and link into chain of chunks
    if (parser.cur_chunk != NULL) {
        (void)m_renew_maybe(byte, parser.cur_chunk,
            sizeof(mp_parse_chunk_t) + parser.cur_chunk->alloc,
            sizeof(mp_parse_chunk_t) + parser.cur_chunk->union_.used,
            false);
        parser.cur_chunk->alloc = parser.cur_chunk->union_.used;
        parser.cur_chunk->union_.next = parser.tree.chunk;
        parser.tree.chunk = parser.cur_chunk;
    }

    if (
        lex->tok_kind != MP_TOKEN_END // check we are at the end of the token stream
        || parser.result_stack_top == 0 // check that we got a node (can fail on empty input)
        ) {
    syntax_error:;
        mp_obj_t exc;
        if (lex->tok_kind == MP_TOKEN_INDENT) {
            exc = mp_obj_new_exception_msg(&mp_type_IndentationError,
                MP_ERROR_TEXT("unexpected indent"));
        } else if (lex->tok_kind == MP_TOKEN_DEDENT_MISMATCH) {
            exc = mp_obj_new_exception_msg(&mp_type_IndentationError,
                MP_ERROR_TEXT("unindent doesn't match any outer indent level"));
        #if MICROPY_PY_FSTRINGS
        } else if (lex->tok_kind == MP_TOKEN_MALFORMED_FSTRING) {
            exc = mp_obj_new_exception_msg(&mp_type_SyntaxError,
                MP_ERROR_TEXT("malformed f-string"));
        } else if (lex->tok_kind == MP_TOKEN_FSTRING_RAW) {
            exc = mp_obj_new_exception_msg(&mp_type_SyntaxError,
                MP_ERROR_TEXT("raw f-strings are not supported"));
        #endif
        } else {
            exc = mp_obj_new_exception_msg(&mp_type_SyntaxError,
                MP_ERROR_TEXT("invalid syntax"));
        }
        // add traceback to give info about file name and location
        // we don't have a 'block' name, so just pass the NULL qstr to indicate this
        mp_obj_exception_add_traceback(exc, lex->source_name, lex->tok_line, MP_QSTRnull);
        nlr_raise(exc);
    }

    // get the root parse node that we created
    assert(parser.result_stack_top == 1);
    parser.tree.root = parser.result_stack[0];

    // free the memory that we don't need anymore
    m_del(rule_stack_t, parser.rule_stack, parser.rule_stack_alloc);
    m_del(mp_parse_node_t, parser.result_stack, parser.result_stack_alloc);

    // Deregister exception handler and free the lexer.
    nlr_pop_jump_callback(true);

    return parser.tree;
}

void mp_parse_tree_clear(mp_parse_tree_t *tree) {
    mp_parse_chunk_t *chunk = tree->chunk;
    while (chunk != NULL) {
        mp_parse_chunk_t *next = chunk->union_.next;
        m_del(byte, chunk, sizeof(mp_parse_chunk_t) + chunk->alloc);
        chunk = next;
    }
}

#endif // MICROPY_ENABLE_COMPILER<|MERGE_RESOLUTION|>--- conflicted
+++ resolved
@@ -3,7 +3,7 @@
  *
  * The MIT License (MIT)
  *
- * SPDX-FileCopyrightText: Copyright (c) 2013-2017 Damien P. George
+ * Copyright (c) 2013-2017 Damien P. George
  *
  * Permission is hereby granted, free of charge, to any person obtaining a copy
  * of this software and associated documentation files (the "Software"), to deal
@@ -61,7 +61,7 @@
 // define rules with a compile function
 #define DEF_RULE(rule, comp, kind, ...) RULE_##rule,
 #define DEF_RULE_NC(rule, kind, ...)
-    #include "py/grammar.h"
+#include "py/grammar.h"
 #undef DEF_RULE
 #undef DEF_RULE_NC
     RULE_const_object, // special node for a constant, generic Python object
@@ -69,7 +69,7 @@
 // define rules without a compile function
 #define DEF_RULE(rule, comp, kind, ...)
 #define DEF_RULE_NC(rule, kind, ...) RULE_##rule,
-    #include "py/grammar.h"
+#include "py/grammar.h"
 #undef DEF_RULE
 #undef DEF_RULE_NC
 };
@@ -86,7 +86,7 @@
 
 #define DEF_RULE(rule, comp, kind, ...) kind,
 #define DEF_RULE_NC(rule, kind, ...)
-    #include "py/grammar.h"
+#include "py/grammar.h"
 #undef DEF_RULE
 #undef DEF_RULE_NC
 
@@ -94,7 +94,7 @@
 
 #define DEF_RULE(rule, comp, kind, ...)
 #define DEF_RULE_NC(rule, kind, ...) kind,
-    #include "py/grammar.h"
+#include "py/grammar.h"
 #undef DEF_RULE
 #undef DEF_RULE_NC
 
@@ -115,13 +115,13 @@
 
 #define DEF_RULE(rule, comp, kind, ...) __VA_ARGS__,
 #define DEF_RULE_NC(rule, kind, ...)
-    #include "py/grammar.h"
+#include "py/grammar.h"
 #undef DEF_RULE
 #undef DEF_RULE_NC
 
 #define DEF_RULE(rule, comp, kind, ...)
 #define DEF_RULE_NC(rule, kind, ...)  __VA_ARGS__,
-    #include "py/grammar.h"
+#include "py/grammar.h"
 #undef DEF_RULE
 #undef DEF_RULE_NC
 
@@ -141,12 +141,12 @@
 enum {
 #define DEF_RULE(rule, comp, kind, ...) RULE_PADDING(rule, __VA_ARGS__)
 #define DEF_RULE_NC(rule, kind, ...)
-    #include "py/grammar.h"
+#include "py/grammar.h"
 #undef DEF_RULE
 #undef DEF_RULE_NC
 #define DEF_RULE(rule, comp, kind, ...)
 #define DEF_RULE_NC(rule, kind, ...) RULE_PADDING(rule, __VA_ARGS__)
-    #include "py/grammar.h"
+#include "py/grammar.h"
 #undef DEF_RULE
 #undef DEF_RULE_NC
 };
@@ -164,13 +164,13 @@
 STATIC const uint8_t rule_arg_offset_table[] = {
 #define DEF_RULE(rule, comp, kind, ...) RULE_ARG_OFFSET(rule, __VA_ARGS__) & 0xff,
 #define DEF_RULE_NC(rule, kind, ...)
-    #include "py/grammar.h"
+#include "py/grammar.h"
 #undef DEF_RULE
 #undef DEF_RULE_NC
     0, // RULE_const_object
 #define DEF_RULE(rule, comp, kind, ...)
 #define DEF_RULE_NC(rule, kind, ...) RULE_ARG_OFFSET(rule, __VA_ARGS__) & 0xff,
-    #include "py/grammar.h"
+#include "py/grammar.h"
 #undef DEF_RULE
 #undef DEF_RULE_NC
 };
@@ -187,20 +187,20 @@
 #include "py/grammar.h"
 #undef DEF_RULE
 #undef DEF_RULE_NC
-    0;
+0;
 
 #if MICROPY_DEBUG_PARSE_RULE_NAME
 // Define an array of rule names corresponding to each rule
 STATIC const char *const rule_name_table[] = {
 #define DEF_RULE(rule, comp, kind, ...) #rule,
 #define DEF_RULE_NC(rule, kind, ...)
-    #include "py/grammar.h"
+#include "py/grammar.h"
 #undef DEF_RULE
 #undef DEF_RULE_NC
     "", // RULE_const_object
 #define DEF_RULE(rule, comp, kind, ...)
 #define DEF_RULE_NC(rule, kind, ...) #rule,
-    #include "py/grammar.h"
+#include "py/grammar.h"
 #undef DEF_RULE
 #undef DEF_RULE_NC
 };
@@ -252,6 +252,7 @@
     return &rule_arg_combined_table[off];
 }
 
+// CIRCUITPY ignore compiler warning
 #pragma GCC diagnostic push
 #pragma GCC diagnostic ignored "-Wcast-align"
 
@@ -652,7 +653,6 @@
 STATIC MP_DEFINE_CONST_MAP(mp_constants_map, mp_constants_table);
 #endif
 
-<<<<<<< HEAD
 STATIC void push_result_rule(parser_t *parser, size_t src_line, uint8_t rule_id, size_t num_args);
 
 #if MICROPY_COMP_CONST_FOLDING
@@ -661,8 +661,6 @@
 // and https://github.com/espressif/esp-idf/issues/9130
 // So disable this for CircuitPython.
 /*
-=======
->>>>>>> e00a1440
 #if MICROPY_COMP_CONST_FOLDING_COMPILER_WORKAROUND
 // Some versions of the xtensa-esp32-elf-gcc compiler generate wrong code if this
 // function is static, so provide a hook for them to work around this problem.
@@ -1020,7 +1018,7 @@
 
     #if MICROPY_COMP_CONST_TUPLE
     if (build_tuple(parser, src_line, rule_id, num_args)) {
-        // we built a tuple from this rule so return straight away
+        // we built a tuple from this rule so return straightaway
         return;
     }
     #endif
@@ -1049,6 +1047,8 @@
 
     parser.rule_stack_alloc = MICROPY_ALLOC_PARSE_RULE_INIT;
     parser.rule_stack_top = 0;
+    // CIRCUITPY make parsing more memory flexible
+    // https://github.com/adafruit/circuitpython/pull/552
     parser.rule_stack = NULL;
     while (parser.rule_stack_alloc > 1) {
         parser.rule_stack = m_new_maybe(rule_stack_t, parser.rule_stack_alloc);
@@ -1132,7 +1132,6 @@
                     backtrack = false;
                 }
                 for (; i < n; ++i) {
-                    // printf("--> inside for @L924\n");
                     uint16_t kind = rule_arg[i] & RULE_ARG_KIND_MASK;
                     if (kind == RULE_ARG_TOK) {
                         if (lex->tok_kind == (rule_arg[i] & RULE_ARG_ARG_MASK)) {

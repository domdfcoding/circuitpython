--- conflicted
+++ resolved
@@ -35,22 +35,6 @@
     MP_FROZEN_MPY,
 };
 
-<<<<<<< HEAD
-// Frozen modules are in a pseudo-directory, so sys.path can control how they're found.
-#define MP_FROZEN_FAKE_DIR ".frozen"
-#define MP_FROZEN_FAKE_DIR_LENGTH (sizeof(MP_FROZEN_FAKE_DIR) - 1)
-
-#define MP_FROZEN_FAKE_DIR_SLASH (MP_FROZEN_FAKE_DIR "/")
-#define MP_FROZEN_FAKE_DIR_SLASH_LENGTH (sizeof(MP_FROZEN_FAKE_DIR_SLASH) - 1)
-
-// This should match MP_FROZEN_FAKE_DIR.
-#define MP_FROZEN_FAKE_DIR_QSTR MP_QSTR__dot_frozen
-
-int mp_find_frozen_module(const char *str, size_t len, void **data);
-const char *mp_find_frozen_str(const char *str, size_t str_len, size_t *len);
-mp_import_stat_t mp_frozen_stat(const char *str);
-=======
 mp_import_stat_t mp_find_frozen_module(const char *str, int *frozen_type, void **data);
->>>>>>> da4b38e7
 
 #endif // MICROPY_INCLUDED_PY_FROZENMOD_H
/*
 * This file is part of the MicroPython project, http://micropython.org/
 *
 * The MIT License (MIT)
 *
 * Copyright (c) 2013, 2014 Damien P. George
 *
 * Permission is hereby granted, free of charge, to any person obtaining a copy
 * of this software and associated documentation files (the "Software"), to deal
 * in the Software without restriction, including without limitation the rights
 * to use, copy, modify, merge, publish, distribute, sublicense, and/or sell
 * copies of the Software, and to permit persons to whom the Software is
 * furnished to do so, subject to the following conditions:
 *
 * The above copyright notice and this permission notice shall be included in
 * all copies or substantial portions of the Software.
 *
 * THE SOFTWARE IS PROVIDED "AS IS", WITHOUT WARRANTY OF ANY KIND, EXPRESS OR
 * IMPLIED, INCLUDING BUT NOT LIMITED TO THE WARRANTIES OF MERCHANTABILITY,
 * FITNESS FOR A PARTICULAR PURPOSE AND NONINFRINGEMENT. IN NO EVENT SHALL THE
 * AUTHORS OR COPYRIGHT HOLDERS BE LIABLE FOR ANY CLAIM, DAMAGES OR OTHER
 * LIABILITY, WHETHER IN AN ACTION OF CONTRACT, TORT OR OTHERWISE, ARISING FROM,
 * OUT OF OR IN CONNECTION WITH THE SOFTWARE OR THE USE OR OTHER DEALINGS IN
 * THE SOFTWARE.
 */
#ifndef MICROPY_INCLUDED_PY_MPCONFIG_H
#define MICROPY_INCLUDED_PY_MPCONFIG_H

// In CircuitPython, version info is in genhdr/mpversion.h.
#if CIRCUITPY
#include "genhdr/mpversion.h"
#else
// Current version of MicroPython
#define MICROPY_VERSION_MAJOR 1
#define MICROPY_VERSION_MINOR 20
#define MICROPY_VERSION_MICRO 0

// Combined version as a 32-bit number for convenience
#define MICROPY_VERSION ( \
    MICROPY_VERSION_MAJOR << 16 \
        | MICROPY_VERSION_MINOR << 8 \
        | MICROPY_VERSION_MICRO)

// String version
#define MICROPY_VERSION_STRING \
    MP_STRINGIFY(MICROPY_VERSION_MAJOR) "." \
    MP_STRINGIFY(MICROPY_VERSION_MINOR) "." \
    MP_STRINGIFY(MICROPY_VERSION_MICRO)
#endif


// This file contains default configuration settings for MicroPython.
// You can override any of the options below using mpconfigport.h file
// located in a directory of your port.

// mpconfigport.h is a file containing configuration settings for a
// particular port. mpconfigport.h is actually a default name for
// such config, and it can be overridden using MP_CONFIGFILE preprocessor
// define (you can do that by passing CFLAGS_EXTRA='-DMP_CONFIGFILE="<file.h>"'
// argument to make when using standard MicroPython makefiles).
// This is useful to have more than one config per port, for example,
// release vs debug configs, etc. Note that if you switch from one config
// to another, you must rebuild from scratch using "-B" switch to make.

<<<<<<< HEAD
#ifdef MP_CONFIGFILE
#include MP_CONFIGFILE
#else
#include <mpconfigport.h>
#endif

// Is this a CircuitPython build?
#ifndef CIRCUITPY
#define CIRCUITPY 0
#endif

=======
>>>>>>> 294baf52
// Disable all optional features (i.e. minimal port).
#define MICROPY_CONFIG_ROM_LEVEL_MINIMUM (0)
// Only enable core features (constrained flash, e.g. STM32L072)
#define MICROPY_CONFIG_ROM_LEVEL_CORE_FEATURES (10)
// Enable most common features (small on-device flash, e.g. STM32F411)
#define MICROPY_CONFIG_ROM_LEVEL_BASIC_FEATURES (20)
// Enable convenience features (medium on-device flash, e.g. STM32F405)
#define MICROPY_CONFIG_ROM_LEVEL_EXTRA_FEATURES (30)
// Enable all common features (large/external flash, rp2, unix)
#define MICROPY_CONFIG_ROM_LEVEL_FULL_FEATURES (40)
// Enable everything (e.g. coverage)
#define MICROPY_CONFIG_ROM_LEVEL_EVERYTHING (50)

#ifdef MP_CONFIGFILE
#include MP_CONFIGFILE
#else
#include <mpconfigport.h>
#endif

// Ports/boards should set this, but default to level=core.
#ifndef MICROPY_CONFIG_ROM_LEVEL
#define MICROPY_CONFIG_ROM_LEVEL (MICROPY_CONFIG_ROM_LEVEL_CORE_FEATURES)
#endif

// Helper macros for "have at least this level".
#define MICROPY_CONFIG_ROM_LEVEL_AT_LEAST_CORE_FEATURES (MICROPY_CONFIG_ROM_LEVEL >= MICROPY_CONFIG_ROM_LEVEL_CORE_FEATURES)
#define MICROPY_CONFIG_ROM_LEVEL_AT_LEAST_BASIC_FEATURES (MICROPY_CONFIG_ROM_LEVEL >= MICROPY_CONFIG_ROM_LEVEL_BASIC_FEATURES)
#define MICROPY_CONFIG_ROM_LEVEL_AT_LEAST_EXTRA_FEATURES (MICROPY_CONFIG_ROM_LEVEL >= MICROPY_CONFIG_ROM_LEVEL_EXTRA_FEATURES)
#define MICROPY_CONFIG_ROM_LEVEL_AT_LEAST_FULL_FEATURES (MICROPY_CONFIG_ROM_LEVEL >= MICROPY_CONFIG_ROM_LEVEL_FULL_FEATURES)
#define MICROPY_CONFIG_ROM_LEVEL_AT_LEAST_EVERYTHING (MICROPY_CONFIG_ROM_LEVEL >= MICROPY_CONFIG_ROM_LEVEL_EVERYTHING)

// Any options not explicitly set in mpconfigport.h will get default
// values below.

/*****************************************************************************/
/* Object representation                                                     */

// A MicroPython object is a machine word having the following form:
//  - xxxx...xxx1 : a small int, bits 1 and above are the value
//  - xxxx...x010 : a qstr, bits 3 and above are the value
//  - xxxx...x110 : an immediate object, bits 3 and above are the value
//  - xxxx...xx00 : a pointer to an mp_obj_base_t (unless a fake object)
#define MICROPY_OBJ_REPR_A (0)

// A MicroPython object is a machine word having the following form:
//  - xxxx...xx01 : a small int, bits 2 and above are the value
//  - xxxx...x011 : a qstr, bits 3 and above are the value
//  - xxxx...x111 : an immediate object, bits 3 and above are the value
//  - xxxx...xxx0 : a pointer to an mp_obj_base_t (unless a fake object)
#define MICROPY_OBJ_REPR_B (1)

// A MicroPython object is a machine word having the following form (called R):
//  - iiiiiiii iiiiiiii iiiiiiii iiiiiii1 small int with 31-bit signed value
//  - 01111111 1qqqqqqq qqqqqqqq qqqq0110 str with 19-bit qstr value
//  - 01111111 10000000 00000000 ssss1110 immediate object with 4-bit value
//  - s1111111 10000000 00000000 00000010 +/- inf
//  - s1111111 1xxxxxxx xxxxxxxx xxxxx010 nan, x != 0
//  - seeeeeee efffffff ffffffff ffffff10 30-bit fp, e != 0xff
//  - pppppppp pppppppp pppppppp pppppp00 ptr (4 byte alignment)
// Str, immediate and float stored as O = R + 0x80800000, retrieved as R = O - 0x80800000.
// This makes strs/immediates easier to encode/decode as they have zeros in the top 9 bits.
// This scheme only works with 32-bit word size and float enabled.
#define MICROPY_OBJ_REPR_C (2)

// A MicroPython object is a 64-bit word having the following form (called R):
//  - seeeeeee eeeeffff ffffffff ffffffff ffffffff ffffffff ffffffff ffffffff 64-bit fp, e != 0x7ff
//  - s1111111 11110000 00000000 00000000 00000000 00000000 00000000 00000000 +/- inf
//  - 01111111 11111000 00000000 00000000 00000000 00000000 00000000 00000000 normalised nan
//  - 01111111 11111101 iiiiiiii iiiiiiii iiiiiiii iiiiiiii iiiiiiii iiiiiii1 small int
//  - 01111111 11111110 00000000 00000000 qqqqqqqq qqqqqqqq qqqqqqqq qqqqqqq1 str
//  - 01111111 11111111 ss000000 00000000 00000000 00000000 00000000 00000000 immediate object
//  - 01111111 11111100 00000000 00000000 pppppppp pppppppp pppppppp pppppp00 ptr (4 byte alignment)
// Stored as O = R + 0x8004000000000000, retrieved as R = O - 0x8004000000000000.
// This makes pointers have all zeros in the top 32 bits.
// Small-ints and strs have 1 as LSB to make sure they don't look like pointers
// to the garbage collector.
#define MICROPY_OBJ_REPR_D (3)

#ifndef MICROPY_OBJ_REPR
#define MICROPY_OBJ_REPR (MICROPY_OBJ_REPR_A)
#endif

// Whether to encode None/False/True as immediate objects instead of pointers to
// real objects.  Reduces code size by a decent amount without hurting
// performance, for all representations except D on some architectures.
#ifndef MICROPY_OBJ_IMMEDIATE_OBJS
#define MICROPY_OBJ_IMMEDIATE_OBJS (MICROPY_OBJ_REPR != MICROPY_OBJ_REPR_D)
#endif

/*****************************************************************************/
/* Memory allocation policy                                                  */

// Number of bytes in memory allocation/GC block. Any size allocated will be
// rounded up to be multiples of this.
#ifndef MICROPY_BYTES_PER_GC_BLOCK
#define MICROPY_BYTES_PER_GC_BLOCK (4 * MP_BYTES_PER_OBJ_WORD)
#endif

// Number of words allocated (in BSS) to the GC stack (minimum is 1)
#ifndef MICROPY_ALLOC_GC_STACK_SIZE
#define MICROPY_ALLOC_GC_STACK_SIZE (64)
#endif

// The C-type to use for entries in the GC stack.  By default it allows the
// heap to be as large as the address space, but the bit-width of this type can
// be reduced to save memory when the heap is small enough.  The type must be
// big enough to index all blocks in the heap, which is set by
// heap-size-in-bytes / MICROPY_BYTES_PER_GC_BLOCK.
#ifndef MICROPY_GC_STACK_ENTRY_TYPE
#define MICROPY_GC_STACK_ENTRY_TYPE size_t
#endif

// Be conservative and always clear to zero newly (re)allocated memory in the GC.
// This helps eliminate stray pointers that hold on to memory that's no longer
// used.  It decreases performance due to unnecessary memory clearing.
// A memory manager which always clears memory can set this to 0.
// TODO Do analysis to understand why some memory is not properly cleared and
// find a more efficient way to clear it.
#ifndef MICROPY_GC_CONSERVATIVE_CLEAR
#define MICROPY_GC_CONSERVATIVE_CLEAR (MICROPY_ENABLE_GC)
#endif

// Support automatic GC when reaching allocation threshold,
// configurable by gc.threshold().
#ifndef MICROPY_GC_ALLOC_THRESHOLD
#define MICROPY_GC_ALLOC_THRESHOLD (MICROPY_CONFIG_ROM_LEVEL_AT_LEAST_CORE_FEATURES)
#endif

// Number of bytes to allocate initially when creating new chunks to store
// interned string data.  Smaller numbers lead to more chunks being needed
// and more wastage at the end of the chunk.  Larger numbers lead to wasted
// space at the end when no more strings need interning.
#ifndef MICROPY_ALLOC_QSTR_CHUNK_INIT
#define MICROPY_ALLOC_QSTR_CHUNK_INIT (128)
#endif

// Initial amount for lexer indentation level
#ifndef MICROPY_ALLOC_LEXER_INDENT_INIT
#define MICROPY_ALLOC_LEXER_INDENT_INIT (10)
#endif

// Increment for lexer indentation level
#ifndef MICROPY_ALLOC_LEXEL_INDENT_INC
#define MICROPY_ALLOC_LEXEL_INDENT_INC (8)
#endif

// Initial amount for parse rule stack
#ifndef MICROPY_ALLOC_PARSE_RULE_INIT
#define MICROPY_ALLOC_PARSE_RULE_INIT (64)
#endif

// Increment for parse rule stack
#ifndef MICROPY_ALLOC_PARSE_RULE_INC
#define MICROPY_ALLOC_PARSE_RULE_INC (16)
#endif

// Initial amount for parse result stack
#ifndef MICROPY_ALLOC_PARSE_RESULT_INIT
#define MICROPY_ALLOC_PARSE_RESULT_INIT (32)
#endif

// Increment for parse result stack
#ifndef MICROPY_ALLOC_PARSE_RESULT_INC
#define MICROPY_ALLOC_PARSE_RESULT_INC (16)
#endif

// Strings this length or less will be interned by the parser
#ifndef MICROPY_ALLOC_PARSE_INTERN_STRING_LEN
#define MICROPY_ALLOC_PARSE_INTERN_STRING_LEN (10)
#endif

// Number of bytes to allocate initially when creating new chunks to store
// parse nodes.  Small leads to fragmentation, large leads to excess use.
#ifndef MICROPY_ALLOC_PARSE_CHUNK_INIT
#define MICROPY_ALLOC_PARSE_CHUNK_INIT (128)
#endif

// Initial amount for ids in a scope
#ifndef MICROPY_ALLOC_SCOPE_ID_INIT
#define MICROPY_ALLOC_SCOPE_ID_INIT (4)
#endif

// Increment for ids in a scope
#ifndef MICROPY_ALLOC_SCOPE_ID_INC
#define MICROPY_ALLOC_SCOPE_ID_INC (6)
#endif

// Maximum length of a path in the filesystem
// So we can allocate a buffer on the stack for path manipulation in import
#ifndef MICROPY_ALLOC_PATH_MAX
#define MICROPY_ALLOC_PATH_MAX (512)
#endif

// Initial size of module dict
#ifndef MICROPY_MODULE_DICT_SIZE
#define MICROPY_MODULE_DICT_SIZE (1)
#endif

// Initial size of sys.modules dict
#ifndef MICROPY_LOADED_MODULES_DICT_SIZE
#define MICROPY_LOADED_MODULES_DICT_SIZE (3)
#endif

// Whether realloc/free should be passed allocated memory region size
// You must enable this if MICROPY_MEM_STATS is enabled
#ifndef MICROPY_MALLOC_USES_ALLOCATED_SIZE
#define MICROPY_MALLOC_USES_ALLOCATED_SIZE (0)
#endif

// Number of bytes used to store qstr length
// Dictates hard limit on maximum Python identifier length, but 1 byte
// (limit of 255 bytes in an identifier) should be enough for everyone
#ifndef MICROPY_QSTR_BYTES_IN_LEN
#define MICROPY_QSTR_BYTES_IN_LEN (1)
#endif

// Number of bytes used to store qstr hash
#ifndef MICROPY_QSTR_BYTES_IN_HASH
#if MICROPY_CONFIG_ROM_LEVEL_AT_LEAST_CORE_FEATURES
#define MICROPY_QSTR_BYTES_IN_HASH (2)
#else
#define MICROPY_QSTR_BYTES_IN_HASH (1)
#endif
#endif

// Avoid using C stack when making Python function calls. C stack still
// may be used if there's no free heap.
#ifndef MICROPY_STACKLESS
#define MICROPY_STACKLESS (0)
#endif

// Never use C stack when making Python function calls. This may break
// testsuite as will subtly change which exception is thrown in case
// of too deep recursion and other similar cases.
#ifndef MICROPY_STACKLESS_STRICT
#define MICROPY_STACKLESS_STRICT (0)
#endif

// Don't use alloca calls. As alloca() is not part of ANSI C, this
// workaround option is provided for compilers lacking this de-facto
// standard function. The way it works is allocating from heap, and
// relying on garbage collection to free it eventually. This is of
// course much less optimal than real alloca().
#if defined(MICROPY_NO_ALLOCA) && MICROPY_NO_ALLOCA
#undef alloca
#define alloca(x) m_malloc(x)
#endif

/*****************************************************************************/
/* MicroPython emitters                                                     */

// Whether to support loading of persistent code
#ifndef MICROPY_PERSISTENT_CODE_LOAD
#define MICROPY_PERSISTENT_CODE_LOAD (0)
#endif

// Whether to support saving of persistent code
#ifndef MICROPY_PERSISTENT_CODE_SAVE
#define MICROPY_PERSISTENT_CODE_SAVE (0)
#endif

// Whether to support saving persistent code to a file via mp_raw_code_save_file
#ifndef MICROPY_PERSISTENT_CODE_SAVE_FILE
#define MICROPY_PERSISTENT_CODE_SAVE_FILE (0)
#endif

// Whether generated code can persist independently of the VM/runtime instance
// This is enabled automatically when needed by other features
#ifndef MICROPY_PERSISTENT_CODE
#define MICROPY_PERSISTENT_CODE (MICROPY_PERSISTENT_CODE_LOAD || MICROPY_PERSISTENT_CODE_SAVE || MICROPY_MODULE_FROZEN_MPY)
#endif

// Whether bytecode uses a qstr_table to map internal qstr indices in the bytecode
// to global qstr values in the runtime (behaviour when feature is enabled), or
// just stores global qstr values directly in the bytecode.  This must be enabled
// if MICROPY_PERSISTENT_CODE is enabled.
#ifndef MICROPY_EMIT_BYTECODE_USES_QSTR_TABLE
#define MICROPY_EMIT_BYTECODE_USES_QSTR_TABLE (MICROPY_PERSISTENT_CODE)
#endif

// Whether to emit x64 native code
#ifndef MICROPY_EMIT_X64
#define MICROPY_EMIT_X64 (0)
#endif

// Whether to emit x86 native code
#ifndef MICROPY_EMIT_X86
#define MICROPY_EMIT_X86 (0)
#endif

// Whether to emit thumb native code
#ifndef MICROPY_EMIT_THUMB
#define MICROPY_EMIT_THUMB (0)
#endif

// Whether to emit ARMv7-M instruction support in thumb native code
#ifndef MICROPY_EMIT_THUMB_ARMV7M
#define MICROPY_EMIT_THUMB_ARMV7M (1)
#endif

// Whether to enable the thumb inline assembler
#ifndef MICROPY_EMIT_INLINE_THUMB
#define MICROPY_EMIT_INLINE_THUMB (0)
#endif

// Whether to enable float support in the Thumb2 inline assembler
#ifndef MICROPY_EMIT_INLINE_THUMB_FLOAT
#define MICROPY_EMIT_INLINE_THUMB_FLOAT (1)
#endif

// Whether to emit ARM native code
#ifndef MICROPY_EMIT_ARM
#define MICROPY_EMIT_ARM (0)
#endif

// Whether to emit Xtensa native code
#ifndef MICROPY_EMIT_XTENSA
#define MICROPY_EMIT_XTENSA (0)
#endif

// Whether to enable the Xtensa inline assembler
#ifndef MICROPY_EMIT_INLINE_XTENSA
#define MICROPY_EMIT_INLINE_XTENSA (0)
#endif

// Whether to emit Xtensa-Windowed native code
#ifndef MICROPY_EMIT_XTENSAWIN
#define MICROPY_EMIT_XTENSAWIN (0)
#endif

// Convenience definition for whether any native emitter is enabled
#define MICROPY_EMIT_NATIVE (MICROPY_EMIT_X64 || MICROPY_EMIT_X86 || MICROPY_EMIT_THUMB || MICROPY_EMIT_ARM || MICROPY_EMIT_XTENSA || MICROPY_EMIT_XTENSAWIN)

// Some architectures cannot read byte-wise from executable memory.  In this case
// the prelude for a native function (which usually sits after the machine code)
// must be separated and placed somewhere where it can be read byte-wise.
#define MICROPY_EMIT_NATIVE_PRELUDE_SEPARATE_FROM_MACHINE_CODE (MICROPY_EMIT_XTENSAWIN)

// Convenience definition for whether any inline assembler emitter is enabled
#define MICROPY_EMIT_INLINE_ASM (MICROPY_EMIT_INLINE_THUMB || MICROPY_EMIT_INLINE_XTENSA)

// Convenience definition for whether any native or inline assembler emitter is enabled
#define MICROPY_EMIT_MACHINE_CODE (MICROPY_EMIT_NATIVE || MICROPY_EMIT_INLINE_ASM)

// Whether native relocatable code loaded from .mpy files is explicitly tracked
// so that the GC cannot reclaim it.  Needed on architectures that allocate
// executable memory on the MicroPython heap and don't explicitly track this
// data some other way.
#ifndef MICROPY_PERSISTENT_CODE_TRACK_RELOC_CODE
#if !MICROPY_EMIT_MACHINE_CODE || defined(MP_PLAT_ALLOC_EXEC) || defined(MP_PLAT_COMMIT_EXEC)
#define MICROPY_PERSISTENT_CODE_TRACK_RELOC_CODE (0)
#else
#define MICROPY_PERSISTENT_CODE_TRACK_RELOC_CODE (1)
#endif
#endif

/*****************************************************************************/
/* Compiler configuration                                                    */

// Whether to include the compiler
#ifndef MICROPY_ENABLE_COMPILER
#define MICROPY_ENABLE_COMPILER (MICROPY_CONFIG_ROM_LEVEL_AT_LEAST_CORE_FEATURES)
#endif

// Whether the compiler is dynamically configurable (ie at runtime)
// This will disable the ability to execute native/viper code
#ifndef MICROPY_DYNAMIC_COMPILER
#define MICROPY_DYNAMIC_COMPILER (0)
#endif

// Whether to enable constant folding; eg 1+2 rewritten as 3
#ifndef MICROPY_COMP_CONST_FOLDING
#define MICROPY_COMP_CONST_FOLDING (MICROPY_CONFIG_ROM_LEVEL_AT_LEAST_CORE_FEATURES)
#endif

// Whether to compile constant tuples immediately to their respective objects; eg (1, True)
// Otherwise the tuple will be built at runtime
#ifndef MICROPY_COMP_CONST_TUPLE
#define MICROPY_COMP_CONST_TUPLE (MICROPY_CONFIG_ROM_LEVEL_AT_LEAST_CORE_FEATURES)
#endif

// Whether to enable optimisations for constant literals, eg OrderedDict
#ifndef MICROPY_COMP_CONST_LITERAL
#define MICROPY_COMP_CONST_LITERAL (MICROPY_CONFIG_ROM_LEVEL_AT_LEAST_CORE_FEATURES)
#endif

// Whether to enable lookup of constants in modules; eg module.CONST
#ifndef MICROPY_COMP_MODULE_CONST
#define MICROPY_COMP_MODULE_CONST (MICROPY_CONFIG_ROM_LEVEL_AT_LEAST_EXTRA_FEATURES)
#endif

// Whether to enable constant optimisation; id = const(value)
#ifndef MICROPY_COMP_CONST
#define MICROPY_COMP_CONST (MICROPY_CONFIG_ROM_LEVEL_AT_LEAST_CORE_FEATURES)
#endif

// Whether to enable optimisation of: a, b = c, d
// Costs 124 bytes (Thumb2)
#ifndef MICROPY_COMP_DOUBLE_TUPLE_ASSIGN
#define MICROPY_COMP_DOUBLE_TUPLE_ASSIGN (MICROPY_CONFIG_ROM_LEVEL_AT_LEAST_CORE_FEATURES)
#endif

// Whether to enable optimisation of: a, b, c = d, e, f
// Requires MICROPY_COMP_DOUBLE_TUPLE_ASSIGN and costs 68 bytes (Thumb2)
#ifndef MICROPY_COMP_TRIPLE_TUPLE_ASSIGN
#define MICROPY_COMP_TRIPLE_TUPLE_ASSIGN (MICROPY_CONFIG_ROM_LEVEL_AT_LEAST_EXTRA_FEATURES)
#endif

// Whether to enable optimisation of: return a if b else c
// Costs about 80 bytes (Thumb2) and saves 2 bytes of bytecode for each use
#ifndef MICROPY_COMP_RETURN_IF_EXPR
#define MICROPY_COMP_RETURN_IF_EXPR (MICROPY_CONFIG_ROM_LEVEL_AT_LEAST_EXTRA_FEATURES)
#endif

/*****************************************************************************/
/* Internal debugging stuff                                                  */

// Whether to collect memory allocation stats
#ifndef MICROPY_MEM_STATS
#define MICROPY_MEM_STATS (0)
#endif

// The mp_print_t printer used for debugging output
#ifndef MICROPY_DEBUG_PRINTER
#define MICROPY_DEBUG_PRINTER (&mp_plat_print)
#endif

// Whether to build functions that print debugging info:
//   mp_bytecode_print
//   mp_parse_node_print
#ifndef MICROPY_DEBUG_PRINTERS
#define MICROPY_DEBUG_PRINTERS (0)
#endif

// Whether to enable all debugging outputs (it will be extremely verbose)
#ifndef MICROPY_DEBUG_VERBOSE
#define MICROPY_DEBUG_VERBOSE (0)
#endif

// Whether to enable debugging versions of MP_OBJ_NULL/STOP_ITERATION/SENTINEL
#ifndef MICROPY_DEBUG_MP_OBJ_SENTINELS
#define MICROPY_DEBUG_MP_OBJ_SENTINELS (0)
#endif

// Whether to print parse rule names (rather than integers) in mp_parse_node_print
#ifndef MICROPY_DEBUG_PARSE_RULE_NAME
#define MICROPY_DEBUG_PARSE_RULE_NAME (0)
#endif

// Whether to enable a simple VM stack overflow check
#ifndef MICROPY_DEBUG_VM_STACK_OVERFLOW
#define MICROPY_DEBUG_VM_STACK_OVERFLOW (0)
#endif

<<<<<<< HEAD
// CIRCUITPY
=======
>>>>>>> 294baf52
// Whether to enable extra instrumentation for valgrind
#ifndef MICROPY_DEBUG_VALGRIND
#define MICROPY_DEBUG_VALGRIND (0)
#endif

/*****************************************************************************/
/* Optimisations                                                             */

// Whether to use computed gotos in the VM, or a switch
// Computed gotos are roughly 10% faster, and increase VM code size by a little,
// e.g. ~1kiB on Cortex M4.
// Note: enabling this will use the gcc-specific extensions of ranged designated
// initialisers and addresses of labels, which are not part of the C99 standard.
#ifndef MICROPY_OPT_COMPUTED_GOTO
#define MICROPY_OPT_COMPUTED_GOTO (0)
#endif

// CIRCUITPY
// Whether to save trade flash space for speed in MICROPY_OPT_COMPUTED_GOTO.
// Costs about 3% speed, saves about 1500 bytes space.  In addition to the assumptions
// of MICROPY_OPT_COMPUTED_GOTO, also assumes that mp_execute_bytecode is less than
// 32kB in size.
#ifndef MICROPY_OPT_COMPUTED_GOTO_SAVE_SPACE
#define MICROPY_OPT_COMPUTED_GOTO_SAVE_SPACE (0)
#endif

// Optimise the fast path for loading attributes from instance types. Increases
// Thumb2 code size by about 48 bytes.
#ifndef MICROPY_OPT_LOAD_ATTR_FAST_PATH
#define MICROPY_OPT_LOAD_ATTR_FAST_PATH (MICROPY_CONFIG_ROM_LEVEL_AT_LEAST_EXTRA_FEATURES)
#endif

// Use extra RAM to cache map lookups by remembering the likely location of
// the index. Avoids the hash computation on unordered maps, and avoids the
// linear search on ordered (especially in-ROM) maps. Can provide a +10-15%
// performance improvement on benchmarks involving lots of attribute access
// or dictionary lookup.
#ifndef MICROPY_OPT_MAP_LOOKUP_CACHE
#define MICROPY_OPT_MAP_LOOKUP_CACHE (MICROPY_CONFIG_ROM_LEVEL_AT_LEAST_EXTRA_FEATURES)
#endif

// How much RAM (in bytes) to use for the map lookup cache.
#ifndef MICROPY_OPT_MAP_LOOKUP_CACHE_SIZE
#define MICROPY_OPT_MAP_LOOKUP_CACHE_SIZE (128)
#endif

// Whether to use fast versions of bitwise operations (and, or, xor) when the
// arguments are both positive.  Increases Thumb2 code size by about 250 bytes.
#ifndef MICROPY_OPT_MPZ_BITWISE
#define MICROPY_OPT_MPZ_BITWISE (MICROPY_CONFIG_ROM_LEVEL_AT_LEAST_EXTRA_FEATURES)
#endif


// Whether math.factorial is large, fast and recursive (1) or small and slow (0).
#ifndef MICROPY_OPT_MATH_FACTORIAL
#define MICROPY_OPT_MATH_FACTORIAL (MICROPY_CONFIG_ROM_LEVEL_AT_LEAST_EXTRA_FEATURES)
#endif

/*****************************************************************************/
/* Python internal features                                                  */

// Whether to enable import of external modules
// When disabled, only importing of built-in modules is supported
// When enabled, a port must implement mp_import_stat (among other things)
#ifndef MICROPY_ENABLE_EXTERNAL_IMPORT
#define MICROPY_ENABLE_EXTERNAL_IMPORT (MICROPY_CONFIG_ROM_LEVEL_AT_LEAST_CORE_FEATURES)
#endif

// Whether to use the POSIX reader for importing files
#ifndef MICROPY_READER_POSIX
#define MICROPY_READER_POSIX (0)
#endif

// Whether to use the VFS reader for importing files
#ifndef MICROPY_READER_VFS
#define MICROPY_READER_VFS (0)
#endif

// Whether any readers have been defined
#ifndef MICROPY_HAS_FILE_READER
#define MICROPY_HAS_FILE_READER (MICROPY_READER_POSIX || MICROPY_READER_VFS)
#endif

// CIRCUITPY
// Number of VFS mounts to persist across soft-reset.
#ifndef MICROPY_FATFS_NUM_PERSISTENT
#define MICROPY_FATFS_NUM_PERSISTENT (0)
#endif

// Hook for the VM at the start of the opcode loop (can contain variable
// definitions usable by the other hook functions)
#ifndef MICROPY_VM_HOOK_INIT
#define MICROPY_VM_HOOK_INIT
#endif

// Hook for the VM during the opcode loop (but only after jump opcodes)
#ifndef MICROPY_VM_HOOK_LOOP
#define MICROPY_VM_HOOK_LOOP
#endif

// Hook for the VM just before return opcode is finished being interpreted
#ifndef MICROPY_VM_HOOK_RETURN
#define MICROPY_VM_HOOK_RETURN
#endif

// Hook for mp_sched_schedule when a function gets scheduled on sched_queue
// (this macro executes within an atomic section)
#ifndef MICROPY_SCHED_HOOK_SCHEDULED
#define MICROPY_SCHED_HOOK_SCHEDULED
#endif

// Whether to include the garbage collector
#ifndef MICROPY_ENABLE_GC
#define MICROPY_ENABLE_GC (0)
#endif

// Whether the garbage-collected heap can be split over multiple memory areas.
#ifndef MICROPY_GC_SPLIT_HEAP
#define MICROPY_GC_SPLIT_HEAP (0)
#endif

// Hook to run code during time consuming garbage collector operations
#ifndef MICROPY_GC_HOOK_LOOP
#define MICROPY_GC_HOOK_LOOP
#endif

// Whether to provide m_tracked_calloc, m_tracked_free functions
#ifndef MICROPY_TRACKED_ALLOC
#define MICROPY_TRACKED_ALLOC (0)
#endif

// Whether to enable finalisers in the garbage collector (ie call __del__)
#ifndef MICROPY_ENABLE_FINALISER
#define MICROPY_ENABLE_FINALISER (MICROPY_CONFIG_ROM_LEVEL_AT_LEAST_EXTRA_FEATURES)
#endif

// Whether to enable a separate allocator for the Python stack.
// If enabled then the code must call mp_pystack_init before mp_init.
#ifndef MICROPY_ENABLE_PYSTACK
#define MICROPY_ENABLE_PYSTACK (0)
#endif

// Number of bytes that memory returned by mp_pystack_alloc will be aligned by.
#ifndef MICROPY_PYSTACK_ALIGN
#define MICROPY_PYSTACK_ALIGN (8)
#endif

// Whether to check C stack usage. C stack used for calling Python functions,
// etc. Not checking means segfault on overflow.
#ifndef MICROPY_STACK_CHECK
#define MICROPY_STACK_CHECK (MICROPY_CONFIG_ROM_LEVEL_AT_LEAST_EXTRA_FEATURES)
#endif

// Whether to have an emergency exception buffer
#ifndef MICROPY_ENABLE_EMERGENCY_EXCEPTION_BUF
#define MICROPY_ENABLE_EMERGENCY_EXCEPTION_BUF (0)
#endif
#if MICROPY_ENABLE_EMERGENCY_EXCEPTION_BUF
#ifndef MICROPY_EMERGENCY_EXCEPTION_BUF_SIZE
#define MICROPY_EMERGENCY_EXCEPTION_BUF_SIZE (0)      // 0 - implies dynamic allocation
#endif
#endif

// Whether to provide the mp_kbd_exception object, and micropython.kbd_intr function
#ifndef MICROPY_KBD_EXCEPTION
#define MICROPY_KBD_EXCEPTION (MICROPY_CONFIG_ROM_LEVEL_AT_LEAST_EXTRA_FEATURES)
#endif

// Prefer to raise KeyboardInterrupt asynchronously (from signal or interrupt
// handler) - if supported by a particular port.
#ifndef MICROPY_ASYNC_KBD_INTR
#define MICROPY_ASYNC_KBD_INTR (0)
#endif

// Whether to include REPL helper function
#ifndef MICROPY_HELPER_REPL
#define MICROPY_HELPER_REPL (MICROPY_CONFIG_ROM_LEVEL_AT_LEAST_EXTRA_FEATURES)
#endif

// Allow enabling debug prints after each REPL line
#ifndef MICROPY_REPL_INFO
#define MICROPY_REPL_INFO (0)
#endif

// Whether to include emacs-style readline behavior in REPL
#ifndef MICROPY_REPL_EMACS_KEYS
#define MICROPY_REPL_EMACS_KEYS (MICROPY_CONFIG_ROM_LEVEL_AT_LEAST_EXTRA_FEATURES)
#endif

// Whether to include emacs-style word movement/kill readline behavior in REPL.
// This adds Alt+F, Alt+B, Alt+D and Alt+Backspace for forward-word, backward-word, forward-kill-word
// and backward-kill-word, respectively.
#ifndef MICROPY_REPL_EMACS_WORDS_MOVE
#define MICROPY_REPL_EMACS_WORDS_MOVE (MICROPY_CONFIG_ROM_LEVEL_AT_LEAST_EVERYTHING)
#endif

// Whether to include extra convenience keys for word movement/kill in readline REPL.
// This adds Ctrl+Right, Ctrl+Left and Ctrl+W for forward-word, backward-word and backward-kill-word
// respectively. Ctrl+Delete is not implemented because it's a very different escape sequence.
// Depends on MICROPY_REPL_EMACS_WORDS_MOVE.
#ifndef MICROPY_REPL_EMACS_EXTRA_WORDS_MOVE
#define MICROPY_REPL_EMACS_EXTRA_WORDS_MOVE (MICROPY_CONFIG_ROM_LEVEL_AT_LEAST_EVERYTHING)
#endif

// Whether to implement auto-indent in REPL
#ifndef MICROPY_REPL_AUTO_INDENT
#define MICROPY_REPL_AUTO_INDENT (MICROPY_CONFIG_ROM_LEVEL_AT_LEAST_EXTRA_FEATURES)
#endif

// Whether port requires event-driven REPL functions
#ifndef MICROPY_REPL_EVENT_DRIVEN
#define MICROPY_REPL_EVENT_DRIVEN (0)
#endif

// The number of items to keep in the readline history.
#ifndef MICROPY_READLINE_HISTORY_SIZE
#define MICROPY_READLINE_HISTORY_SIZE (8)
#endif

// Whether to include lexer helper function for unix
#ifndef MICROPY_HELPER_LEXER_UNIX
#define MICROPY_HELPER_LEXER_UNIX (0)
#endif

// Long int implementation
#define MICROPY_LONGINT_IMPL_NONE (0)
#define MICROPY_LONGINT_IMPL_LONGLONG (1)
#define MICROPY_LONGINT_IMPL_MPZ (2)

#ifndef MICROPY_LONGINT_IMPL
#define MICROPY_LONGINT_IMPL (MICROPY_LONGINT_IMPL_NONE)
#endif

#if MICROPY_LONGINT_IMPL == MICROPY_LONGINT_IMPL_LONGLONG
typedef long long mp_longint_impl_t;
#endif

// Whether to include information in the byte code to determine source
// line number (increases RAM usage, but doesn't slow byte code execution)
#ifndef MICROPY_ENABLE_SOURCE_LINE
#define MICROPY_ENABLE_SOURCE_LINE (MICROPY_CONFIG_ROM_LEVEL_AT_LEAST_EXTRA_FEATURES)
#endif

// Whether to include doc strings (increases RAM usage)
#ifndef MICROPY_ENABLE_DOC_STRING
#define MICROPY_ENABLE_DOC_STRING (0)
#endif

// Exception messages are removed (requires disabling MICROPY_ROM_TEXT_COMPRESSION)
#define MICROPY_ERROR_REPORTING_NONE     (0)
// Exception messages are short static strings
#define MICROPY_ERROR_REPORTING_TERSE    (1)
// Exception messages provide basic error details
#define MICROPY_ERROR_REPORTING_NORMAL   (2)
// Exception messages provide full info, e.g. object names
#define MICROPY_ERROR_REPORTING_DETAILED (3)

#ifndef MICROPY_ERROR_REPORTING
#if MICROPY_CONFIG_ROM_LEVEL_AT_LEAST_FULL_FEATURES
#define MICROPY_ERROR_REPORTING (MICROPY_ERROR_REPORTING_DETAILED)
#elif MICROPY_CONFIG_ROM_LEVEL_AT_LEAST_CORE_FEATURES
#define MICROPY_ERROR_REPORTING (MICROPY_ERROR_REPORTING_NORMAL)
#else
#define MICROPY_ERROR_REPORTING (MICROPY_ERROR_REPORTING_TERSE)
#endif
#endif

// Whether issue warnings during compiling/execution
#ifndef MICROPY_WARNINGS
#define MICROPY_WARNINGS (0)
#endif

// CIRCUITPY
// Whether to support chained exceptions
#ifndef MICROPY_CPYTHON_EXCEPTION_CHAIN
#define MICROPY_CPYTHON_EXCEPTION_CHAIN (0)
#endif

// CIRCUITPY
// Whether the statically allocated GeneratorExit exception may be const
#ifndef MICROPY_CONST_GENERATOREXIT_OBJ
#define MICROPY_CONST_GENERATOREXIT_OBJ (!MICROPY_CPYTHON_EXCEPTION_CHAIN)
#endif

// Whether to support warning categories
#ifndef MICROPY_WARNINGS_CATEGORY
#define MICROPY_WARNINGS_CATEGORY (0)
#endif

// This macro is used when printing runtime warnings and errors
#ifndef MICROPY_ERROR_PRINTER
#define MICROPY_ERROR_PRINTER (&mp_plat_print)
#endif

// Float and complex implementation
#define MICROPY_FLOAT_IMPL_NONE (0)
#define MICROPY_FLOAT_IMPL_FLOAT (1)
#define MICROPY_FLOAT_IMPL_DOUBLE (2)

#ifndef MICROPY_FLOAT_IMPL
#define MICROPY_FLOAT_IMPL (MICROPY_FLOAT_IMPL_NONE)
#endif

#if MICROPY_FLOAT_IMPL == MICROPY_FLOAT_IMPL_FLOAT
#define MICROPY_PY_BUILTINS_FLOAT (1)
#define MICROPY_FLOAT_CONST(x) x##F
#define MICROPY_FLOAT_C_FUN(fun) fun##f
typedef float mp_float_t;
#elif MICROPY_FLOAT_IMPL == MICROPY_FLOAT_IMPL_DOUBLE
#define MICROPY_PY_BUILTINS_FLOAT (1)
#define MICROPY_FLOAT_CONST(x) x
#define MICROPY_FLOAT_C_FUN(fun) fun
typedef double mp_float_t;
#else
#define MICROPY_PY_BUILTINS_FLOAT (0)
#endif

#ifndef MICROPY_PY_BUILTINS_COMPLEX
#define MICROPY_PY_BUILTINS_COMPLEX (MICROPY_PY_BUILTINS_FLOAT)
#endif

// Whether to provide a high-quality hash for float and complex numbers.
// Otherwise the default is a very simple but correct hashing function.
#ifndef MICROPY_FLOAT_HIGH_QUALITY_HASH
#define MICROPY_FLOAT_HIGH_QUALITY_HASH (MICROPY_CONFIG_ROM_LEVEL_AT_LEAST_EVERYTHING)
#endif

// Enable features which improve CPython compatibility
// but may lead to more code size/memory usage.
// TODO: Originally intended as generic category to not
// add bunch of once-off options. May need refactoring later
#ifndef MICROPY_CPYTHON_COMPAT
#define MICROPY_CPYTHON_COMPAT (MICROPY_CONFIG_ROM_LEVEL_AT_LEAST_CORE_FEATURES)
#endif

// Perform full checks as done by CPython. Disabling this
// may produce incorrect results, if incorrect data is fed,
// but should not lead to MicroPython crashes or similar
// grave issues (in other words, only user app should be,
// affected, not system).
#ifndef MICROPY_FULL_CHECKS
#define MICROPY_FULL_CHECKS (MICROPY_CONFIG_ROM_LEVEL_AT_LEAST_CORE_FEATURES)
#endif

// Whether POSIX-semantics non-blocking streams are supported
#ifndef MICROPY_STREAMS_NON_BLOCK
#define MICROPY_STREAMS_NON_BLOCK (MICROPY_CONFIG_ROM_LEVEL_AT_LEAST_EXTRA_FEATURES)
#endif

// Whether to provide stream functions with POSIX-like signatures
// (useful for porting existing libraries to MicroPython).
#ifndef MICROPY_STREAMS_POSIX_API
#define MICROPY_STREAMS_POSIX_API (0)
#endif

// Whether modules can use MP_MODULE_ATTR_DELEGATION_ENTRY() to delegate failed
// attribute lookups.
#ifndef MICROPY_MODULE_ATTR_DELEGATION
#define MICROPY_MODULE_ATTR_DELEGATION (MICROPY_CONFIG_ROM_LEVEL_AT_LEAST_EXTRA_FEATURES)
#endif

// Whether to call __init__ when importing builtin modules for the first time
#ifndef MICROPY_MODULE_BUILTIN_INIT
#define MICROPY_MODULE_BUILTIN_INIT (MICROPY_CONFIG_ROM_LEVEL_AT_LEAST_EXTRA_FEATURES)
#endif

// Whether to support module-level __getattr__ (see PEP 562)
#ifndef MICROPY_MODULE_GETATTR
#define MICROPY_MODULE_GETATTR (MICROPY_CONFIG_ROM_LEVEL_AT_LEAST_CORE_FEATURES)
#endif

// Whether module weak links are supported
#ifndef MICROPY_MODULE_WEAK_LINKS
#define MICROPY_MODULE_WEAK_LINKS (MICROPY_CONFIG_ROM_LEVEL_AT_LEAST_EXTRA_FEATURES)
#endif

// Whether to enable importing foo.py with __name__ set to '__main__'
// Used by the unix port for the -m flag.
#ifndef MICROPY_MODULE_OVERRIDE_MAIN_IMPORT
#define MICROPY_MODULE_OVERRIDE_MAIN_IMPORT (0)
#endif

// Whether frozen modules are supported in the form of strings
#ifndef MICROPY_MODULE_FROZEN_STR
#define MICROPY_MODULE_FROZEN_STR (0)
#endif

// Whether frozen modules are supported in the form of .mpy files
#ifndef MICROPY_MODULE_FROZEN_MPY
#define MICROPY_MODULE_FROZEN_MPY (0)
#endif

// Convenience macro for whether frozen modules are supported
#ifndef MICROPY_MODULE_FROZEN
#define MICROPY_MODULE_FROZEN (MICROPY_MODULE_FROZEN_STR || MICROPY_MODULE_FROZEN_MPY)
#endif

// Whether you can override builtins in the builtins module
#ifndef MICROPY_CAN_OVERRIDE_BUILTINS
#define MICROPY_CAN_OVERRIDE_BUILTINS (MICROPY_CONFIG_ROM_LEVEL_AT_LEAST_EXTRA_FEATURES)
#endif

// Whether to check that the "self" argument of a builtin method has the
// correct type.  Such an explicit check is only needed if a builtin
// method escapes to Python land without a first argument, eg
// list.append([], 1).  Without this check such calls will have undefined
// behaviour (usually segfault) if the first argument is the wrong type.
#ifndef MICROPY_BUILTIN_METHOD_CHECK_SELF_ARG
#define MICROPY_BUILTIN_METHOD_CHECK_SELF_ARG (MICROPY_CONFIG_ROM_LEVEL_AT_LEAST_CORE_FEATURES)
#endif

// Whether to use internally defined errno's (otherwise system provided ones)
#ifndef MICROPY_USE_INTERNAL_ERRNO
#define MICROPY_USE_INTERNAL_ERRNO (0)
#endif

// Whether to use internally defined *printf() functions (otherwise external ones)
#ifndef MICROPY_USE_INTERNAL_PRINTF
#define MICROPY_USE_INTERNAL_PRINTF (1)
#endif

// The mp_print_t printer used for printf output when MICROPY_USE_INTERNAL_PRINTF is enabled
#ifndef MICROPY_INTERNAL_PRINTF_PRINTER
#define MICROPY_INTERNAL_PRINTF_PRINTER (&mp_plat_print)
#endif

// Whether to support mp_sched_vm_abort to asynchronously abort to the top level.
#ifndef MICROPY_ENABLE_VM_ABORT
#define MICROPY_ENABLE_VM_ABORT (0)
#endif

// Support for internal scheduler
#ifndef MICROPY_ENABLE_SCHEDULER
#define MICROPY_ENABLE_SCHEDULER (MICROPY_CONFIG_ROM_LEVEL_AT_LEAST_EXTRA_FEATURES)
#endif

// Whether the scheduler supports scheduling static nodes with C callbacks
#ifndef MICROPY_SCHEDULER_STATIC_NODES
#define MICROPY_SCHEDULER_STATIC_NODES (0)
#endif

// Maximum number of entries in the scheduler
#ifndef MICROPY_SCHEDULER_DEPTH
#define MICROPY_SCHEDULER_DEPTH (4)
#endif

// Support for generic VFS sub-system
#ifndef MICROPY_VFS
#define MICROPY_VFS (0)
#endif

// Support for VFS POSIX component, to mount a POSIX filesystem within VFS
#ifndef MICROPY_VFS_POSIX
#define MICROPY_VFS_POSIX (0)
#endif

// Support for VFS FAT component, to mount a FAT filesystem within VFS
#ifndef MICROPY_VFS_FAT
#define MICROPY_VFS_FAT (0)
#endif

// Support for VFS LittleFS v1 component, to mount a LFSv1 filesystem within VFS
#ifndef MICROPY_VFS_LFS1
#define MICROPY_VFS_LFS1 (0)
#endif

// Support for VFS LittleFS v2 component, to mount a LFSv2 filesystem within VFS
#ifndef MICROPY_VFS_LFS2
#define MICROPY_VFS_LFS2 (0)
#endif

/*****************************************************************************/
/* Fine control over Python builtins, classes, modules, etc                  */

// Whether to support multiple inheritance of Python classes.  Multiple
// inheritance makes some C functions inherently recursive, and adds a bit of
// code overhead.
#ifndef MICROPY_MULTIPLE_INHERITANCE
#define MICROPY_MULTIPLE_INHERITANCE (MICROPY_CONFIG_ROM_LEVEL_AT_LEAST_CORE_FEATURES)
#endif

// Whether to implement attributes on functions
#ifndef MICROPY_PY_FUNCTION_ATTRS
#define MICROPY_PY_FUNCTION_ATTRS (MICROPY_CONFIG_ROM_LEVEL_AT_LEAST_EXTRA_FEATURES)
#endif

// Whether to support the descriptors __get__, __set__, __delete__
// This costs some code size and makes load/store/delete of instance
// attributes slower for the classes that use this feature
#ifndef MICROPY_PY_DESCRIPTORS
#define MICROPY_PY_DESCRIPTORS (MICROPY_CONFIG_ROM_LEVEL_AT_LEAST_EXTRA_FEATURES)
#endif

// Whether to support class __delattr__ and __setattr__ methods
// This costs some code size and makes store/delete of instance
// attributes slower for the classes that use this feature
#ifndef MICROPY_PY_DELATTR_SETATTR
#define MICROPY_PY_DELATTR_SETATTR (MICROPY_CONFIG_ROM_LEVEL_AT_LEAST_EXTRA_FEATURES)
#endif

// Support for async/await/async for/async with
#ifndef MICROPY_PY_ASYNC_AWAIT
#define MICROPY_PY_ASYNC_AWAIT (MICROPY_CONFIG_ROM_LEVEL_AT_LEAST_CORE_FEATURES)
#endif

// Support for literal string interpolation, f-strings (see PEP 498, Python 3.6+)
#ifndef MICROPY_PY_FSTRINGS
#define MICROPY_PY_FSTRINGS (MICROPY_CONFIG_ROM_LEVEL_AT_LEAST_EXTRA_FEATURES)
#endif

// Support for assignment expressions with := (see PEP 572, Python 3.8+)
#ifndef MICROPY_PY_ASSIGN_EXPR
#define MICROPY_PY_ASSIGN_EXPR (MICROPY_CONFIG_ROM_LEVEL_AT_LEAST_CORE_FEATURES)
#endif

// Non-standard .pend_throw() method for generators, allowing for
// Future-like behavior with respect to exception handling: an
// exception set with .pend_throw() will activate on the next call
// to generator's .send() or .__next__(). (This is useful to implement
// async schedulers.)
#ifndef MICROPY_PY_GENERATOR_PEND_THROW
#define MICROPY_PY_GENERATOR_PEND_THROW (MICROPY_CONFIG_ROM_LEVEL_AT_LEAST_CORE_FEATURES)
#endif

// Issue a warning when comparing str and bytes objects
#ifndef MICROPY_PY_STR_BYTES_CMP_WARN
#define MICROPY_PY_STR_BYTES_CMP_WARN (0)
#endif

// Add bytes.hex and bytes.fromhex
#ifndef MICROPY_PY_BUILTINS_BYTES_HEX
#define MICROPY_PY_BUILTINS_BYTES_HEX (MICROPY_CONFIG_ROM_LEVEL_AT_LEAST_EXTRA_FEATURES)
#endif

// Whether str object is proper unicode
#ifndef MICROPY_PY_BUILTINS_STR_UNICODE
#define MICROPY_PY_BUILTINS_STR_UNICODE (MICROPY_CONFIG_ROM_LEVEL_AT_LEAST_EXTRA_FEATURES)
#endif

// Whether to check for valid UTF-8 when converting bytes to str
#ifndef MICROPY_PY_BUILTINS_STR_UNICODE_CHECK
#define MICROPY_PY_BUILTINS_STR_UNICODE_CHECK (MICROPY_PY_BUILTINS_STR_UNICODE)
#endif

// Whether str.center() method provided
#ifndef MICROPY_PY_BUILTINS_STR_CENTER
#define MICROPY_PY_BUILTINS_STR_CENTER (MICROPY_CONFIG_ROM_LEVEL_AT_LEAST_EXTRA_FEATURES)
#endif

// Whether str.count() method provided
#ifndef MICROPY_PY_BUILTINS_STR_COUNT
#define MICROPY_PY_BUILTINS_STR_COUNT (MICROPY_CONFIG_ROM_LEVEL_AT_LEAST_CORE_FEATURES)
#endif

// Whether str % (...) formatting operator provided
#ifndef MICROPY_PY_BUILTINS_STR_OP_MODULO
#define MICROPY_PY_BUILTINS_STR_OP_MODULO (MICROPY_CONFIG_ROM_LEVEL_AT_LEAST_CORE_FEATURES)
#endif

// Whether str.partition()/str.rpartition() method provided
#ifndef MICROPY_PY_BUILTINS_STR_PARTITION
#define MICROPY_PY_BUILTINS_STR_PARTITION (MICROPY_CONFIG_ROM_LEVEL_AT_LEAST_EXTRA_FEATURES)
#endif

// Whether str.splitlines() method provided
#ifndef MICROPY_PY_BUILTINS_STR_SPLITLINES
#define MICROPY_PY_BUILTINS_STR_SPLITLINES (MICROPY_CONFIG_ROM_LEVEL_AT_LEAST_EXTRA_FEATURES)
#endif

// Whether to support bytearray object
#ifndef MICROPY_PY_BUILTINS_BYTEARRAY
#define MICROPY_PY_BUILTINS_BYTEARRAY (MICROPY_CONFIG_ROM_LEVEL_AT_LEAST_CORE_FEATURES)
#endif

// Whether to support dict.fromkeys() class method
#ifndef MICROPY_PY_BUILTINS_DICT_FROMKEYS
#define MICROPY_PY_BUILTINS_DICT_FROMKEYS (MICROPY_CONFIG_ROM_LEVEL_AT_LEAST_CORE_FEATURES)
#endif

// Whether to support memoryview object
#ifndef MICROPY_PY_BUILTINS_MEMORYVIEW
#define MICROPY_PY_BUILTINS_MEMORYVIEW (MICROPY_CONFIG_ROM_LEVEL_AT_LEAST_EXTRA_FEATURES)
#endif

// Whether to support memoryview.itemsize attribute
#ifndef MICROPY_PY_BUILTINS_MEMORYVIEW_ITEMSIZE
#define MICROPY_PY_BUILTINS_MEMORYVIEW_ITEMSIZE (MICROPY_CONFIG_ROM_LEVEL_AT_LEAST_EVERYTHING)
#endif

// Whether to support set object
#ifndef MICROPY_PY_BUILTINS_SET
#define MICROPY_PY_BUILTINS_SET (MICROPY_CONFIG_ROM_LEVEL_AT_LEAST_CORE_FEATURES)
#endif

// Whether to support slice subscript operators and slice object
#ifndef MICROPY_PY_BUILTINS_SLICE
#define MICROPY_PY_BUILTINS_SLICE (MICROPY_CONFIG_ROM_LEVEL_AT_LEAST_CORE_FEATURES)
#endif

// Whether to support slice attribute read access,
// i.e. slice.start, slice.stop, slice.step
#ifndef MICROPY_PY_BUILTINS_SLICE_ATTRS
#define MICROPY_PY_BUILTINS_SLICE_ATTRS (MICROPY_CONFIG_ROM_LEVEL_AT_LEAST_EXTRA_FEATURES)
#endif

// Whether to support the .indices(len) method on slice objects
#ifndef MICROPY_PY_BUILTINS_SLICE_INDICES
#define MICROPY_PY_BUILTINS_SLICE_INDICES (MICROPY_CONFIG_ROM_LEVEL_AT_LEAST_EXTRA_FEATURES)
#endif

// Whether to support frozenset object
#ifndef MICROPY_PY_BUILTINS_FROZENSET
#define MICROPY_PY_BUILTINS_FROZENSET (MICROPY_CONFIG_ROM_LEVEL_AT_LEAST_EXTRA_FEATURES)
#endif

// Whether to support property object
#ifndef MICROPY_PY_BUILTINS_PROPERTY
#define MICROPY_PY_BUILTINS_PROPERTY (MICROPY_CONFIG_ROM_LEVEL_AT_LEAST_CORE_FEATURES)
#endif

// Whether to optimize property flash storage size (requires linker script support)
#ifndef MICROPY_PY_BUILTINS_PROPERTY
#define MICROPY_PY_BUILTINS_PROPERTY (0)
#endif

// Whether to implement the start/stop/step attributes (readback) on
// the "range" builtin type. Rarely used, and costs ~60 bytes (x86).
#ifndef MICROPY_PY_BUILTINS_RANGE_ATTRS
#define MICROPY_PY_BUILTINS_RANGE_ATTRS (MICROPY_CONFIG_ROM_LEVEL_AT_LEAST_CORE_FEATURES)
#endif

// Whether to support binary ops [only (in)equality is defined] between range
// objects.  With this option disabled all range objects that are not exactly
// the same object will compare as not-equal.  With it enabled the semantics
// match CPython and ranges are equal if they yield the same sequence of items.
#ifndef MICROPY_PY_BUILTINS_RANGE_BINOP
#define MICROPY_PY_BUILTINS_RANGE_BINOP (MICROPY_CONFIG_ROM_LEVEL_AT_LEAST_EVERYTHING)
#endif

// Support for callling next() with second argument
#ifndef MICROPY_PY_BUILTINS_NEXT2
#define MICROPY_PY_BUILTINS_NEXT2 (MICROPY_CONFIG_ROM_LEVEL_AT_LEAST_EVERYTHING)
#endif

// Whether to support rounding of integers (incl bignum); eg round(123,-1)=120
#ifndef MICROPY_PY_BUILTINS_ROUND_INT
#define MICROPY_PY_BUILTINS_ROUND_INT (MICROPY_CONFIG_ROM_LEVEL_AT_LEAST_EXTRA_FEATURES)
#endif

// Whether to support complete set of special methods for user
// classes, or only the most used ones. "Inplace" methods are
// controlled by MICROPY_PY_ALL_INPLACE_SPECIAL_METHODS below.
// "Reverse" methods are controlled by
// MICROPY_PY_REVERSE_SPECIAL_METHODS below.
#ifndef MICROPY_PY_ALL_SPECIAL_METHODS
#define MICROPY_PY_ALL_SPECIAL_METHODS (MICROPY_CONFIG_ROM_LEVEL_AT_LEAST_EXTRA_FEATURES)
#endif

// Whether to support all inplace arithmetic operarion methods
// (__imul__, etc.)
#ifndef MICROPY_PY_ALL_INPLACE_SPECIAL_METHODS
#define MICROPY_PY_ALL_INPLACE_SPECIAL_METHODS (MICROPY_CONFIG_ROM_LEVEL_AT_LEAST_EVERYTHING)
#endif

// Whether to support reverse arithmetic operarion methods
// (__radd__, etc.). Additionally gated by
// MICROPY_PY_ALL_SPECIAL_METHODS.
#ifndef MICROPY_PY_REVERSE_SPECIAL_METHODS
#define MICROPY_PY_REVERSE_SPECIAL_METHODS (MICROPY_CONFIG_ROM_LEVEL_AT_LEAST_EXTRA_FEATURES)
#endif

// Whether to support compile function
#ifndef MICROPY_PY_BUILTINS_COMPILE
#define MICROPY_PY_BUILTINS_COMPILE (MICROPY_ENABLE_COMPILER && MICROPY_CONFIG_ROM_LEVEL_AT_LEAST_EXTRA_FEATURES)
#endif

// Whether to support enumerate function(type)
#ifndef MICROPY_PY_BUILTINS_ENUMERATE
#define MICROPY_PY_BUILTINS_ENUMERATE (MICROPY_CONFIG_ROM_LEVEL_AT_LEAST_CORE_FEATURES)
#endif

// Whether to support eval and exec functions
// By default they are supported if the compiler is enabled
#ifndef MICROPY_PY_BUILTINS_EVAL_EXEC
#define MICROPY_PY_BUILTINS_EVAL_EXEC (MICROPY_ENABLE_COMPILER)
#endif

// Whether to support the Python 2 execfile function
#ifndef MICROPY_PY_BUILTINS_EXECFILE
#define MICROPY_PY_BUILTINS_EXECFILE (MICROPY_ENABLE_COMPILER && MICROPY_CONFIG_ROM_LEVEL_AT_LEAST_EXTRA_FEATURES)
#endif

// Whether to support filter function(type)
#ifndef MICROPY_PY_BUILTINS_FILTER
#define MICROPY_PY_BUILTINS_FILTER (MICROPY_CONFIG_ROM_LEVEL_AT_LEAST_CORE_FEATURES)
#endif

// Whether to support reversed function(type)
#ifndef MICROPY_PY_BUILTINS_REVERSED
#define MICROPY_PY_BUILTINS_REVERSED (MICROPY_CONFIG_ROM_LEVEL_AT_LEAST_CORE_FEATURES)
#endif

// Whether to define "NotImplemented" special constant
#ifndef MICROPY_PY_BUILTINS_NOTIMPLEMENTED
#define MICROPY_PY_BUILTINS_NOTIMPLEMENTED (MICROPY_CONFIG_ROM_LEVEL_AT_LEAST_EXTRA_FEATURES)
#endif

// Whether to provide the built-in input() function. The implementation of this
// uses shared/readline, so can only be enabled if the port uses this readline.
#ifndef MICROPY_PY_BUILTINS_INPUT
#define MICROPY_PY_BUILTINS_INPUT (MICROPY_CONFIG_ROM_LEVEL_AT_LEAST_EXTRA_FEATURES)
#endif

// Whether to support min/max functions
#ifndef MICROPY_PY_BUILTINS_MIN_MAX
#define MICROPY_PY_BUILTINS_MIN_MAX (MICROPY_CONFIG_ROM_LEVEL_AT_LEAST_CORE_FEATURES)
#endif

// Support for calls to pow() with 3 integer arguments
#ifndef MICROPY_PY_BUILTINS_POW3
#define MICROPY_PY_BUILTINS_POW3 (MICROPY_CONFIG_ROM_LEVEL_AT_LEAST_EXTRA_FEATURES)
#endif

// Whether to provide the help function
#ifndef MICROPY_PY_BUILTINS_HELP
#define MICROPY_PY_BUILTINS_HELP (MICROPY_CONFIG_ROM_LEVEL_AT_LEAST_EXTRA_FEATURES)
#endif

// Use this to configure the help text shown for help().  It should be a
// variable with the type "const char*".  A sensible default is provided.
#ifndef MICROPY_PY_BUILTINS_HELP_TEXT
#define MICROPY_PY_BUILTINS_HELP_TEXT mp_help_default_text
#endif

// Add the ability to list the available modules when executing help('modules')
#ifndef MICROPY_PY_BUILTINS_HELP_MODULES
#define MICROPY_PY_BUILTINS_HELP_MODULES (MICROPY_CONFIG_ROM_LEVEL_AT_LEAST_EXTRA_FEATURES)
#endif

// Whether to set __file__ for imported modules
#ifndef MICROPY_PY___FILE__
#define MICROPY_PY___FILE__ (MICROPY_CONFIG_ROM_LEVEL_AT_LEAST_CORE_FEATURES)
#endif

// Whether to provide mem-info related functions in micropython module
#ifndef MICROPY_PY_MICROPYTHON_MEM_INFO
#define MICROPY_PY_MICROPYTHON_MEM_INFO (MICROPY_CONFIG_ROM_LEVEL_AT_LEAST_EXTRA_FEATURES)
#endif

// Whether to provide "micropython.stack_use" function
#ifndef MICROPY_PY_MICROPYTHON_STACK_USE
#define MICROPY_PY_MICROPYTHON_STACK_USE (MICROPY_PY_MICROPYTHON_MEM_INFO)
#endif

// Whether to provide the "micropython.heap_locked" function
#ifndef MICROPY_PY_MICROPYTHON_HEAP_LOCKED
#define MICROPY_PY_MICROPYTHON_HEAP_LOCKED (MICROPY_CONFIG_ROM_LEVEL_AT_LEAST_EVERYTHING)
#endif

// Whether to provide "array" module. Note that large chunk of the
// underlying code is shared with "bytearray" builtin type, so to
// get real savings, it should be disabled too.
#ifndef MICROPY_PY_ARRAY
#define MICROPY_PY_ARRAY (MICROPY_CONFIG_ROM_LEVEL_AT_LEAST_CORE_FEATURES)
#endif

// Whether to support slice assignments for array (and bytearray).
// This is rarely used, but adds ~0.5K of code.
#ifndef MICROPY_PY_ARRAY_SLICE_ASSIGN
#define MICROPY_PY_ARRAY_SLICE_ASSIGN (MICROPY_CONFIG_ROM_LEVEL_AT_LEAST_EXTRA_FEATURES)
#endif

// Whether to support nonstandard typecodes "O", "P" and "S"
// in array and struct modules.
#ifndef MICROPY_NONSTANDARD_TYPECODES
#define MICROPY_NONSTANDARD_TYPECODES (1)
#endif

// Whether to support attrtuple type (MicroPython extension)
// It provides space-efficient tuples with attribute access
#ifndef MICROPY_PY_ATTRTUPLE
#define MICROPY_PY_ATTRTUPLE (MICROPY_CONFIG_ROM_LEVEL_AT_LEAST_CORE_FEATURES)
#endif

// Whether to provide "collections" module
#ifndef MICROPY_PY_COLLECTIONS
#define MICROPY_PY_COLLECTIONS (MICROPY_CONFIG_ROM_LEVEL_AT_LEAST_CORE_FEATURES)
#endif

// Whether to provide "ucollections.deque" type
#ifndef MICROPY_PY_COLLECTIONS_DEQUE
#define MICROPY_PY_COLLECTIONS_DEQUE (MICROPY_CONFIG_ROM_LEVEL_AT_LEAST_EXTRA_FEATURES)
#endif

// Whether to provide "collections.OrderedDict" type
#ifndef MICROPY_PY_COLLECTIONS_ORDEREDDICT
#define MICROPY_PY_COLLECTIONS_ORDEREDDICT (MICROPY_CONFIG_ROM_LEVEL_AT_LEAST_EXTRA_FEATURES)
#endif

// Whether to provide the _asdict function for namedtuple
#ifndef MICROPY_PY_COLLECTIONS_NAMEDTUPLE__ASDICT
#define MICROPY_PY_COLLECTIONS_NAMEDTUPLE__ASDICT (MICROPY_CONFIG_ROM_LEVEL_AT_LEAST_EVERYTHING)
#endif

// Whether to provide "math" module
#ifndef MICROPY_PY_MATH
#define MICROPY_PY_MATH (MICROPY_CONFIG_ROM_LEVEL_AT_LEAST_CORE_FEATURES)
#endif

// Whether to provide all math module constants (Python 3.5+), or just pi and e.
#ifndef MICROPY_PY_MATH_CONSTANTS
#define MICROPY_PY_MATH_CONSTANTS (MICROPY_CONFIG_ROM_LEVEL_AT_LEAST_EXTRA_FEATURES)
#endif

// Whether to provide special math functions: math.{erf,erfc,gamma,lgamma}
#ifndef MICROPY_PY_MATH_SPECIAL_FUNCTIONS
#define MICROPY_PY_MATH_SPECIAL_FUNCTIONS (MICROPY_CONFIG_ROM_LEVEL_AT_LEAST_EXTRA_FEATURES)
#endif

// Whether to provide math.factorial function
#ifndef MICROPY_PY_MATH_FACTORIAL
#define MICROPY_PY_MATH_FACTORIAL (MICROPY_CONFIG_ROM_LEVEL_AT_LEAST_EXTRA_FEATURES)
#endif

// Whether to provide math.isclose function
#ifndef MICROPY_PY_MATH_ISCLOSE
#define MICROPY_PY_MATH_ISCLOSE (MICROPY_CONFIG_ROM_LEVEL_AT_LEAST_EXTRA_FEATURES)
#endif

// Whether to provide fix for atan2 Inf handling.
#ifndef MICROPY_PY_MATH_ATAN2_FIX_INFNAN
#define MICROPY_PY_MATH_ATAN2_FIX_INFNAN (0)
#endif

// Whether to provide fix for fmod Inf handling.
#ifndef MICROPY_PY_MATH_FMOD_FIX_INFNAN
#define MICROPY_PY_MATH_FMOD_FIX_INFNAN (0)
#endif

// Whether to provide fix for modf negative zero handling.
#ifndef MICROPY_PY_MATH_MODF_FIX_NEGZERO
#define MICROPY_PY_MATH_MODF_FIX_NEGZERO (0)
#endif

// Whether to provide fix for pow(1, NaN) and pow(NaN, 0), which both should be 1 not NaN.
#ifndef MICROPY_PY_MATH_POW_FIX_NAN
#define MICROPY_PY_MATH_POW_FIX_NAN (0)
#endif

// Whether to provide "cmath" module
#ifndef MICROPY_PY_CMATH
#define MICROPY_PY_CMATH (MICROPY_CONFIG_ROM_LEVEL_AT_LEAST_EXTRA_FEATURES)
#endif

// Whether to provide "micropython" module
#ifndef MICROPY_PY_MICROPYTHON
#define MICROPY_PY_MICROPYTHON (MICROPY_CONFIG_ROM_LEVEL_AT_LEAST_CORE_FEATURES)
#endif

// Whether to provide "gc" module
#ifndef MICROPY_PY_GC
#define MICROPY_PY_GC (MICROPY_CONFIG_ROM_LEVEL_AT_LEAST_CORE_FEATURES)
#endif

// Whether to return number of collected objects from gc.collect()
#ifndef MICROPY_PY_GC_COLLECT_RETVAL
#define MICROPY_PY_GC_COLLECT_RETVAL (0)
#endif

// Whether to provide "io" module
#ifndef MICROPY_PY_IO
#define MICROPY_PY_IO (MICROPY_CONFIG_ROM_LEVEL_AT_LEAST_CORE_FEATURES)
#endif

// Whether to provide "io.IOBase" class to support user streams
#ifndef MICROPY_PY_IO_IOBASE
#define MICROPY_PY_IO_IOBASE (MICROPY_CONFIG_ROM_LEVEL_AT_LEAST_EXTRA_FEATURES)
#endif

// Whether to provide "io.BytesIO" class
#ifndef MICROPY_PY_IO_BYTESIO
#define MICROPY_PY_IO_BYTESIO (1)
#endif

// Whether to provide "io.BufferedWriter" class
#ifndef MICROPY_PY_IO_BUFFEREDWRITER
#define MICROPY_PY_IO_BUFFEREDWRITER (MICROPY_CONFIG_ROM_LEVEL_AT_LEAST_EVERYTHING)
#endif

// Whether to provide "struct" module
#ifndef MICROPY_PY_STRUCT
#define MICROPY_PY_STRUCT (MICROPY_CONFIG_ROM_LEVEL_AT_LEAST_CORE_FEATURES)
#endif

// Whether to provide "sys" module
#ifndef MICROPY_PY_SYS
#define MICROPY_PY_SYS (MICROPY_CONFIG_ROM_LEVEL_AT_LEAST_CORE_FEATURES)
#endif

// Whether to initialise "sys.path" and "sys.argv" to their defaults in mp_init()
#ifndef MICROPY_PY_SYS_PATH_ARGV_DEFAULTS
#define MICROPY_PY_SYS_PATH_ARGV_DEFAULTS (MICROPY_PY_SYS)
#endif

// Whether to provide "sys.maxsize" constant
#ifndef MICROPY_PY_SYS_MAXSIZE
#define MICROPY_PY_SYS_MAXSIZE (MICROPY_CONFIG_ROM_LEVEL_AT_LEAST_EXTRA_FEATURES)
#endif

// Whether to provide "sys.modules" dictionary
#ifndef MICROPY_PY_SYS_MODULES
#define MICROPY_PY_SYS_MODULES (1)
#endif

// Whether to provide "sys.exc_info" function
// Avoid enabling this, this function is Python2 heritage
#ifndef MICROPY_PY_SYS_EXC_INFO
#define MICROPY_PY_SYS_EXC_INFO (0)
#endif

// Whether to provide "sys.executable", which is the absolute path to the
// micropython binary
// Intended for use on the "OS" ports (e.g. Unix)
#ifndef MICROPY_PY_SYS_EXECUTABLE
#define MICROPY_PY_SYS_EXECUTABLE (0)
#endif

// Whether to provide "sys.exit" function
#ifndef MICROPY_PY_SYS_EXIT
#define MICROPY_PY_SYS_EXIT (1)
#endif

// Whether to provide "sys.atexit" function (MicroPython extension)
#ifndef MICROPY_PY_SYS_ATEXIT
#define MICROPY_PY_SYS_ATEXIT (0)
#endif

// Whether to provide sys.{ps1,ps2} mutable attributes, to control REPL prompts
#ifndef MICROPY_PY_SYS_PS1_PS2
#define MICROPY_PY_SYS_PS1_PS2 (MICROPY_CONFIG_ROM_LEVEL_AT_LEAST_EXTRA_FEATURES)
#endif

// Whether to provide "sys.settrace" function
#ifndef MICROPY_PY_SYS_SETTRACE
#define MICROPY_PY_SYS_SETTRACE (0)
#endif

// Whether to provide "sys.getsizeof" function
#ifndef MICROPY_PY_SYS_GETSIZEOF
#define MICROPY_PY_SYS_GETSIZEOF (MICROPY_CONFIG_ROM_LEVEL_AT_LEAST_EVERYTHING)
#endif

// Whether to provide sys.{stdin,stdout,stderr} objects
#ifndef MICROPY_PY_SYS_STDFILES
#define MICROPY_PY_SYS_STDFILES (MICROPY_CONFIG_ROM_LEVEL_AT_LEAST_EXTRA_FEATURES)
#endif

// Whether to provide sys.{stdin,stdout,stderr}.buffer object
// This is implemented per-port
#ifndef MICROPY_PY_SYS_STDIO_BUFFER
#define MICROPY_PY_SYS_STDIO_BUFFER (MICROPY_CONFIG_ROM_LEVEL_AT_LEAST_EXTRA_FEATURES)
#endif

// Whether to provide sys.tracebacklimit mutable attribute
#ifndef MICROPY_PY_SYS_TRACEBACKLIMIT
#define MICROPY_PY_SYS_TRACEBACKLIMIT (MICROPY_CONFIG_ROM_LEVEL_AT_LEAST_EVERYTHING)
#endif

// Whether the sys module supports attribute delegation
// This is enabled automatically when needed by other features
#ifndef MICROPY_PY_SYS_ATTR_DELEGATION
#define MICROPY_PY_SYS_ATTR_DELEGATION (MICROPY_PY_SYS_PS1_PS2 || MICROPY_PY_SYS_TRACEBACKLIMIT)
#endif

// Whether to provide "uerrno" module
#ifndef MICROPY_PY_UERRNO
#define MICROPY_PY_UERRNO (MICROPY_CONFIG_ROM_LEVEL_AT_LEAST_EXTRA_FEATURES)
#endif

// Whether to provide the uerrno.errorcode dict
#ifndef MICROPY_PY_UERRNO_ERRORCODE
#define MICROPY_PY_UERRNO_ERRORCODE (1)
#endif

// Whether to provide "uselect" module (baremetal implementation)
#ifndef MICROPY_PY_USELECT
#define MICROPY_PY_USELECT (MICROPY_CONFIG_ROM_LEVEL_AT_LEAST_EXTRA_FEATURES)
#endif

// Whether to enable the select() function in the "uselect" module (baremetal
// implementation). This is present for compatibility but can be disabled to
// save space.
#ifndef MICROPY_PY_USELECT_SELECT
#define MICROPY_PY_USELECT_SELECT (1)
#endif

// Whether to provide "utime" module functions implementation
// in terms of mp_hal_* functions.
#ifndef MICROPY_PY_UTIME_MP_HAL
#define MICROPY_PY_UTIME_MP_HAL (0)
#endif

// Period of values returned by utime.ticks_ms(), ticks_us(), ticks_cpu()
// functions. Should be power of two. All functions above use the same
// period, so if underlying hardware/API has different periods, the
// minimum of them should be used. The value below is the maximum value
// this parameter can take (corresponding to 30 bit tick values on 32-bit
// system).
#ifndef MICROPY_PY_UTIME_TICKS_PERIOD
#define MICROPY_PY_UTIME_TICKS_PERIOD (MP_SMALL_INT_POSITIVE_MASK + 1)
#endif

// Whether to provide "_thread" module
#ifndef MICROPY_PY_THREAD
#define MICROPY_PY_THREAD (0)
#endif

// Whether to make the VM/runtime thread-safe using a global lock
// If not enabled then thread safety must be provided at the Python level
#ifndef MICROPY_PY_THREAD_GIL
#define MICROPY_PY_THREAD_GIL (MICROPY_PY_THREAD)
#endif

// Number of VM jump-loops to do before releasing the GIL.
// Set this to 0 to disable the divisor.
#ifndef MICROPY_PY_THREAD_GIL_VM_DIVISOR
#define MICROPY_PY_THREAD_GIL_VM_DIVISOR (32)
#endif

// Extended modules

#ifndef MICROPY_PY_UASYNCIO
#define MICROPY_PY_UASYNCIO (MICROPY_CONFIG_ROM_LEVEL_AT_LEAST_EXTRA_FEATURES)
#endif

#ifndef MICROPY_PY_UCTYPES
#define MICROPY_PY_UCTYPES (MICROPY_CONFIG_ROM_LEVEL_AT_LEAST_EXTRA_FEATURES)
#endif

// Whether to provide SHORT, INT, LONG, etc. types in addition to
// exact-bitness types like INT16, INT32, etc.
#ifndef MICROPY_PY_UCTYPES_NATIVE_C_TYPES
#define MICROPY_PY_UCTYPES_NATIVE_C_TYPES (1)
#endif

#ifndef MICROPY_PY_UZLIB
#define MICROPY_PY_UZLIB (MICROPY_CONFIG_ROM_LEVEL_AT_LEAST_EXTRA_FEATURES)
#endif

#ifndef MICROPY_PY_UJSON
#define MICROPY_PY_UJSON (MICROPY_CONFIG_ROM_LEVEL_AT_LEAST_EXTRA_FEATURES)
#endif

// Whether to support the "separators" argument to dump, dumps
#ifndef MICROPY_PY_UJSON_SEPARATORS
#define MICROPY_PY_UJSON_SEPARATORS (1)
#endif

#ifndef MICROPY_PY_UOS
#define MICROPY_PY_UOS (MICROPY_CONFIG_ROM_LEVEL_AT_LEAST_EXTRA_FEATURES)
#endif

#ifndef MICROPY_PY_UOS_STATVFS
#define MICROPY_PY_UOS_STATVFS (MICROPY_PY_UOS)
#endif

#ifndef CIRCUITPY_ULAB
#define CIRCUITPY_ULAB (0)
#endif

#ifndef MICROPY_PY_URE
#define MICROPY_PY_URE (MICROPY_CONFIG_ROM_LEVEL_AT_LEAST_EXTRA_FEATURES)
#endif

#ifndef MICROPY_PY_URE_DEBUG
#define MICROPY_PY_URE_DEBUG (MICROPY_CONFIG_ROM_LEVEL_AT_LEAST_EVERYTHING)
#endif

#ifndef MICROPY_PY_URE_MATCH_GROUPS
#define MICROPY_PY_URE_MATCH_GROUPS (MICROPY_CONFIG_ROM_LEVEL_AT_LEAST_EVERYTHING)
#endif

#ifndef MICROPY_PY_URE_MATCH_SPAN_START_END
#define MICROPY_PY_URE_MATCH_SPAN_START_END (MICROPY_CONFIG_ROM_LEVEL_AT_LEAST_EVERYTHING)
#endif

#ifndef MICROPY_PY_URE_SUB
#define MICROPY_PY_URE_SUB (MICROPY_CONFIG_ROM_LEVEL_AT_LEAST_EXTRA_FEATURES)
#endif

#ifndef MICROPY_PY_UHEAPQ
#define MICROPY_PY_UHEAPQ (MICROPY_CONFIG_ROM_LEVEL_AT_LEAST_EXTRA_FEATURES)
#endif

// Optimized heap queue for relative timestamps (only used by uasyncio v2)
#ifndef MICROPY_PY_UTIMEQ
#define MICROPY_PY_UTIMEQ (0)
#endif

#ifndef MICROPY_PY_UHASHLIB
#define MICROPY_PY_UHASHLIB (MICROPY_CONFIG_ROM_LEVEL_AT_LEAST_EXTRA_FEATURES)
#endif

#ifndef MICROPY_PY_UHASHLIB_MD5
#define MICROPY_PY_UHASHLIB_MD5 (0)
#endif

#ifndef MICROPY_PY_UHASHLIB_SHA1
#define MICROPY_PY_UHASHLIB_SHA1  (0)
#endif

#ifndef MICROPY_PY_UHASHLIB_SHA256
#define MICROPY_PY_UHASHLIB_SHA256 (1)
#endif

#ifndef MICROPY_PY_UCRYPTOLIB
#define MICROPY_PY_UCRYPTOLIB (0)
#endif

// Depends on MICROPY_PY_UCRYPTOLIB
#ifndef MICROPY_PY_UCRYPTOLIB_CTR
#define MICROPY_PY_UCRYPTOLIB_CTR (0)
#endif

#ifndef MICROPY_PY_UCRYPTOLIB_CONSTS
#define MICROPY_PY_UCRYPTOLIB_CONSTS (0)
#endif

#ifndef MICROPY_PY_UBINASCII
#define MICROPY_PY_UBINASCII (MICROPY_CONFIG_ROM_LEVEL_AT_LEAST_EXTRA_FEATURES)
#endif

// Depends on MICROPY_PY_UZLIB
#ifndef MICROPY_PY_UBINASCII_CRC32
#define MICROPY_PY_UBINASCII_CRC32 (MICROPY_CONFIG_ROM_LEVEL_AT_LEAST_EXTRA_FEATURES)
#endif

#ifndef MICROPY_PY_URANDOM
#define MICROPY_PY_URANDOM (MICROPY_CONFIG_ROM_LEVEL_AT_LEAST_EXTRA_FEATURES)
#endif

// Whether to include: randrange, randint, choice, random, uniform
#ifndef MICROPY_PY_URANDOM_EXTRA_FUNCS
#define MICROPY_PY_URANDOM_EXTRA_FUNCS (MICROPY_CONFIG_ROM_LEVEL_AT_LEAST_EXTRA_FEATURES)
#endif

#ifndef MICROPY_PY_MACHINE
#define MICROPY_PY_MACHINE (0)
#endif

// Whether to include: bitstream
#ifndef MICROPY_PY_MACHINE_BITSTREAM
#define MICROPY_PY_MACHINE_BITSTREAM (0)
#endif

// Whether to include: time_pulse_us
#ifndef MICROPY_PY_MACHINE_PULSE
#define MICROPY_PY_MACHINE_PULSE (0)
#endif

#ifndef MICROPY_PY_MACHINE_I2C
#define MICROPY_PY_MACHINE_I2C (0)
#endif

// Whether the low-level I2C transfer function supports a separate write as the first transfer
#ifndef MICROPY_PY_MACHINE_I2C_TRANSFER_WRITE1
#define MICROPY_PY_MACHINE_I2C_TRANSFER_WRITE1 (0)
#endif

// Whether to provide the "machine.SoftI2C" class
#ifndef MICROPY_PY_MACHINE_SOFTI2C
#define MICROPY_PY_MACHINE_SOFTI2C (0)
#endif

#ifndef MICROPY_PY_MACHINE_SPI
#define MICROPY_PY_MACHINE_SPI (0)
#endif

// Whether to provide the "machine.SoftSPI" class
#ifndef MICROPY_PY_MACHINE_SOFTSPI
#define MICROPY_PY_MACHINE_SOFTSPI (0)
#endif

// Whether to provide the "machine.Timer" class
#ifndef MICROPY_PY_MACHINE_TIMER
#define MICROPY_PY_MACHINE_TIMER (0)
#endif

// The default backlog value for socket.listen(backlog)
#ifndef MICROPY_PY_USOCKET_LISTEN_BACKLOG_DEFAULT
#define MICROPY_PY_USOCKET_LISTEN_BACKLOG_DEFAULT (2)
#endif

#ifndef MICROPY_PY_USSL
#define MICROPY_PY_USSL (0)
#endif

// Whether to add finaliser code to ussl objects
#ifndef MICROPY_PY_USSL_FINALISER
#define MICROPY_PY_USSL_FINALISER (0)
#endif

#ifndef MICROPY_PY_UWEBSOCKET
#define MICROPY_PY_UWEBSOCKET (0)
#endif

#ifndef MICROPY_PY_FRAMEBUF
#define MICROPY_PY_FRAMEBUF (MICROPY_CONFIG_ROM_LEVEL_AT_LEAST_EXTRA_FEATURES)
#endif

#ifndef MICROPY_PY_BTREE
#define MICROPY_PY_BTREE (0)
#endif

#ifndef MICROPY_HW_ENABLE_USB
#define MICROPY_HW_ENABLE_USB (0)
#endif

// Whether to provide the low-level "_onewire" module
#ifndef MICROPY_PY_ONEWIRE
#define MICROPY_PY_ONEWIRE (0)
#endif

/*****************************************************************************/
/* Hooks for a port to add builtins                                          */

// Additional builtin function definitions - see modbuiltins.c:mp_module_builtins_globals_table for format.
#ifndef MICROPY_PORT_BUILTINS
#define MICROPY_PORT_BUILTINS
#endif

// Additional builtin function definitions for extension by command-line, boards or variants.
// See modbuiltins.c:mp_module_builtins_globals_table for format.
#ifndef MICROPY_PORT_EXTRA_BUILTINS
#define MICROPY_PORT_EXTRA_BUILTINS
#endif

// Additional constant definitions for the compiler - see compile.c:mp_constants_table.
#ifndef MICROPY_PORT_CONSTANTS
#define MICROPY_PORT_CONSTANTS
#endif

/*****************************************************************************/
/* Hooks for a port to wrap functions with attributes                        */

#ifndef MICROPY_WRAP_MP_BINARY_OP
#define MICROPY_WRAP_MP_BINARY_OP(f) f
#endif

#ifndef MICROPY_WRAP_MP_EXECUTE_BYTECODE
#define MICROPY_WRAP_MP_EXECUTE_BYTECODE(f) f
#endif

#ifndef MICROPY_WRAP_MP_LOAD_GLOBAL
#define MICROPY_WRAP_MP_LOAD_GLOBAL(f) f
#endif

#ifndef MICROPY_WRAP_MP_LOAD_NAME
#define MICROPY_WRAP_MP_LOAD_NAME(f) f
#endif

#ifndef MICROPY_WRAP_MP_MAP_LOOKUP
#define MICROPY_WRAP_MP_MAP_LOOKUP(f) f
#endif

#ifndef MICROPY_WRAP_MP_OBJ_GET_TYPE
#define MICROPY_WRAP_MP_OBJ_GET_TYPE(f) f
#endif

#ifndef MICROPY_WRAP_MP_SCHED_EXCEPTION
#define MICROPY_WRAP_MP_SCHED_EXCEPTION(f) f
#endif

#ifndef MICROPY_WRAP_MP_SCHED_KEYBOARD_INTERRUPT
#define MICROPY_WRAP_MP_SCHED_KEYBOARD_INTERRUPT(f) f
#endif

#ifndef MICROPY_WRAP_MP_SCHED_SCHEDULE
#define MICROPY_WRAP_MP_SCHED_SCHEDULE(f) f
#endif

#ifndef MICROPY_WRAP_MP_SCHED_VM_ABORT
#define MICROPY_WRAP_MP_SCHED_VM_ABORT(f) f
#endif

/*****************************************************************************/
/* Miscellaneous settings                                                    */

// All uPy objects in ROM must be aligned on at least a 4 byte boundary
// so that the small-int/qstr/pointer distinction can be made.  For machines
// that don't do this (eg 16-bit CPU), define the following macro to something
// like __attribute__((aligned(4))).
#ifndef MICROPY_OBJ_BASE_ALIGNMENT
#define MICROPY_OBJ_BASE_ALIGNMENT
#endif

// String used for the banner, and sys.version additional information
#ifndef MICROPY_BANNER_NAME_AND_VERSION
#define MICROPY_BANNER_NAME_AND_VERSION "MicroPython " MICROPY_GIT_TAG " on " MICROPY_BUILD_DATE
#endif

// String used for the second part of the banner, and sys.implementation._machine
#ifndef MICROPY_BANNER_MACHINE
#ifdef MICROPY_HW_BOARD_NAME
#define MICROPY_BANNER_MACHINE MICROPY_HW_BOARD_NAME " with " MICROPY_HW_MCU_NAME
#else
#define MICROPY_BANNER_MACHINE MICROPY_PY_SYS_PLATFORM " [" MICROPY_PLATFORM_COMPILER "] version"
#endif
#endif

// On embedded platforms, these will typically enable/disable irqs.
#ifndef MICROPY_BEGIN_ATOMIC_SECTION
#define MICROPY_BEGIN_ATOMIC_SECTION() (0)
#endif
#ifndef MICROPY_END_ATOMIC_SECTION
#define MICROPY_END_ATOMIC_SECTION(state) (void)(state)
#endif

// Allow to override static modifier for global objects, e.g. to use with
// object code analysis tools which don't support static symbols.
#ifndef STATIC
#define STATIC static
#endif

// Number of bytes in an object word: mp_obj_t, mp_uint_t, mp_uint_t
#ifndef MP_BYTES_PER_OBJ_WORD
#define MP_BYTES_PER_OBJ_WORD (sizeof(mp_uint_t))
#endif

// Number of bits in a byte
#ifndef MP_BITS_PER_BYTE
#define MP_BITS_PER_BYTE (8)
#endif
// mp_int_t value with most significant bit set
#define MP_OBJ_WORD_MSBIT_HIGH (((mp_uint_t)1) << (MP_BYTES_PER_OBJ_WORD * MP_BITS_PER_BYTE - 1))

// Make sure both MP_ENDIANNESS_LITTLE and MP_ENDIANNESS_BIG are
// defined and that they are the opposite of each other.
#if defined(MP_ENDIANNESS_LITTLE)
#define MP_ENDIANNESS_BIG (!MP_ENDIANNESS_LITTLE)
#elif defined(MP_ENDIANNESS_BIG)
#define MP_ENDIANNESS_LITTLE (!MP_ENDIANNESS_BIG)
#else
// Endianness not defined by port so try to autodetect it.
  #if defined(__BYTE_ORDER__)
    #if __BYTE_ORDER__ == __ORDER_LITTLE_ENDIAN__
      #define MP_ENDIANNESS_LITTLE (1)
    #elif __BYTE_ORDER__ == __ORDER_BIG_ENDIAN__
      #define MP_ENDIANNESS_LITTLE (0)
    #endif
  #else
    #include <endian.h>
      #if defined(__BYTE_ORDER)
        #if __BYTE_ORDER == __LITTLE_ENDIAN
          #define MP_ENDIANNESS_LITTLE (1)
        #elif __BYTE_ORDER == __BIG_ENDIAN
          #define MP_ENDIANNESS_LITTLE (0)
        #endif
      #endif
  #endif
  #ifndef MP_ENDIANNESS_LITTLE
    #error endianness not defined and cannot detect it
  #endif
  #define MP_ENDIANNESS_BIG (!MP_ENDIANNESS_LITTLE)
#endif

// Make a pointer to RAM callable (eg set lower bit for Thumb code)
// (This scheme won't work if we want to mix Thumb and normal ARM code.)
#ifndef MICROPY_MAKE_POINTER_CALLABLE
#define MICROPY_MAKE_POINTER_CALLABLE(p) (p)
#endif

// If these MP_PLAT_*_EXEC macros are overridden then the memory allocated by them
// must be somehow reachable for marking by the GC, since the native code
// generators store pointers to GC managed memory in the code.
#ifndef MP_PLAT_ALLOC_EXEC
#define MP_PLAT_ALLOC_EXEC(min_size, ptr, size) do { *ptr = m_new(byte, min_size); *size = min_size; } while (0)
#endif

#ifndef MP_PLAT_FREE_EXEC
#define MP_PLAT_FREE_EXEC(ptr, size) m_del(byte, ptr, size)
#endif

// This macro is used to do all output (except when MICROPY_PY_IO is defined)
#ifndef MP_PLAT_PRINT_STRN
#define MP_PLAT_PRINT_STRN(str, len) mp_hal_stdout_tx_strn_cooked(str, len)
#endif

#ifndef MP_SSIZE_MAX
#define MP_SSIZE_MAX SSIZE_MAX
#endif

// printf format spec to use for mp_int_t and friends
#ifndef INT_FMT
#if defined(__LP64__)
// Archs where mp_int_t == long, long != int
#define UINT_FMT "%lu"
#define INT_FMT "%ld"
#elif defined(_WIN64)
#define UINT_FMT "%llu"
#define INT_FMT "%lld"
#else
// Archs where mp_int_t == int
#define UINT_FMT "%u"
#define INT_FMT "%d"
#endif
#endif // INT_FMT

// Modifier for function which doesn't return
#ifndef NORETURN
#define NORETURN __attribute__((noreturn))
#endif

// Modifier for weak functions
#ifndef MP_WEAK
#define MP_WEAK __attribute__((weak))
#endif

// Modifier for functions which should not be instrumented when tracing with
// -finstrument-functions
#ifndef MP_NO_INSTRUMENT
#define MP_NO_INSTRUMENT __attribute__((no_instrument_function))
#endif

// Modifier for functions which should ideally inlined
#ifndef MP_INLINE
#define MP_INLINE inline MP_NO_INSTRUMENT
#endif

// Modifier for functions which should be never inlined
#ifndef MP_NOINLINE
#define MP_NOINLINE __attribute__((noinline))
#endif

// Modifier for functions which should be always inlined
#ifndef MP_ALWAYSINLINE
#define MP_ALWAYSINLINE __attribute__((always_inline))
#endif

// Condition is likely to be true, to help branch prediction
#ifndef MP_LIKELY
#define MP_LIKELY(x) __builtin_expect((x), 1)
#endif

// Condition is likely to be false, to help branch prediction
#ifndef MP_UNLIKELY
#define MP_UNLIKELY(x) __builtin_expect((x), 0)
#endif

// Modifier for functions which aren't often used. Calls will also be considered
// unlikely. Section names are `.text.unlikely` for use in linker scripts.
#ifndef MP_COLD
#define MP_COLD __attribute__((cold))
#endif

// To annotate that code is unreachable
#ifndef MP_UNREACHABLE
#if defined(__GNUC__)
#define MP_UNREACHABLE __builtin_unreachable();
#else
#define MP_UNREACHABLE for (;;);
#endif
#endif

// Explicitly annotate switch case fall throughs
#if defined(__GNUC__) && __GNUC__ >= 7
#define MP_FALLTHROUGH __attribute__((fallthrough));
#else
#define MP_FALLTHROUGH
#endif

#ifndef MP_HTOBE16
#if MP_ENDIANNESS_LITTLE
#define MP_HTOBE16(x) ((uint16_t)((((x) & 0xff) << 8) | (((x) >> 8) & 0xff)))
#define MP_BE16TOH(x) MP_HTOBE16(x)
#else
#define MP_HTOBE16(x) (x)
#define MP_BE16TOH(x) (x)
#endif
#endif

#ifndef MP_HTOBE32
#if MP_ENDIANNESS_LITTLE
#define MP_HTOBE32(x) ((uint32_t)((((x) & 0xff) << 24) | (((x) & 0xff00) << 8) | (((x) >> 8) & 0xff00) | (((x) >> 24) & 0xff)))
#define MP_BE32TOH(x) MP_HTOBE32(x)
#else
#define MP_HTOBE32(x) (x)
#define MP_BE32TOH(x) (x)
#endif
#endif

// Warning categories are by default implemented as strings, though
// hook is left for a port to define them as something else.
#if MICROPY_WARNINGS_CATEGORY
#ifndef MP_WARN_CAT
#define MP_WARN_CAT(x) #x
#endif
#else
#undef MP_WARN_CAT
#define MP_WARN_CAT(x) (NULL)
#endif

// Feature dependency check.
#if MICROPY_PY_SYS_SETTRACE
#if !MICROPY_PERSISTENT_CODE_SAVE
#error "MICROPY_PY_SYS_SETTRACE requires MICROPY_PERSISTENT_CODE_SAVE to be enabled"
#endif
#if MICROPY_COMP_CONST
#error "MICROPY_PY_SYS_SETTRACE requires MICROPY_COMP_CONST to be disabled"
#endif
#endif

#endif // MICROPY_INCLUDED_PY_MPCONFIG_H<|MERGE_RESOLUTION|>--- conflicted
+++ resolved
@@ -62,7 +62,6 @@
 // release vs debug configs, etc. Note that if you switch from one config
 // to another, you must rebuild from scratch using "-B" switch to make.
 
-<<<<<<< HEAD
 #ifdef MP_CONFIGFILE
 #include MP_CONFIGFILE
 #else
@@ -74,8 +73,6 @@
 #define CIRCUITPY 0
 #endif
 
-=======
->>>>>>> 294baf52
 // Disable all optional features (i.e. minimal port).
 #define MICROPY_CONFIG_ROM_LEVEL_MINIMUM (0)
 // Only enable core features (constrained flash, e.g. STM32L072)
@@ -530,10 +527,6 @@
 #define MICROPY_DEBUG_VM_STACK_OVERFLOW (0)
 #endif
 
-<<<<<<< HEAD
-// CIRCUITPY
-=======
->>>>>>> 294baf52
 // Whether to enable extra instrumentation for valgrind
 #ifndef MICROPY_DEBUG_VALGRIND
 #define MICROPY_DEBUG_VALGRIND (0)
@@ -804,18 +797,6 @@
 // Whether issue warnings during compiling/execution
 #ifndef MICROPY_WARNINGS
 #define MICROPY_WARNINGS (0)
-#endif
-
-// CIRCUITPY
-// Whether to support chained exceptions
-#ifndef MICROPY_CPYTHON_EXCEPTION_CHAIN
-#define MICROPY_CPYTHON_EXCEPTION_CHAIN (0)
-#endif
-
-// CIRCUITPY
-// Whether the statically allocated GeneratorExit exception may be const
-#ifndef MICROPY_CONST_GENERATOREXIT_OBJ
-#define MICROPY_CONST_GENERATOREXIT_OBJ (!MICROPY_CPYTHON_EXCEPTION_CHAIN)
 #endif
 
 // Whether to support warning categories
@@ -1154,11 +1135,6 @@
 #define MICROPY_PY_BUILTINS_PROPERTY (MICROPY_CONFIG_ROM_LEVEL_AT_LEAST_CORE_FEATURES)
 #endif
 
-// Whether to optimize property flash storage size (requires linker script support)
-#ifndef MICROPY_PY_BUILTINS_PROPERTY
-#define MICROPY_PY_BUILTINS_PROPERTY (0)
-#endif
-
 // Whether to implement the start/stop/step attributes (readback) on
 // the "range" builtin type. Rarely used, and costs ~60 bytes (x86).
 #ifndef MICROPY_PY_BUILTINS_RANGE_ATTRS
@@ -1304,12 +1280,6 @@
 // This is rarely used, but adds ~0.5K of code.
 #ifndef MICROPY_PY_ARRAY_SLICE_ASSIGN
 #define MICROPY_PY_ARRAY_SLICE_ASSIGN (MICROPY_CONFIG_ROM_LEVEL_AT_LEAST_EXTRA_FEATURES)
-#endif
-
-// Whether to support nonstandard typecodes "O", "P" and "S"
-// in array and struct modules.
-#ifndef MICROPY_NONSTANDARD_TYPECODES
-#define MICROPY_NONSTANDARD_TYPECODES (1)
 #endif
 
 // Whether to support attrtuple type (MicroPython extension)
@@ -1774,6 +1744,11 @@
 // Additional constant definitions for the compiler - see compile.c:mp_constants_table.
 #ifndef MICROPY_PORT_CONSTANTS
 #define MICROPY_PORT_CONSTANTS
+#endif
+
+// Any root pointers for GC scanning - see mpstate.c
+#ifndef MICROPY_PORT_ROOT_POINTERS
+#define MICROPY_PORT_ROOT_POINTERS
 #endif
 
 /*****************************************************************************/

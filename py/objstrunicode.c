/*
 * This file is part of the MicroPython project, http://micropython.org/
 *
 * The MIT License (MIT)
 *
<<<<<<< HEAD
 * SPDX-FileCopyrightText: Copyright (c) 2013, 2014 Damien P. George
 * SPDX-FileCopyrightText: Copyright (c) 2014-2016 Paul Sokolovsky
=======
 * Copyright (c) 2013, 2014 Damien P. George
 * Copyright (c) 2014-2016 Paul Sokolovsky
>>>>>>> b0932fcf
 *
 * Permission is hereby granted, free of charge, to any person obtaining a copy
 * of this software and associated documentation files (the "Software"), to deal
 * in the Software without restriction, including without limitation the rights
 * to use, copy, modify, merge, publish, distribute, sublicense, and/or sell
 * copies of the Software, and to permit persons to whom the Software is
 * furnished to do so, subject to the following conditions:
 *
 * The above copyright notice and this permission notice shall be included in
 * all copies or substantial portions of the Software.
 *
 * THE SOFTWARE IS PROVIDED "AS IS", WITHOUT WARRANTY OF ANY KIND, EXPRESS OR
 * IMPLIED, INCLUDING BUT NOT LIMITED TO THE WARRANTIES OF MERCHANTABILITY,
 * FITNESS FOR A PARTICULAR PURPOSE AND NONINFRINGEMENT. IN NO EVENT SHALL THE
 * AUTHORS OR COPYRIGHT HOLDERS BE LIABLE FOR ANY CLAIM, DAMAGES OR OTHER
 * LIABILITY, WHETHER IN AN ACTION OF CONTRACT, TORT OR OTHERWISE, ARISING FROM,
 * OUT OF OR IN CONNECTION WITH THE SOFTWARE OR THE USE OR OTHER DEALINGS IN
 * THE SOFTWARE.
 */

#include <string.h>
#include <assert.h>

#include "py/objstr.h"
#include "py/objlist.h"
#include "py/runtime.h"

#include "supervisor/shared/translate.h"

#if MICROPY_PY_BUILTINS_STR_UNICODE

STATIC mp_obj_t mp_obj_new_str_iterator(mp_obj_t str, mp_obj_iter_buf_t *iter_buf);

/******************************************************************************/
/* str                                                                        */

STATIC void uni_print_quoted(const mp_print_t *print, const byte *str_data, uint str_len) {
    // this escapes characters, but it will be very slow to print (calling print many times)
    bool has_single_quote = false;
    bool has_double_quote = false;
    for (const byte *s = str_data, *top = str_data + str_len; !has_double_quote && s < top; s++) {
        if (*s == '\'') {
            has_single_quote = true;
        } else if (*s == '"') {
            has_double_quote = true;
        }
    }
    unichar quote_char = '\'';
    if (has_single_quote && !has_double_quote) {
        quote_char = '"';
    }
    mp_printf(print, "%c", quote_char);
    const byte *s = str_data, *top = str_data + str_len;
    while (s < top) {
        unichar ch;
        ch = utf8_get_char(s);
        s = utf8_next_char(s);
        if (ch == quote_char) {
            mp_printf(print, "\\%c", quote_char);
        } else if (ch == '\\') {
            mp_print_str(print, "\\\\");
        } else if (32 <= ch && ch <= 126) {
            mp_printf(print, "%c", ch);
        } else if (ch == '\n') {
            mp_print_str(print, "\\n");
        } else if (ch == '\r') {
            mp_print_str(print, "\\r");
        } else if (ch == '\t') {
            mp_print_str(print, "\\t");
        } else if (ch < 0x100) {
            mp_printf(print, "\\x%02x", ch);
        } else if (ch < 0x10000) {
            mp_printf(print, "\\u%04x", ch);
        } else {
            mp_printf(print, "\\U%08x", ch);
        }
    }
    mp_printf(print, "%c", quote_char);
}

STATIC void uni_print(const mp_print_t *print, mp_obj_t self_in, mp_print_kind_t kind) {
    GET_STR_DATA_LEN(self_in, str_data, str_len);
    #if MICROPY_PY_UJSON
    if (kind == PRINT_JSON) {
        mp_str_print_json(print, str_data, str_len);
        return;
    }
    #endif
    if (kind == PRINT_STR) {
        mp_printf(print, "%.*s", str_len, str_data);
    } else {
        uni_print_quoted(print, str_data, str_len);
    }
}

STATIC mp_obj_t uni_unary_op(mp_unary_op_t op, mp_obj_t self_in) {
    GET_STR_DATA_LEN(self_in, str_data, str_len);
    switch (op) {
        case MP_UNARY_OP_BOOL:
            return mp_obj_new_bool(str_len != 0);
        case MP_UNARY_OP_LEN:
            return MP_OBJ_NEW_SMALL_INT(utf8_charlen(str_data, str_len));
        default:
            return MP_OBJ_NULL; // op not supported
    }
}

size_t str_offset_to_index(const mp_obj_type_t *type, const byte *self_data, size_t self_len,
    size_t offset) {
    if (offset > self_len) {
        mp_raise_ValueError(translate("offset out of bounds"));
    }

    if (type == &mp_type_bytes) {
        return offset;
    }

    size_t index_val = 0;
    const byte *s = self_data;
    for (size_t i = 0; i < offset; i++, s++) {
        if (!UTF8_IS_CONT(*s)) {
            ++index_val;
        }
    }
    return index_val;
}

// Convert an index into a pointer to its lead byte. Out of bounds indexing will raise IndexError or
// be capped to the first/last character of the string, depending on is_slice.
const byte *str_index_to_ptr(const mp_obj_type_t *type, const byte *self_data, size_t self_len,
    mp_obj_t index, bool is_slice) {
    // All str functions also handle bytes objects, and they call str_index_to_ptr(),
    // so it must handle bytes.
    if (type == &mp_type_bytes) {
        // Taken from objstr.c:str_index_to_ptr()
        size_t index_val = mp_get_index(type, self_len, index, is_slice);
        return self_data + index_val;
    }

    mp_int_t i;
    // Copied from mp_get_index; I don't want bounds checking, just give me
    // the integer as-is. (I can't bounds-check without scanning the whole
    // string; an out-of-bounds index will be caught in the loops below.)
    if (mp_obj_is_small_int(index)) {
        i = MP_OBJ_SMALL_INT_VALUE(index);
    } else if (!mp_obj_get_int_maybe(index, &i)) {
<<<<<<< HEAD
        mp_raise_TypeError_varg(translate("string indices must be integers, not %q"), mp_obj_get_type_qstr(index));
=======
        mp_raise_msg_varg(&mp_type_TypeError, MP_ERROR_TEXT("string indices must be integers, not %s"), mp_obj_get_type_str(index));
>>>>>>> b0932fcf
    }
    const byte *s, *top = self_data + self_len;
    if (i < 0) {
        // Negative indexing is performed by counting from the end of the string.
        for (s = top - 1; i; --s) {
            if (s < self_data) {
                if (is_slice) {
                    return self_data;
                }
<<<<<<< HEAD
                mp_raise_IndexError_varg(translate("%q index out of range"), MP_QSTR_str);
=======
                mp_raise_msg(&mp_type_IndexError, MP_ERROR_TEXT("string index out of range"));
>>>>>>> b0932fcf
            }
            if (!UTF8_IS_CONT(*s)) {
                ++i;
            }
        }
        ++s;
    } else {
        // Positive indexing, correspondingly, counts from the start of the string.
        // It's assumed that negative indexing will generally be used with small
        // absolute values (eg str[-1], not str[-1000000]), which means it'll be
        // more efficient this way.
        s = self_data;
        while (1) {
            // First check out-of-bounds
            if (s >= top) {
                if (is_slice) {
                    return top;
                }
<<<<<<< HEAD
                mp_raise_IndexError_varg(translate("%q index out of range"), MP_QSTR_str);
=======
                mp_raise_msg(&mp_type_IndexError, MP_ERROR_TEXT("string index out of range"));
>>>>>>> b0932fcf
            }
            // Then check completion
            if (i-- == 0) {
                break;
            }
            // Then skip UTF-8 char
            ++s;
            while (UTF8_IS_CONT(*s)) {
                ++s;
            }
        }
    }
    return s;
}

STATIC mp_obj_t str_subscr(mp_obj_t self_in, mp_obj_t index, mp_obj_t value) {
    const mp_obj_type_t *type = mp_obj_get_type(self_in);
    assert(type == &mp_type_str);
    GET_STR_DATA_LEN(self_in, self_data, self_len);
    if (value == MP_OBJ_SENTINEL) {
        // load
        #if MICROPY_PY_BUILTINS_SLICE
        if (mp_obj_is_type(index, &mp_type_slice)) {
            mp_obj_t ostart, ostop, ostep;
            mp_obj_slice_t *slice = MP_OBJ_TO_PTR(index);
            ostart = slice->start;
            ostop = slice->stop;
            ostep = slice->step;

            if (ostep != mp_const_none && ostep != MP_OBJ_NEW_SMALL_INT(1)) {
<<<<<<< HEAD
                mp_raise_NotImplementedError(translate("only slices with step=1 (aka None) are supported"));
=======
                mp_raise_NotImplementedError(MP_ERROR_TEXT("only slices with step=1 (aka None) are supported"));
>>>>>>> b0932fcf
            }

            const byte *pstart, *pstop;
            if (ostart != mp_const_none) {
                pstart = str_index_to_ptr(type, self_data, self_len, ostart, true);
            } else {
                pstart = self_data;
            }
            if (ostop != mp_const_none) {
                // pstop will point just after the stop character. This depends on
                // the \0 at the end of the string.
                pstop = str_index_to_ptr(type, self_data, self_len, ostop, true);
            } else {
                pstop = self_data + self_len;
            }
            if (pstop < pstart) {
                return MP_OBJ_NEW_QSTR(MP_QSTR_);
            }
            return mp_obj_new_str_of_type(type, (const byte *)pstart, pstop - pstart);
        }
        #endif
        const byte *s = str_index_to_ptr(type, self_data, self_len, index, false);
        int len = 1;
        if (UTF8_IS_NONASCII(*s)) {
            // Count the number of 1 bits (after the first)
            for (char mask = 0x40; *s & mask; mask >>= 1) {
                ++len;
            }
        }
        return mp_obj_new_str_via_qstr((const char *)s, len); // This will create a one-character string
    } else {
        return MP_OBJ_NULL; // op not supported
    }
}

STATIC const mp_rom_map_elem_t struni_locals_dict_table[] = {
    #if MICROPY_CPYTHON_COMPAT
    { MP_ROM_QSTR(MP_QSTR_encode), MP_ROM_PTR(&str_encode_obj) },
    #endif
    { MP_ROM_QSTR(MP_QSTR_find), MP_ROM_PTR(&str_find_obj) },
    { MP_ROM_QSTR(MP_QSTR_rfind), MP_ROM_PTR(&str_rfind_obj) },
    { MP_ROM_QSTR(MP_QSTR_index), MP_ROM_PTR(&str_index_obj) },
    { MP_ROM_QSTR(MP_QSTR_rindex), MP_ROM_PTR(&str_rindex_obj) },
    { MP_ROM_QSTR(MP_QSTR_join), MP_ROM_PTR(&str_join_obj) },
    { MP_ROM_QSTR(MP_QSTR_split), MP_ROM_PTR(&str_split_obj) },
    #if MICROPY_PY_BUILTINS_STR_SPLITLINES
    { MP_ROM_QSTR(MP_QSTR_splitlines), MP_ROM_PTR(&str_splitlines_obj) },
    #endif
    { MP_ROM_QSTR(MP_QSTR_rsplit), MP_ROM_PTR(&str_rsplit_obj) },
    { MP_ROM_QSTR(MP_QSTR_startswith), MP_ROM_PTR(&str_startswith_obj) },
    { MP_ROM_QSTR(MP_QSTR_endswith), MP_ROM_PTR(&str_endswith_obj) },
    { MP_ROM_QSTR(MP_QSTR_strip), MP_ROM_PTR(&str_strip_obj) },
    { MP_ROM_QSTR(MP_QSTR_lstrip), MP_ROM_PTR(&str_lstrip_obj) },
    { MP_ROM_QSTR(MP_QSTR_rstrip), MP_ROM_PTR(&str_rstrip_obj) },
    { MP_ROM_QSTR(MP_QSTR_format), MP_ROM_PTR(&str_format_obj) },
    { MP_ROM_QSTR(MP_QSTR_replace), MP_ROM_PTR(&str_replace_obj) },
    #if MICROPY_PY_BUILTINS_STR_COUNT
    { MP_ROM_QSTR(MP_QSTR_count), MP_ROM_PTR(&str_count_obj) },
    #endif
    #if MICROPY_PY_BUILTINS_STR_PARTITION
    { MP_ROM_QSTR(MP_QSTR_partition), MP_ROM_PTR(&str_partition_obj) },
    { MP_ROM_QSTR(MP_QSTR_rpartition), MP_ROM_PTR(&str_rpartition_obj) },
    #endif
    #if MICROPY_PY_BUILTINS_STR_CENTER
    { MP_ROM_QSTR(MP_QSTR_center), MP_ROM_PTR(&str_center_obj) },
    #endif
    { MP_ROM_QSTR(MP_QSTR_lower), MP_ROM_PTR(&str_lower_obj) },
    { MP_ROM_QSTR(MP_QSTR_upper), MP_ROM_PTR(&str_upper_obj) },
    { MP_ROM_QSTR(MP_QSTR_isspace), MP_ROM_PTR(&str_isspace_obj) },
    { MP_ROM_QSTR(MP_QSTR_isalpha), MP_ROM_PTR(&str_isalpha_obj) },
    { MP_ROM_QSTR(MP_QSTR_isdigit), MP_ROM_PTR(&str_isdigit_obj) },
    { MP_ROM_QSTR(MP_QSTR_isupper), MP_ROM_PTR(&str_isupper_obj) },
    { MP_ROM_QSTR(MP_QSTR_islower), MP_ROM_PTR(&str_islower_obj) },
};

STATIC MP_DEFINE_CONST_DICT(struni_locals_dict, struni_locals_dict_table);

const mp_obj_type_t mp_type_str = {
    { &mp_type_type },
    .name = MP_QSTR_str,
    .print = uni_print,
    .make_new = mp_obj_str_make_new,
    .unary_op = uni_unary_op,
    .binary_op = mp_obj_str_binary_op,
    .subscr = str_subscr,
    .getiter = mp_obj_new_str_iterator,
    .buffer_p = { .get_buffer = mp_obj_str_get_buffer },
    .locals_dict = (mp_obj_dict_t *)&struni_locals_dict,
};

/******************************************************************************/
/* str iterator                                                               */

typedef struct _mp_obj_str_it_t {
    mp_obj_base_t base;
    mp_fun_1_t iternext;
    mp_obj_t str;
    size_t cur;
} mp_obj_str_it_t;

STATIC mp_obj_t str_it_iternext(mp_obj_t self_in) {
    mp_obj_str_it_t *self = MP_OBJ_TO_PTR(self_in);
    GET_STR_DATA_LEN(self->str, str, len);
    if (self->cur < len) {
        const byte *cur = str + self->cur;
        const byte *end = utf8_next_char(str + self->cur);
        mp_obj_t o_out = mp_obj_new_str_via_qstr((const char *)cur, end - cur);
        self->cur += end - cur;
        return o_out;
    } else {
        return MP_OBJ_STOP_ITERATION;
    }
}

STATIC mp_obj_t mp_obj_new_str_iterator(mp_obj_t str, mp_obj_iter_buf_t *iter_buf) {
    assert(sizeof(mp_obj_str_it_t) <= sizeof(mp_obj_iter_buf_t));
    mp_obj_str_it_t *o = (mp_obj_str_it_t *)iter_buf;
    o->base.type = &mp_type_polymorph_iter;
    o->iternext = str_it_iternext;
    o->str = str;
    o->cur = 0;
    return MP_OBJ_FROM_PTR(o);
}

#endif // MICROPY_PY_BUILTINS_STR_UNICODE<|MERGE_RESOLUTION|>--- conflicted
+++ resolved
@@ -3,13 +3,8 @@
  *
  * The MIT License (MIT)
  *
-<<<<<<< HEAD
  * SPDX-FileCopyrightText: Copyright (c) 2013, 2014 Damien P. George
  * SPDX-FileCopyrightText: Copyright (c) 2014-2016 Paul Sokolovsky
-=======
- * Copyright (c) 2013, 2014 Damien P. George
- * Copyright (c) 2014-2016 Paul Sokolovsky
->>>>>>> b0932fcf
  *
  * Permission is hereby granted, free of charge, to any person obtaining a copy
  * of this software and associated documentation files (the "Software"), to deal
@@ -156,11 +151,7 @@
     if (mp_obj_is_small_int(index)) {
         i = MP_OBJ_SMALL_INT_VALUE(index);
     } else if (!mp_obj_get_int_maybe(index, &i)) {
-<<<<<<< HEAD
-        mp_raise_TypeError_varg(translate("string indices must be integers, not %q"), mp_obj_get_type_qstr(index));
-=======
-        mp_raise_msg_varg(&mp_type_TypeError, MP_ERROR_TEXT("string indices must be integers, not %s"), mp_obj_get_type_str(index));
->>>>>>> b0932fcf
+        mp_raise_TypeError_varg(MP_ERROR_TEXT("string indices must be integers, not %q"), mp_obj_get_type_qstr(index));
     }
     const byte *s, *top = self_data + self_len;
     if (i < 0) {
@@ -170,11 +161,7 @@
                 if (is_slice) {
                     return self_data;
                 }
-<<<<<<< HEAD
-                mp_raise_IndexError_varg(translate("%q index out of range"), MP_QSTR_str);
-=======
-                mp_raise_msg(&mp_type_IndexError, MP_ERROR_TEXT("string index out of range"));
->>>>>>> b0932fcf
+                mp_raise_IndexError_varg(MP_ERROR_TEXT("%q index out of range"), MP_QSTR_str);
             }
             if (!UTF8_IS_CONT(*s)) {
                 ++i;
@@ -193,11 +180,7 @@
                 if (is_slice) {
                     return top;
                 }
-<<<<<<< HEAD
-                mp_raise_IndexError_varg(translate("%q index out of range"), MP_QSTR_str);
-=======
-                mp_raise_msg(&mp_type_IndexError, MP_ERROR_TEXT("string index out of range"));
->>>>>>> b0932fcf
+                mp_raise_IndexError_varg(MP_ERROR_TEXT("%q index out of range"), MP_QSTR_str);
             }
             // Then check completion
             if (i-- == 0) {
@@ -228,11 +211,7 @@
             ostep = slice->step;
 
             if (ostep != mp_const_none && ostep != MP_OBJ_NEW_SMALL_INT(1)) {
-<<<<<<< HEAD
-                mp_raise_NotImplementedError(translate("only slices with step=1 (aka None) are supported"));
-=======
                 mp_raise_NotImplementedError(MP_ERROR_TEXT("only slices with step=1 (aka None) are supported"));
->>>>>>> b0932fcf
             }
 
             const byte *pstart, *pstop;

--- conflicted
+++ resolved
@@ -32,8 +32,6 @@
 #include "py/objlist.h"
 #include "py/runtime.h"
 
-#include "supervisor/shared/translate/translate.h"
-
 #if MICROPY_PY_BUILTINS_STR_UNICODE
 
 STATIC mp_obj_t mp_obj_new_str_iterator(mp_obj_t str, mp_obj_iter_buf_t *iter_buf);
@@ -41,13 +39,6 @@
 /******************************************************************************/
 /* str                                                                        */
 
-
-// These settings approximate CPython's printability. It is not
-// exhaustive and may print "unprintable" characters. All ASCII control codes
-// are escaped along with variable space widths and paragraph designators.
-// Unlike CPython, we do not escape private use codes or reserved characters.
-// We assume that the unicode is well formed.
-// CPython policy is documented here: https://github.com/python/cpython/blob/bb3e0c240bc60fe08d332ff5955d54197f79751c/Objects/unicodectype.c#L147-L159
 STATIC void uni_print_quoted(const mp_print_t *print, const byte *str_data, uint str_len) {
     // this escapes characters, but it will be very slow to print (calling print many times)
     bool has_single_quote = false;
@@ -68,26 +59,25 @@
     while (s < top) {
         unichar ch;
         ch = utf8_get_char(s);
-        const byte *start = s;
         s = utf8_next_char(s);
         if (ch == quote_char) {
             mp_printf(print, "\\%c", quote_char);
         } else if (ch == '\\') {
             mp_print_str(print, "\\\\");
+        } else if (32 <= ch && ch <= 126) {
+            mp_printf(print, "%c", ch);
         } else if (ch == '\n') {
             mp_print_str(print, "\\n");
         } else if (ch == '\r') {
             mp_print_str(print, "\\r");
         } else if (ch == '\t') {
             mp_print_str(print, "\\t");
-        } else if (ch <= 0x1f || (0x7f <= ch && ch <= 0xa0) || ch == 0xad) {
+        } else if (ch < 0x100) {
             mp_printf(print, "\\x%02x", ch);
-        } else if ((0x2000 <= ch && ch <= 0x200f) || ch == 0x2028 || ch == 0x2029) {
+        } else if (ch < 0x10000) {
             mp_printf(print, "\\u%04x", ch);
         } else {
-            // Print the full character out.
-            int width = s - start;
-            mp_print_strn(print, (const char *)start, width, 0, ' ', width);
+            mp_printf(print, "\\U%08x", ch);
         }
     }
     mp_printf(print, "%c", quote_char);
@@ -118,26 +108,6 @@
         default:
             return MP_OBJ_NULL; // op not supported
     }
-}
-
-size_t str_offset_to_index(const mp_obj_type_t *type, const byte *self_data, size_t self_len,
-    size_t offset) {
-    if (offset > self_len) {
-        mp_raise_ValueError(MP_ERROR_TEXT("offset out of bounds"));
-    }
-
-    if (type == &mp_type_bytes) {
-        return offset;
-    }
-
-    size_t index_val = 0;
-    const byte *s = self_data;
-    for (size_t i = 0; i < offset; i++, s++) {
-        if (!UTF8_IS_CONT(*s)) {
-            ++index_val;
-        }
-    }
-    return index_val;
 }
 
 // Convert an index into a pointer to its lead byte. Out of bounds indexing will raise IndexError or
@@ -163,7 +133,7 @@
     if (mp_obj_is_small_int(index)) {
         i = MP_OBJ_SMALL_INT_VALUE(index);
     } else if (!mp_obj_get_int_maybe(index, &i)) {
-        mp_raise_TypeError_varg(MP_ERROR_TEXT("%q must be of type %q, not %q"), MP_QSTR_index, MP_QSTR_int, mp_obj_get_type(index)->name);
+        mp_raise_msg_varg(&mp_type_TypeError, MP_ERROR_TEXT("string indices must be integers, not %s"), mp_obj_get_type_str(index));
     }
     const byte *s, *top = self_data + self_len;
     if (i < 0) {
@@ -173,7 +143,7 @@
                 if (is_slice) {
                     return self_data;
                 }
-                mp_raise_IndexError_varg(MP_ERROR_TEXT("%q index out of range"), MP_QSTR_str);
+                mp_raise_msg(&mp_type_IndexError, MP_ERROR_TEXT("string index out of range"));
             }
             if (!UTF8_IS_CONT(*s)) {
                 ++i;
@@ -192,7 +162,7 @@
                 if (is_slice) {
                     return top;
                 }
-                mp_raise_IndexError_varg(MP_ERROR_TEXT("%q index out of range"), MP_QSTR_str);
+                mp_raise_msg(&mp_type_IndexError, MP_ERROR_TEXT("string index out of range"));
             }
             // Then check completion
             if (i-- == 0) {
@@ -259,65 +229,6 @@
     }
 }
 
-<<<<<<< HEAD
-STATIC const mp_rom_map_elem_t struni_locals_dict_table[] = {
-    #if MICROPY_CPYTHON_COMPAT
-    { MP_ROM_QSTR(MP_QSTR_encode), MP_ROM_PTR(&str_encode_obj) },
-    #endif
-    { MP_ROM_QSTR(MP_QSTR_find), MP_ROM_PTR(&str_find_obj) },
-    { MP_ROM_QSTR(MP_QSTR_rfind), MP_ROM_PTR(&str_rfind_obj) },
-    { MP_ROM_QSTR(MP_QSTR_index), MP_ROM_PTR(&str_index_obj) },
-    { MP_ROM_QSTR(MP_QSTR_rindex), MP_ROM_PTR(&str_rindex_obj) },
-    { MP_ROM_QSTR(MP_QSTR_join), MP_ROM_PTR(&str_join_obj) },
-    { MP_ROM_QSTR(MP_QSTR_split), MP_ROM_PTR(&str_split_obj) },
-    #if MICROPY_PY_BUILTINS_STR_SPLITLINES
-    { MP_ROM_QSTR(MP_QSTR_splitlines), MP_ROM_PTR(&str_splitlines_obj) },
-    #endif
-    { MP_ROM_QSTR(MP_QSTR_rsplit), MP_ROM_PTR(&str_rsplit_obj) },
-    { MP_ROM_QSTR(MP_QSTR_startswith), MP_ROM_PTR(&str_startswith_obj) },
-    { MP_ROM_QSTR(MP_QSTR_endswith), MP_ROM_PTR(&str_endswith_obj) },
-    { MP_ROM_QSTR(MP_QSTR_strip), MP_ROM_PTR(&str_strip_obj) },
-    { MP_ROM_QSTR(MP_QSTR_lstrip), MP_ROM_PTR(&str_lstrip_obj) },
-    { MP_ROM_QSTR(MP_QSTR_rstrip), MP_ROM_PTR(&str_rstrip_obj) },
-    { MP_ROM_QSTR(MP_QSTR_format), MP_ROM_PTR(&str_format_obj) },
-    { MP_ROM_QSTR(MP_QSTR_replace), MP_ROM_PTR(&str_replace_obj) },
-    #if MICROPY_PY_BUILTINS_STR_COUNT
-    { MP_ROM_QSTR(MP_QSTR_count), MP_ROM_PTR(&str_count_obj) },
-    #endif
-    #if MICROPY_PY_BUILTINS_STR_PARTITION
-    { MP_ROM_QSTR(MP_QSTR_partition), MP_ROM_PTR(&str_partition_obj) },
-    { MP_ROM_QSTR(MP_QSTR_rpartition), MP_ROM_PTR(&str_rpartition_obj) },
-    #endif
-    #if MICROPY_PY_BUILTINS_STR_CENTER
-    { MP_ROM_QSTR(MP_QSTR_center), MP_ROM_PTR(&str_center_obj) },
-    #endif
-    { MP_ROM_QSTR(MP_QSTR_lower), MP_ROM_PTR(&str_lower_obj) },
-    { MP_ROM_QSTR(MP_QSTR_upper), MP_ROM_PTR(&str_upper_obj) },
-    { MP_ROM_QSTR(MP_QSTR_isspace), MP_ROM_PTR(&str_isspace_obj) },
-    { MP_ROM_QSTR(MP_QSTR_isalpha), MP_ROM_PTR(&str_isalpha_obj) },
-    { MP_ROM_QSTR(MP_QSTR_isdigit), MP_ROM_PTR(&str_isdigit_obj) },
-    { MP_ROM_QSTR(MP_QSTR_isupper), MP_ROM_PTR(&str_isupper_obj) },
-    { MP_ROM_QSTR(MP_QSTR_islower), MP_ROM_PTR(&str_islower_obj) },
-};
-
-STATIC MP_DEFINE_CONST_DICT(struni_locals_dict, struni_locals_dict_table);
-
-const mp_obj_type_t mp_type_str = {
-    { &mp_type_type },
-    .flags = MP_TYPE_FLAG_EXTENDED,
-    .name = MP_QSTR_str,
-    .print = uni_print,
-    .make_new = mp_obj_str_make_new,
-    .locals_dict = (mp_obj_dict_t *)&struni_locals_dict,
-    MP_TYPE_EXTENDED_FIELDS(
-        .unary_op = uni_unary_op,
-        .binary_op = mp_obj_str_binary_op,
-        .subscr = str_subscr,
-        .getiter = mp_obj_new_str_iterator,
-        .buffer_p = { .get_buffer = mp_obj_str_get_buffer },
-        ),
-};
-=======
 MP_DEFINE_CONST_OBJ_TYPE(
     mp_type_str,
     MP_QSTR_str,
@@ -331,7 +242,6 @@
     buffer, mp_obj_str_get_buffer,
     locals_dict, &mp_obj_str_locals_dict
     );
->>>>>>> 294baf52
 
 /******************************************************************************/
 /* str iterator                                                               */

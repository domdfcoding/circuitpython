/*
 * This file is part of the MicroPython project, http://micropython.org/
 *
 * The MIT License (MIT)
 *
<<<<<<< HEAD
 * SPDX-FileCopyrightText: Copyright (c) 2013, 2014 Damien P. George
 * SPDX-FileCopyrightText: Copyright (c) 2014-2017 Paul Sokolovsky
=======
 * Copyright (c) 2013, 2014 Damien P. George
 * Copyright (c) 2014-2017 Paul Sokolovsky
>>>>>>> b0932fcf
 *
 * Permission is hereby granted, free of charge, to any person obtaining a copy
 * of this software and associated documentation files (the "Software"), to deal
 * in the Software without restriction, including without limitation the rights
 * to use, copy, modify, merge, publish, distribute, sublicense, and/or sell
 * copies of the Software, and to permit persons to whom the Software is
 * furnished to do so, subject to the following conditions:
 *
 * The above copyright notice and this permission notice shall be included in
 * all copies or substantial portions of the Software.
 *
 * THE SOFTWARE IS PROVIDED "AS IS", WITHOUT WARRANTY OF ANY KIND, EXPRESS OR
 * IMPLIED, INCLUDING BUT NOT LIMITED TO THE WARRANTIES OF MERCHANTABILITY,
 * FITNESS FOR A PARTICULAR PURPOSE AND NONINFRINGEMENT. IN NO EVENT SHALL THE
 * AUTHORS OR COPYRIGHT HOLDERS BE LIABLE FOR ANY CLAIM, DAMAGES OR OTHER
 * LIABILITY, WHETHER IN AN ACTION OF CONTRACT, TORT OR OTHERWISE, ARISING FROM,
 * OUT OF OR IN CONNECTION WITH THE SOFTWARE OR THE USE OR OTHER DEALINGS IN
 * THE SOFTWARE.
 */

#include <stdio.h>
#include <string.h>

#include "py/objstr.h"
#include "py/objstringio.h"
#include "py/runtime.h"
#include "py/stream.h"

#include "supervisor/shared/translate.h"

#if MICROPY_PY_IO

#if MICROPY_CPYTHON_COMPAT
STATIC void check_stringio_is_open(const mp_obj_stringio_t *o) {
    if (o->vstr == NULL) {
<<<<<<< HEAD
        mp_raise_ValueError(translate("I/O operation on closed file"));
=======
        mp_raise_ValueError(MP_ERROR_TEXT("I/O operation on closed file"));
>>>>>>> b0932fcf
    }
}
#else
#define check_stringio_is_open(o)
#endif

STATIC void stringio_print(const mp_print_t *print, mp_obj_t self_in, mp_print_kind_t kind) {
    (void)kind;
    mp_obj_stringio_t *self = MP_OBJ_TO_PTR(self_in);
    mp_printf(print, self->base.type == &mp_type_stringio ? "<io.StringIO 0x%x>" : "<io.BytesIO 0x%x>", self);
}

STATIC mp_uint_t stringio_read(mp_obj_t o_in, void *buf, mp_uint_t size, int *errcode) {
    (void)errcode;
    mp_obj_stringio_t *o = MP_OBJ_TO_PTR(o_in);
    check_stringio_is_open(o);
    if (o->vstr->len <= o->pos) {  // read to EOF, or seeked to EOF or beyond
        return 0;
    }
    mp_uint_t remaining = o->vstr->len - o->pos;
    if (size > remaining) {
        size = remaining;
    }
    memcpy(buf, o->vstr->buf + o->pos, size);
    o->pos += size;
    return size;
}

STATIC void stringio_copy_on_write(mp_obj_stringio_t *o) {
    const void *buf = o->vstr->buf;
    o->vstr->buf = m_new(char, o->vstr->len);
    o->vstr->fixed_buf = false;
    o->ref_obj = MP_OBJ_NULL;
    memcpy(o->vstr->buf, buf, o->vstr->len);
}

STATIC mp_uint_t stringio_write(mp_obj_t o_in, const void *buf, mp_uint_t size, int *errcode) {
    (void)errcode;
    mp_obj_stringio_t *o = MP_OBJ_TO_PTR(o_in);
    check_stringio_is_open(o);

    if (o->vstr->fixed_buf) {
        stringio_copy_on_write(o);
    }

    mp_uint_t new_pos = o->pos + size;
    if (new_pos < size) {
        // Writing <size> bytes will overflow o->pos beyond limit of mp_uint_t.
        *errcode = MP_EFBIG;
        return MP_STREAM_ERROR;
    }
    mp_uint_t org_len = o->vstr->len;
    if (new_pos > o->vstr->alloc) {
        // Take all what's already allocated...
        o->vstr->len = o->vstr->alloc;
        // ... and add more
        vstr_add_len(o->vstr, new_pos - o->vstr->alloc);
    }
    // If there was a seek past EOF, clear the hole
    if (o->pos > org_len) {
        memset(o->vstr->buf + org_len, 0, o->pos - org_len);
    }
    memcpy(o->vstr->buf + o->pos, buf, size);
    o->pos = new_pos;
    if (new_pos > o->vstr->len) {
        o->vstr->len = new_pos;
    }
    return size;
}

STATIC mp_uint_t stringio_ioctl(mp_obj_t o_in, mp_uint_t request, uintptr_t arg, int *errcode) {
    (void)errcode;
    mp_obj_stringio_t *o = MP_OBJ_TO_PTR(o_in);
    switch (request) {
        case MP_STREAM_SEEK: {
            struct mp_stream_seek_t *s = (struct mp_stream_seek_t *)arg;
            mp_uint_t ref = 0;
            switch (s->whence) {
                case MP_SEEK_CUR:
                    ref = o->pos;
                    break;
                case MP_SEEK_END:
                    ref = o->vstr->len;
                    break;
            }
            mp_uint_t new_pos = ref + s->offset;

            // For MP_SEEK_SET, offset is unsigned
            if (s->whence != MP_SEEK_SET && s->offset < 0) {
                if (new_pos > ref) {
                    // Negative offset from SEEK_CUR or SEEK_END went past 0.
                    // CPython sets position to 0, POSIX returns an EINVAL error
                    new_pos = 0;
                }
            } else if (new_pos < ref) {
                // positive offset went beyond the limit of mp_uint_t
                *errcode = MP_EINVAL;  // replace with MP_EOVERFLOW when defined
                return MP_STREAM_ERROR;
            }
            s->offset = o->pos = new_pos;
            return 0;
        }
        case MP_STREAM_FLUSH:
            return 0;
        case MP_STREAM_CLOSE:
            #if MICROPY_CPYTHON_COMPAT
            vstr_free(o->vstr);
            o->vstr = NULL;
            #else
            vstr_clear(o->vstr);
            o->vstr->alloc = 0;
            o->vstr->len = 0;
            o->pos = 0;
            #endif
            return 0;
        default:
            *errcode = MP_EINVAL;
            return MP_STREAM_ERROR;
    }
}

#define STREAM_TO_CONTENT_TYPE(o) (((o)->base.type == &mp_type_stringio) ? &mp_type_str : &mp_type_bytes)

STATIC mp_obj_t stringio_getvalue(mp_obj_t self_in) {
    mp_obj_stringio_t *self = MP_OBJ_TO_PTR(self_in);
    check_stringio_is_open(self);
    // TODO: Try to avoid copying string
    return mp_obj_new_str_of_type(STREAM_TO_CONTENT_TYPE(self), (byte *)self->vstr->buf, self->vstr->len);
}
STATIC MP_DEFINE_CONST_FUN_OBJ_1(stringio_getvalue_obj, stringio_getvalue);

STATIC mp_obj_t stringio___exit__(size_t n_args, const mp_obj_t *args) {
    (void)n_args;
    return mp_stream_close(args[0]);
}
STATIC MP_DEFINE_CONST_FUN_OBJ_VAR_BETWEEN(stringio___exit___obj, 4, 4, stringio___exit__);

STATIC mp_obj_stringio_t *stringio_new(const mp_obj_type_t *type) {
    mp_obj_stringio_t *o = m_new_obj(mp_obj_stringio_t);
    o->base.type = type;
    o->pos = 0;
    o->ref_obj = MP_OBJ_NULL;
    return o;
}

STATIC mp_obj_t stringio_make_new(const mp_obj_type_t *type_in, size_t n_args, const mp_obj_t *args, mp_map_t *kw_args) {
    (void)kw_args; // TODO check kw_args->used == 0

    mp_uint_t sz = 16;
    bool initdata = false;
    mp_buffer_info_t bufinfo;

    mp_obj_stringio_t *o = stringio_new(type_in);

    if (n_args > 0) {
<<<<<<< HEAD
        mp_get_buffer_raise(args[0], &bufinfo, MP_BUFFER_READ);
=======
        if (mp_obj_is_int(args[0])) {
            sz = mp_obj_get_int(args[0]);
        } else {
            mp_get_buffer_raise(args[0], &bufinfo, MP_BUFFER_READ);

            if (mp_obj_is_str_or_bytes(args[0])) {
                o->vstr = m_new_obj(vstr_t);
                vstr_init_fixed_buf(o->vstr, bufinfo.len, bufinfo.buf);
                o->vstr->len = bufinfo.len;
                o->ref_obj = args[0];
                return MP_OBJ_FROM_PTR(o);
            }
>>>>>>> b0932fcf

        if (mp_obj_is_str_or_bytes(args[0])) {
            o->vstr = m_new_obj(vstr_t);
            vstr_init_fixed_buf(o->vstr, bufinfo.len, bufinfo.buf);
            o->vstr->len = bufinfo.len;
            o->ref_obj = args[0];
            return MP_OBJ_FROM_PTR(o);
        }

        sz = bufinfo.len;
        initdata = true;
    }

    o->vstr = vstr_new(sz);

    if (initdata) {
        stringio_write(MP_OBJ_FROM_PTR(o), bufinfo.buf, bufinfo.len, NULL);
        // Cur ptr is always at the beginning of buffer at the construction
        o->pos = 0;
    }
    return MP_OBJ_FROM_PTR(o);
}

STATIC const mp_rom_map_elem_t stringio_locals_dict_table[] = {
    { MP_ROM_QSTR(MP_QSTR_read), MP_ROM_PTR(&mp_stream_read_obj) },
    { MP_ROM_QSTR(MP_QSTR_readinto), MP_ROM_PTR(&mp_stream_readinto_obj) },
    { MP_ROM_QSTR(MP_QSTR_readline), MP_ROM_PTR(&mp_stream_unbuffered_readline_obj) },
    { MP_ROM_QSTR(MP_QSTR_write), MP_ROM_PTR(&mp_stream_write_obj) },
    { MP_ROM_QSTR(MP_QSTR_seek), MP_ROM_PTR(&mp_stream_seek_obj) },
    { MP_ROM_QSTR(MP_QSTR_tell), MP_ROM_PTR(&mp_stream_tell_obj) },
    { MP_ROM_QSTR(MP_QSTR_flush), MP_ROM_PTR(&mp_stream_flush_obj) },
    { MP_ROM_QSTR(MP_QSTR_close), MP_ROM_PTR(&mp_stream_close_obj) },
    { MP_ROM_QSTR(MP_QSTR_getvalue), MP_ROM_PTR(&stringio_getvalue_obj) },
    { MP_ROM_QSTR(MP_QSTR___enter__), MP_ROM_PTR(&mp_identity_obj) },
    { MP_ROM_QSTR(MP_QSTR___exit__), MP_ROM_PTR(&stringio___exit___obj) },
};

STATIC MP_DEFINE_CONST_DICT(stringio_locals_dict, stringio_locals_dict_table);

STATIC const mp_stream_p_t stringio_stream_p = {
    MP_PROTO_IMPLEMENT(MP_QSTR_protocol_stream)
    .read = stringio_read,
    .write = stringio_write,
    .ioctl = stringio_ioctl,
    .is_text = true,
};

const mp_obj_type_t mp_type_stringio = {
    { &mp_type_type },
    .name = MP_QSTR_StringIO,
    .print = stringio_print,
    .make_new = stringio_make_new,
    .getiter = mp_identity_getiter,
    .iternext = mp_stream_unbuffered_iter,
    .protocol = &stringio_stream_p,
    .locals_dict = (mp_obj_dict_t *)&stringio_locals_dict,
};

#if MICROPY_PY_IO_BYTESIO
STATIC const mp_stream_p_t bytesio_stream_p = {
<<<<<<< HEAD
    MP_PROTO_IMPLEMENT(MP_QSTR_protocol_stream)
=======
>>>>>>> b0932fcf
    .read = stringio_read,
    .write = stringio_write,
    .ioctl = stringio_ioctl,
};

const mp_obj_type_t mp_type_bytesio = {
    { &mp_type_type },
    .name = MP_QSTR_BytesIO,
    .print = stringio_print,
    .make_new = stringio_make_new,
    .getiter = mp_identity_getiter,
    .iternext = mp_stream_unbuffered_iter,
    .protocol = &bytesio_stream_p,
    .locals_dict = (mp_obj_dict_t *)&stringio_locals_dict,
};
#endif

#endif<|MERGE_RESOLUTION|>--- conflicted
+++ resolved
@@ -3,13 +3,8 @@
  *
  * The MIT License (MIT)
  *
-<<<<<<< HEAD
  * SPDX-FileCopyrightText: Copyright (c) 2013, 2014 Damien P. George
  * SPDX-FileCopyrightText: Copyright (c) 2014-2017 Paul Sokolovsky
-=======
- * Copyright (c) 2013, 2014 Damien P. George
- * Copyright (c) 2014-2017 Paul Sokolovsky
->>>>>>> b0932fcf
  *
  * Permission is hereby granted, free of charge, to any person obtaining a copy
  * of this software and associated documentation files (the "Software"), to deal
@@ -45,11 +40,7 @@
 #if MICROPY_CPYTHON_COMPAT
 STATIC void check_stringio_is_open(const mp_obj_stringio_t *o) {
     if (o->vstr == NULL) {
-<<<<<<< HEAD
-        mp_raise_ValueError(translate("I/O operation on closed file"));
-=======
         mp_raise_ValueError(MP_ERROR_TEXT("I/O operation on closed file"));
->>>>>>> b0932fcf
     }
 }
 #else
@@ -205,22 +196,7 @@
     mp_obj_stringio_t *o = stringio_new(type_in);
 
     if (n_args > 0) {
-<<<<<<< HEAD
         mp_get_buffer_raise(args[0], &bufinfo, MP_BUFFER_READ);
-=======
-        if (mp_obj_is_int(args[0])) {
-            sz = mp_obj_get_int(args[0]);
-        } else {
-            mp_get_buffer_raise(args[0], &bufinfo, MP_BUFFER_READ);
-
-            if (mp_obj_is_str_or_bytes(args[0])) {
-                o->vstr = m_new_obj(vstr_t);
-                vstr_init_fixed_buf(o->vstr, bufinfo.len, bufinfo.buf);
-                o->vstr->len = bufinfo.len;
-                o->ref_obj = args[0];
-                return MP_OBJ_FROM_PTR(o);
-            }
->>>>>>> b0932fcf
 
         if (mp_obj_is_str_or_bytes(args[0])) {
             o->vstr = m_new_obj(vstr_t);
@@ -281,10 +257,7 @@
 
 #if MICROPY_PY_IO_BYTESIO
 STATIC const mp_stream_p_t bytesio_stream_p = {
-<<<<<<< HEAD
     MP_PROTO_IMPLEMENT(MP_QSTR_protocol_stream)
-=======
->>>>>>> b0932fcf
     .read = stringio_read,
     .write = stringio_write,
     .ioctl = stringio_ioctl,

/*
 * This file is part of the MicroPython project, http://micropython.org/
 *
 * The MIT License (MIT)
 *
 * SPDX-FileCopyrightText: Copyright (c) 2013, 2014 Damien P. George
 *
 * Permission is hereby granted, free of charge, to any person obtaining a copy
 * of this software and associated documentation files (the "Software"), to deal
 * in the Software without restriction, including without limitation the rights
 * to use, copy, modify, merge, publish, distribute, sublicense, and/or sell
 * copies of the Software, and to permit persons to whom the Software is
 * furnished to do so, subject to the following conditions:
 *
 * The above copyright notice and this permission notice shall be included in
 * all copies or substantial portions of the Software.
 *
 * THE SOFTWARE IS PROVIDED "AS IS", WITHOUT WARRANTY OF ANY KIND, EXPRESS OR
 * IMPLIED, INCLUDING BUT NOT LIMITED TO THE WARRANTIES OF MERCHANTABILITY,
 * FITNESS FOR A PARTICULAR PURPOSE AND NONINFRINGEMENT. IN NO EVENT SHALL THE
 * AUTHORS OR COPYRIGHT HOLDERS BE LIABLE FOR ANY CLAIM, DAMAGES OR OTHER
 * LIABILITY, WHETHER IN AN ACTION OF CONTRACT, TORT OR OTHERWISE, ARISING FROM,
 * OUT OF OR IN CONNECTION WITH THE SOFTWARE OR THE USE OR OTHER DEALINGS IN
 * THE SOFTWARE.
 */

#include <assert.h>
#include <string.h>

#include "py/runtime.h"
#include "py/builtin.h"
#include "py/stream.h"
#include "py/binary.h"
#include "py/objarray.h"
#include "py/objstringio.h"
#include "py/frozenmod.h"

#if MICROPY_PY_IO

extern const mp_obj_type_t mp_type_fileio;
extern const mp_obj_type_t mp_type_textio;

#if MICROPY_PY_IO_IOBASE

STATIC const mp_obj_type_t mp_type_iobase;

STATIC const mp_obj_base_t iobase_singleton = {&mp_type_iobase};

STATIC mp_obj_t iobase_make_new(const mp_obj_type_t *type, size_t n_args, size_t n_kw, const mp_obj_t *args) {
    (void)type;
    (void)n_args;
    (void)n_kw;
    (void)args;
    return MP_OBJ_FROM_PTR(&iobase_singleton);
}

STATIC mp_uint_t iobase_read_write(mp_obj_t obj, void *buf, mp_uint_t size, int *errcode, qstr qst) {
    mp_obj_t dest[3];
    mp_load_method(obj, qst, dest);
    mp_obj_array_t ar = {{&mp_type_bytearray}, BYTEARRAY_TYPECODE, 0, size, buf};
    dest[2] = MP_OBJ_FROM_PTR(&ar);
    mp_obj_t ret_obj = mp_call_method_n_kw(1, 0, dest);
    if (ret_obj == mp_const_none) {
        *errcode = MP_EAGAIN;
        return MP_STREAM_ERROR;
    }
    mp_int_t ret = mp_obj_get_int(ret_obj);
    if (ret >= 0) {
        return ret;
    } else {
        *errcode = -ret;
        return MP_STREAM_ERROR;
    }
}
STATIC mp_uint_t iobase_read(mp_obj_t obj, void *buf, mp_uint_t size, int *errcode) {
    return iobase_read_write(obj, buf, size, errcode, MP_QSTR_readinto);
}

STATIC mp_uint_t iobase_write(mp_obj_t obj, const void *buf, mp_uint_t size, int *errcode) {
    return iobase_read_write(obj, (void *)buf, size, errcode, MP_QSTR_write);
}

STATIC mp_uint_t iobase_ioctl(mp_obj_t obj, mp_uint_t request, uintptr_t arg, int *errcode) {
    mp_obj_t dest[4];
    mp_load_method(obj, MP_QSTR_ioctl, dest);
    dest[2] = mp_obj_new_int_from_uint(request);
    dest[3] = mp_obj_new_int_from_uint(arg);
    mp_int_t ret = mp_obj_get_int(mp_call_method_n_kw(2, 0, dest));
    if (ret >= 0) {
        return ret;
    } else {
        *errcode = -ret;
        return MP_STREAM_ERROR;
    }
}

STATIC const mp_stream_p_t iobase_p = {
    MP_PROTO_IMPLEMENT(MP_QSTR_protocol_stream)
    .read = iobase_read,
    .write = iobase_write,
    .ioctl = iobase_ioctl,
};

STATIC const mp_obj_type_t mp_type_iobase = {
    { &mp_type_type },
    .flags = MP_TYPE_FLAG_EXTENDED,
    .name = MP_QSTR_IOBase,
    .make_new = iobase_make_new,
    MP_TYPE_EXTENDED_FIELDS(
        .protocol = &iobase_p,
        ),
};

#endif // MICROPY_PY_IO_IOBASE

#if MICROPY_PY_IO_BUFFEREDWRITER
typedef struct _mp_obj_bufwriter_t {
    mp_obj_base_t base;
    mp_obj_t stream;
    size_t alloc;
    size_t len;
    byte buf[0];
} mp_obj_bufwriter_t;

STATIC mp_obj_t bufwriter_make_new(const mp_obj_type_t *type, size_t n_args, size_t n_kw, const mp_obj_t *args) {
    mp_arg_check_num(n_args, n_kw, 2, 2, false);
    size_t alloc = mp_obj_get_int(args[1]);
    mp_obj_bufwriter_t *o = m_new_obj_var(mp_obj_bufwriter_t, byte, alloc);
    o->base.type = type;
    o->stream = args[0];
    o->alloc = alloc;
    o->len = 0;
    return o;
}

STATIC mp_uint_t bufwriter_write(mp_obj_t self_in, const void *buf, mp_uint_t size, int *errcode) {
    mp_obj_bufwriter_t *self = MP_OBJ_TO_PTR(self_in);

    mp_uint_t org_size = size;

    while (size > 0) {
        mp_uint_t rem = self->alloc - self->len;
        if (size < rem) {
            memcpy(self->buf + self->len, buf, size);
            self->len += size;
            return org_size;
        }

        // Buffer flushing policy here is to flush entire buffer all the time.
        // This allows e.g. to have a block device as backing storage and write
        // entire block to it. memcpy below is not ideal and could be optimized
        // in some cases. But the way it is now it at least ensures that buffer
        // is word-aligned, to guard against obscure cases when it matters, e.g.
        // https://github.com/micropython/micropython/issues/1863
        memcpy(self->buf + self->len, buf, rem);
        buf = (byte *)buf + rem;
        size -= rem;
        mp_uint_t out_sz = mp_stream_write_exactly(self->stream, self->buf, self->alloc, errcode);
        (void)out_sz;
        if (*errcode != 0) {
            return MP_STREAM_ERROR;
        }
        // TODO: try to recover from a case of non-blocking stream, e.g. move
        // remaining chunk to the beginning of buffer.
        assert(out_sz == self->alloc);
        self->len = 0;
    }

    return org_size;
}

STATIC mp_obj_t bufwriter_flush(mp_obj_t self_in) {
    mp_obj_bufwriter_t *self = MP_OBJ_TO_PTR(self_in);

    if (self->len != 0) {
        int err;
        mp_uint_t out_sz = mp_stream_write_exactly(self->stream, self->buf, self->len, &err);
        (void)out_sz;
        // TODO: try to recover from a case of non-blocking stream, e.g. move
        // remaining chunk to the beginning of buffer.
        assert(out_sz == self->len);
        self->len = 0;
        if (err != 0) {
            mp_raise_OSError(err);
        }
    }

    return mp_const_none;
}
STATIC MP_DEFINE_CONST_FUN_OBJ_1(bufwriter_flush_obj, bufwriter_flush);

STATIC const mp_rom_map_elem_t bufwriter_locals_dict_table[] = {
    { MP_ROM_QSTR(MP_QSTR_write), MP_ROM_PTR(&mp_stream_write_obj) },
    { MP_ROM_QSTR(MP_QSTR_flush), MP_ROM_PTR(&bufwriter_flush_obj) },
};
STATIC MP_DEFINE_CONST_DICT(bufwriter_locals_dict, bufwriter_locals_dict_table);

STATIC const mp_stream_p_t bufwriter_stream_p = {
    MP_PROTO_IMPLEMENT(MP_QSTR_protocol_stream)
    .write = bufwriter_write,
};

STATIC const mp_obj_type_t mp_type_bufwriter = {
    { &mp_type_type },
    .flags = MP_TYPE_FLAG_EXTENDED,
    .name = MP_QSTR_BufferedWriter,
    .make_new = bufwriter_make_new,
    .locals_dict = (mp_obj_dict_t *)&bufwriter_locals_dict,
    MP_TYPE_EXTENDED_FIELDS(
        .protocol = &bufwriter_stream_p,
        ),
};
#endif // MICROPY_PY_IO_BUFFEREDWRITER

<<<<<<< HEAD
#if MICROPY_PY_IO_RESOURCE_STREAM
STATIC mp_obj_t resource_stream(mp_obj_t package_in, mp_obj_t path_in) {
    VSTR_FIXED(path_buf, MICROPY_ALLOC_PATH_MAX);
    size_t len;

    // As an extension to pkg_resources.resource_stream(), we support
    // package parameter being None, the path_in is interpreted as a
    // raw path.
    if (package_in != mp_const_none) {
        // Pass "True" as sentinel value in fromlist to force returning of leaf module
        mp_obj_t pkg = mp_import_name(mp_obj_str_get_qstr(package_in), mp_const_true, MP_OBJ_NEW_SMALL_INT(0));

        mp_obj_t dest[2];
        mp_load_method_maybe(pkg, MP_QSTR___path__, dest);
        if (dest[0] == MP_OBJ_NULL) {
            mp_raise_TypeError(NULL);
        }

        const char *path = mp_obj_str_get_data(dest[0], &len);
        vstr_add_strn(&path_buf, path, len);
        vstr_add_byte(&path_buf, '/');
    }

    const char *path = mp_obj_str_get_data(path_in, &len);
    vstr_add_strn(&path_buf, path, len);

    size_t file_len;
    const char *data = mp_find_frozen_str(path_buf.buf, path_buf.len, &file_len);
    if (data != NULL) {
        mp_obj_stringio_t *o = m_new_obj(mp_obj_stringio_t);
        o->base.type = &mp_type_bytesio;
        o->vstr = m_new_obj(vstr_t);
        vstr_init_fixed_buf(o->vstr, file_len + 1, (char *)data);
        o->vstr->len = file_len;
        o->pos = 0;
        return MP_OBJ_FROM_PTR(o);
    }

    mp_obj_t path_out = mp_obj_new_str(path_buf.buf, path_buf.len);
    return mp_builtin_open(1, &path_out, (mp_map_t *)&mp_const_empty_map);
}
STATIC MP_DEFINE_CONST_FUN_OBJ_2(resource_stream_obj, resource_stream);
#endif

=======
>>>>>>> da4b38e7
STATIC const mp_rom_map_elem_t mp_module_io_globals_table[] = {
    #if CIRCUITPY
    { MP_ROM_QSTR(MP_QSTR___name__), MP_ROM_QSTR(MP_QSTR_io) },
    #else
    { MP_ROM_QSTR(MP_QSTR___name__), MP_ROM_QSTR(MP_QSTR_uio) },
    #endif
    // Note: mp_builtin_open_obj should be defined by port, it's not
    // part of the core.
    { MP_ROM_QSTR(MP_QSTR_open), MP_ROM_PTR(&mp_builtin_open_obj) },
    #if MICROPY_PY_IO_IOBASE
    { MP_ROM_QSTR(MP_QSTR_IOBase), MP_ROM_PTR(&mp_type_iobase) },
    #endif
    #if MICROPY_PY_IO_FILEIO
    { MP_ROM_QSTR(MP_QSTR_FileIO), MP_ROM_PTR(&mp_type_fileio) },
    #if MICROPY_CPYTHON_COMPAT
    { MP_ROM_QSTR(MP_QSTR_TextIOWrapper), MP_ROM_PTR(&mp_type_textio) },
    #endif
    #endif
    { MP_ROM_QSTR(MP_QSTR_StringIO), MP_ROM_PTR(&mp_type_stringio) },
    #if MICROPY_PY_IO_BYTESIO
    { MP_ROM_QSTR(MP_QSTR_BytesIO), MP_ROM_PTR(&mp_type_bytesio) },
    #endif
    #if MICROPY_PY_IO_BUFFEREDWRITER
    { MP_ROM_QSTR(MP_QSTR_BufferedWriter), MP_ROM_PTR(&mp_type_bufwriter) },
    #endif
};

STATIC MP_DEFINE_CONST_DICT(mp_module_io_globals, mp_module_io_globals_table);

const mp_obj_module_t mp_module_io = {
    .base = { &mp_type_module },
    .globals = (mp_obj_dict_t *)&mp_module_io_globals,
};

#endif<|MERGE_RESOLUTION|>--- conflicted
+++ resolved
@@ -212,53 +212,6 @@
 };
 #endif // MICROPY_PY_IO_BUFFEREDWRITER
 
-<<<<<<< HEAD
-#if MICROPY_PY_IO_RESOURCE_STREAM
-STATIC mp_obj_t resource_stream(mp_obj_t package_in, mp_obj_t path_in) {
-    VSTR_FIXED(path_buf, MICROPY_ALLOC_PATH_MAX);
-    size_t len;
-
-    // As an extension to pkg_resources.resource_stream(), we support
-    // package parameter being None, the path_in is interpreted as a
-    // raw path.
-    if (package_in != mp_const_none) {
-        // Pass "True" as sentinel value in fromlist to force returning of leaf module
-        mp_obj_t pkg = mp_import_name(mp_obj_str_get_qstr(package_in), mp_const_true, MP_OBJ_NEW_SMALL_INT(0));
-
-        mp_obj_t dest[2];
-        mp_load_method_maybe(pkg, MP_QSTR___path__, dest);
-        if (dest[0] == MP_OBJ_NULL) {
-            mp_raise_TypeError(NULL);
-        }
-
-        const char *path = mp_obj_str_get_data(dest[0], &len);
-        vstr_add_strn(&path_buf, path, len);
-        vstr_add_byte(&path_buf, '/');
-    }
-
-    const char *path = mp_obj_str_get_data(path_in, &len);
-    vstr_add_strn(&path_buf, path, len);
-
-    size_t file_len;
-    const char *data = mp_find_frozen_str(path_buf.buf, path_buf.len, &file_len);
-    if (data != NULL) {
-        mp_obj_stringio_t *o = m_new_obj(mp_obj_stringio_t);
-        o->base.type = &mp_type_bytesio;
-        o->vstr = m_new_obj(vstr_t);
-        vstr_init_fixed_buf(o->vstr, file_len + 1, (char *)data);
-        o->vstr->len = file_len;
-        o->pos = 0;
-        return MP_OBJ_FROM_PTR(o);
-    }
-
-    mp_obj_t path_out = mp_obj_new_str(path_buf.buf, path_buf.len);
-    return mp_builtin_open(1, &path_out, (mp_map_t *)&mp_const_empty_map);
-}
-STATIC MP_DEFINE_CONST_FUN_OBJ_2(resource_stream_obj, resource_stream);
-#endif
-
-=======
->>>>>>> da4b38e7
 STATIC const mp_rom_map_elem_t mp_module_io_globals_table[] = {
     #if CIRCUITPY
     { MP_ROM_QSTR(MP_QSTR___name__), MP_ROM_QSTR(MP_QSTR_io) },

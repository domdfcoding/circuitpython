--- conflicted
+++ resolved
@@ -36,9 +36,6 @@
 #include "py/bc0.h"
 #include "py/profile.h"
 
-#include "supervisor/linker.h"
-#include "supervisor/shared/translate/translate.h"
-
 // *FORMAT-OFF*
 
 #if 0
@@ -237,7 +234,6 @@
 // about to be dispatched.
 #define MARK_EXC_IP_GLOBAL() { code_state->ip = ip; }
 #endif
-
 #if MICROPY_OPT_COMPUTED_GOTO
     #include "py/vmentrytable.h"
     #if MICROPY_OPT_COMPUTED_GOTO_SAVE_SPACE
@@ -329,15 +325,9 @@
             // loop to execute byte code
             for (;;) {
 dispatch_loop:
-<<<<<<< HEAD
-#if MICROPY_OPT_COMPUTED_GOTO
-                ONE_TRUE_DISPATCH();
-#else
-=======
                 #if MICROPY_OPT_COMPUTED_GOTO
                 DISPATCH();
                 #else
->>>>>>> 294baf52
                 TRACE(ip);
                 MARK_EXC_IP_GLOBAL();
                 TRACE_TICK(ip, sp, false);
@@ -819,7 +809,7 @@
                         }
                         #endif
                     }
-                    DISPATCH_WITH_PEND_EXC_CHECK();
+                    DISPATCH();
                 }
 
                 ENTRY(MP_BC_POP_EXCEPT_JUMP): {
@@ -1068,6 +1058,7 @@
                     }
                     #endif
                     SET_TOP(mp_call_method_n_kw(unum & 0xff, (unum >> 8) & 0xff, sp));
+                    // CIRCUITPY
                     DISPATCH_WITH_PEND_EXC_CHECK();
                 }
 
@@ -1178,7 +1169,13 @@
                 ENTRY(MP_BC_RAISE_LAST): {
                     MARK_EXC_IP_SELECTIVE();
                     // search for the inner-most previous exception, to reraise it
-                    mp_obj_t obj = get_active_exception(exc_sp, exc_stack);
+                    mp_obj_t obj = MP_OBJ_NULL;
+                    for (mp_exc_stack_t *e = exc_sp; e >= exc_stack; --e) {
+                        if (e->prev_exc != NULL) {
+                            obj = MP_OBJ_FROM_PTR(e->prev_exc);
+                            break;
+                        }
+                    }
                     if (obj == MP_OBJ_NULL) {
                         obj = mp_obj_new_exception_msg(&mp_type_RuntimeError, MP_ERROR_TEXT("no active exception to reraise"));
                     }
@@ -1188,30 +1185,14 @@
                 ENTRY(MP_BC_RAISE_OBJ): {
                     MARK_EXC_IP_SELECTIVE();
                     mp_obj_t obj = mp_make_raise_obj(TOP());
-                    #if MICROPY_CPYTHON_EXCEPTION_CHAIN
-                    mp_obj_t active_exception = get_active_exception(exc_sp, exc_stack);
-                    if (active_exception != MP_OBJ_NULL && active_exception != obj) {
-                        mp_store_attr(obj, MP_QSTR___context__, active_exception);
-                    }
-                    #endif
                     RAISE(obj);
                 }
 
                 ENTRY(MP_BC_RAISE_FROM): {
                     MARK_EXC_IP_SELECTIVE();
-                    mp_obj_t cause = POP();
+                    mp_warning(NULL, "exception chaining not supported");
+                    sp--; // ignore (pop) "from" argument
                     mp_obj_t obj = mp_make_raise_obj(TOP());
-                    #if MICROPY_CPYTHON_EXCEPTION_CHAIN
-                    // search for the inner-most previous exception, to chain it
-                    mp_obj_t active_exception = get_active_exception(exc_sp, exc_stack);
-                    if (active_exception != MP_OBJ_NULL && active_exception != obj) {
-                        mp_store_attr(obj, MP_QSTR___context__, active_exception);
-                    }
-                    mp_store_attr(obj, MP_QSTR___cause__, cause);
-                    #else
-                    (void)cause;
-                    mp_warning(NULL, "exception chaining not supported");
-                    #endif
                     RAISE(obj);
                 }
 
@@ -1343,15 +1324,9 @@
                     return MP_VM_RETURN_EXCEPTION;
                 }
 
-<<<<<<< HEAD
-#if !MICROPY_OPT_COMPUTED_GOTO
-            } // switch
-#endif
-=======
                 #if !MICROPY_OPT_COMPUTED_GOTO
                 } // switch
                 #endif
->>>>>>> 294baf52
 
 pending_exception_check:
                 // We've just done a branch, use this as a convenient point to
@@ -1385,6 +1360,7 @@
                     MARK_EXC_IP_SELECTIVE();
                     mp_handle_pending(true);
                 }
+                #endif
 
                 #if MICROPY_PY_THREAD_GIL
                 #if MICROPY_PY_THREAD_GIL_VM_DIVISOR
@@ -1400,8 +1376,8 @@
                     if (MP_STATE_VM(sched_state) == MP_SCHED_IDLE)
                     #endif
                     {
-                        MP_THREAD_GIL_EXIT();
-                        MP_THREAD_GIL_ENTER();
+                    MP_THREAD_GIL_EXIT();
+                    MP_THREAD_GIL_ENTER();
                     }
                 }
                 #endif
@@ -1454,6 +1430,7 @@
             // - exceptions re-raised by END_FINALLY
             // - exceptions re-raised explicitly by "raise"
             if ( true
+                // CIRCUITPY
                 #if MICROPY_CONST_GENERATOREXIT_OBJ
                 && nlr.ret_val != &mp_static_GeneratorExit_obj
                 #endif
@@ -1496,6 +1473,7 @@
                 // catch exception and pass to byte code
                 code_state->ip = exc_sp->handler;
                 mp_obj_t *sp = MP_TAGPTR_PTR(exc_sp->val_sp);
+                //CIRCUITPY
                 #if MICROPY_CPYTHON_EXCEPTION_CHAIN
                 mp_obj_t active_exception = get_active_exception(exc_sp, exc_stack);
                 #endif

--- conflicted
+++ resolved
@@ -117,13 +117,8 @@
 // returns:
 //  MP_VM_RETURN_NORMAL, sp valid, return value in *sp
 //  MP_VM_RETURN_YIELD, ip, sp valid, yielded value in *sp
-<<<<<<< HEAD
-//  MP_VM_RETURN_EXCEPTION, exception in fastn[0]
+//  MP_VM_RETURN_EXCEPTION, exception in state[0]
 mp_vm_return_kind_t PLACE_IN_ITCM(mp_execute_bytecode)(mp_code_state_t * code_state, volatile mp_obj_t inject_exc) {
-=======
-//  MP_VM_RETURN_EXCEPTION, exception in state[0]
-mp_vm_return_kind_t mp_execute_bytecode(mp_code_state_t *code_state, volatile mp_obj_t inject_exc) {
->>>>>>> b057fb8a
 #define SELECTIVE_EXC_IP (0)
     #if SELECTIVE_EXC_IP
 #define MARK_EXC_IP_SELECTIVE() { code_state->ip = ip; } /* stores ip 1 byte past last opcode */
@@ -147,20 +142,13 @@
         MARK_EXC_IP_GLOBAL(); \
         goto *entry_table[*ip++]; \
 } while (0)
-<<<<<<< HEAD
     #define ONE_TRUE_DISPATCH() DISPATCH()
     #endif
-=======
->>>>>>> b057fb8a
     #define DISPATCH_WITH_PEND_EXC_CHECK() goto pending_exception_check
     #define ENTRY(op) entry_##op
     #define ENTRY_DEFAULT entry_default
     #else
-<<<<<<< HEAD
     #define DISPATCH() break
-=======
-    #define DISPATCH() goto dispatch_loop
->>>>>>> b057fb8a
     #define DISPATCH_WITH_PEND_EXC_CHECK() goto pending_exception_check
     #define ENTRY(op) case op
     #define ENTRY_DEFAULT default
@@ -222,11 +210,7 @@
             for (;;) {
             dispatch_loop:
                 #if MICROPY_OPT_COMPUTED_GOTO
-<<<<<<< HEAD
                 ONE_TRUE_DISPATCH();
-=======
-                DISPATCH();
->>>>>>> b057fb8a
                 #else
                 TRACE(ip);
                 MARK_EXC_IP_GLOBAL();
@@ -1089,25 +1073,11 @@
 
                 ENTRY(MP_BC_RETURN_VALUE) :
                     MARK_EXC_IP_SELECTIVE();
-<<<<<<< HEAD
-                // These next 3 lines pop a try-finally exception handler, if one
-                // is there on the exception stack.  Without this the finally block
-                // is executed a second time when the return is executed, because
-                // the try-finally exception handler is still on the stack.
-                // TODO Possibly find a better way to handle this case.
-                if (currently_in_except_block) {
-                    POP_EXC_BLOCK();
-                }
-            unwind_return:
-                while (exc_sp >= exc_stack) {
-                    if (MP_TAGPTR_TAG1(exc_sp->val_sp)) {
-=======
             unwind_return:
                 // Search for and execute finally handlers that aren't already active
                 while (exc_sp >= exc_stack) {
                     if (!currently_in_except_block && MP_TAGPTR_TAG1(exc_sp->val_sp)) {
                         // Found a finally handler that isn't active.
->>>>>>> b057fb8a
                         // Getting here the stack looks like:
                         //     (..., X, [iter0, iter1, ...,] ret_val)
                         // where X is pointed to by exc_sp->val_sp and in the case
@@ -1126,17 +1096,10 @@
                         // done (when WITH_CLEANUP or END_FINALLY reached).
                         PUSH(MP_OBJ_NEW_SMALL_INT(-1));
                         ip = exc_sp->handler;
-<<<<<<< HEAD
-                        exc_sp--;
-                        goto dispatch_loop;
-                    }
-                    exc_sp--;
-=======
                         POP_EXC_BLOCK();
                         goto dispatch_loop;
                     }
                     POP_EXC_BLOCK();
->>>>>>> b057fb8a
                 }
                 nlr_pop();
                 code_state->sp = sp;
@@ -1202,11 +1165,7 @@
                     MARK_EXC_IP_SELECTIVE();
 // #define EXC_MATCH(exc, type) MP_OBJ_IS_TYPE(exc, type)
 #define EXC_MATCH(exc, type) mp_obj_exception_match(exc, type)
-<<<<<<< HEAD
-#define GENERATOR_EXIT_IF_NEEDED(t) if (t != MP_OBJ_NULL && EXC_MATCH(t, MP_OBJ_FROM_PTR(&mp_type_GeneratorExit))) { RAISE(t); \
-=======
 #define GENERATOR_EXIT_IF_NEEDED(t) if (t != MP_OBJ_NULL && EXC_MATCH(t, MP_OBJ_FROM_PTR(&mp_type_GeneratorExit))) { mp_obj_t raise_t = mp_make_raise_obj(t); RAISE(raise_t); \
->>>>>>> b057fb8a
 }
                     mp_vm_return_kind_t ret_kind;
                     mp_obj_t send_value = POP();

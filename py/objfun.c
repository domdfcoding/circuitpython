--- conflicted
+++ resolved
@@ -3,7 +3,7 @@
  *
  * The MIT License (MIT)
  *
- * SPDX-FileCopyrightText: Copyright (c) 2013, 2014 Damien P. George
+ * Copyright (c) 2013, 2014 Damien P. George
  * Copyright (c) 2014 Paul Sokolovsky
  *
  * Permission is hereby granted, free of charge, to any person obtaining a copy
@@ -164,10 +164,14 @@
     return name;
 }
 
+#if MICROPY_EMIT_NATIVE
+STATIC const mp_obj_type_t mp_type_fun_native;
+#endif
+
 qstr mp_obj_fun_get_name(mp_const_obj_t fun_in) {
     const mp_obj_fun_bc_t *fun = MP_OBJ_TO_PTR(fun_in);
     #if MICROPY_EMIT_NATIVE
-    if (fun->base.type == &mp_type_fun_native) {
+    if (fun->base.type == &mp_type_fun_native || fun->base.type == &mp_type_native_gen_wrap) {
         // TODO native functions don't have name stored
         return MP_QSTR_;
     }
@@ -182,7 +186,7 @@
 STATIC void fun_bc_print(const mp_print_t *print, mp_obj_t o_in, mp_print_kind_t kind) {
     (void)kind;
     mp_obj_fun_bc_t *o = MP_OBJ_TO_PTR(o_in);
-    mp_printf(print, "<function %q at %p>", mp_obj_fun_get_name(o_in), o);
+    mp_printf(print, "<function %q at 0x%p>", mp_obj_fun_get_name(o_in), o);
 }
 #endif
 
@@ -427,7 +431,7 @@
     return fun(self_in, n_args, n_kw, args);
 }
 
-const mp_obj_type_t mp_type_fun_native = {
+STATIC const mp_obj_type_t mp_type_fun_native = {
     { &mp_type_type },
     .flags = MP_TYPE_FLAG_BINDS_SELF | MP_TYPE_FLAG_EXTENDED,
     .name = MP_QSTR_function,
@@ -507,13 +511,8 @@
     }
 }
 
-<<<<<<< HEAD
 STATIC mp_obj_t PLACE_IN_ITCM(fun_asm_call)(mp_obj_t self_in, size_t n_args, size_t n_kw, const mp_obj_t *args) {
     mp_obj_fun_asm_t *self = self_in;
-=======
-STATIC mp_obj_t fun_asm_call(mp_obj_t self_in, size_t n_args, size_t n_kw, const mp_obj_t *args) {
-    mp_obj_fun_asm_t *self = MP_OBJ_TO_PTR(self_in);
->>>>>>> 9b486340
 
     mp_arg_check_num(n_args, n_kw, self->n_args, self->n_args, false);
 

/*
 * This file is part of the MicroPython project, http://micropython.org/
 *
 * The MIT License (MIT)
 *
 * Copyright (c) 2013, 2014 Damien P. George
 *
 * Permission is hereby granted, free of charge, to any person obtaining a copy
 * of this software and associated documentation files (the "Software"), to deal
 * in the Software without restriction, including without limitation the rights
 * to use, copy, modify, merge, publish, distribute, sublicense, and/or sell
 * copies of the Software, and to permit persons to whom the Software is
 * furnished to do so, subject to the following conditions:
 *
 * The above copyright notice and this permission notice shall be included in
 * all copies or substantial portions of the Software.
 *
 * THE SOFTWARE IS PROVIDED "AS IS", WITHOUT WARRANTY OF ANY KIND, EXPRESS OR
 * IMPLIED, INCLUDING BUT NOT LIMITED TO THE WARRANTIES OF MERCHANTABILITY,
 * FITNESS FOR A PARTICULAR PURPOSE AND NONINFRINGEMENT. IN NO EVENT SHALL THE
 * AUTHORS OR COPYRIGHT HOLDERS BE LIABLE FOR ANY CLAIM, DAMAGES OR OTHER
 * LIABILITY, WHETHER IN AN ACTION OF CONTRACT, TORT OR OTHERWISE, ARISING FROM,
 * OUT OF OR IN CONNECTION WITH THE SOFTWARE OR THE USE OR OTHER DEALINGS IN
 * THE SOFTWARE.
 */

#include <string.h>
#include <assert.h>

#include "py/objlist.h"
#include "py/runtime.h"
#include "py/stackctrl.h"

#include "supervisor/shared/translate/translate.h"

STATIC mp_obj_t mp_obj_new_list_iterator(mp_obj_t list, size_t cur, mp_obj_iter_buf_t *iter_buf);
STATIC mp_obj_list_t *list_new(size_t n);
STATIC mp_obj_t list_extend(mp_obj_t self_in, mp_obj_t arg_in);
STATIC mp_obj_t list_pop(size_t n_args, const mp_obj_t *args);

// TODO: Move to mpconfig.h
#define LIST_MIN_ALLOC 4

/******************************************************************************/
/* list                                                                       */

STATIC void list_print(const mp_print_t *print, mp_obj_t o_in, mp_print_kind_t kind) {
    mp_obj_list_t *o = MP_OBJ_TO_PTR(o_in);
    const char *item_separator = ", ";
    if (!(MICROPY_PY_UJSON && kind == PRINT_JSON)) {
        kind = PRINT_REPR;
    } else {
        #if MICROPY_PY_UJSON_SEPARATORS
        item_separator = MP_PRINT_GET_EXT(print)->item_separator;
        #endif
    }
    mp_print_str(print, "[");
    for (size_t i = 0; i < o->len; i++) {
        if (i > 0) {
            mp_print_str(print, item_separator);
        }
        mp_obj_print_helper(print, o->items[i], kind);
    }
    mp_print_str(print, "]");
}

STATIC mp_obj_t list_extend_from_iter(mp_obj_t list, mp_obj_t iterable) {
    mp_obj_t iter = mp_getiter(iterable, NULL);
    mp_obj_t item;
    while ((item = mp_iternext(iter)) != MP_OBJ_STOP_ITERATION) {
        mp_obj_list_append(list, item);
    }
    return list;
}

<<<<<<< HEAD
mp_obj_t mp_obj_new_list_from_iter(mp_obj_t iterable) {
    mp_obj_t list = mp_obj_new_list(0, NULL);
    return list_extend_from_iter(list, iterable);
}

STATIC mp_obj_t list_make_new(const mp_obj_type_t *type_in, size_t n_args, size_t n_kw, const mp_obj_t *args) {
=======
mp_obj_t mp_obj_list_make_new(const mp_obj_type_t *type_in, size_t n_args, size_t n_kw, const mp_obj_t *args) {
>>>>>>> 294baf52
    (void)type_in;
    mp_arg_check_num(n_args, n_kw, 0, 1, false);

    switch (n_args) {
        case 0:
            // return a new, empty list
            return mp_obj_new_list(0, NULL);

        case 1:
        default: {
            // make list from iterable
            // TODO: optimize list/tuple
            mp_obj_t list = mp_obj_new_list(0, NULL);
            return list_extend_from_iter(list, args[0]);
        }
    }
}

STATIC mp_obj_list_t *native_list(mp_obj_t self_in) {
    return MP_OBJ_TO_PTR(mp_obj_cast_to_native_base(self_in, MP_OBJ_FROM_PTR(&mp_type_list)));
}

STATIC mp_obj_t list_unary_op(mp_unary_op_t op, mp_obj_t self_in) {
    mp_obj_list_t *self = native_list(self_in);
    switch (op) {
        case MP_UNARY_OP_BOOL:
            return mp_obj_new_bool(self->len != 0);
        case MP_UNARY_OP_LEN:
            return MP_OBJ_NEW_SMALL_INT(self->len);
        #if MICROPY_PY_SYS_GETSIZEOF
        case MP_UNARY_OP_SIZEOF: {
            size_t sz = sizeof(*self) + sizeof(mp_obj_t) * self->alloc;
            return MP_OBJ_NEW_SMALL_INT(sz);
        }
        #endif
        default:
            return MP_OBJ_NULL;      // op not supported
    }
}

STATIC mp_obj_t list_binary_op(mp_binary_op_t op, mp_obj_t lhs, mp_obj_t rhs) {
    mp_obj_list_t *o = native_list(lhs);
    switch (op) {
        case MP_BINARY_OP_ADD: {
            if (!mp_obj_is_type(rhs, &mp_type_list)) {
                return MP_OBJ_NULL; // op not supported
            }
            mp_obj_list_t *p = MP_OBJ_TO_PTR(rhs);
            mp_obj_list_t *s = list_new(o->len + p->len);
            mp_seq_cat(s->items, o->items, o->len, p->items, p->len, mp_obj_t);
            return MP_OBJ_FROM_PTR(s);
        }
        case MP_BINARY_OP_INPLACE_ADD: {
            list_extend(lhs, rhs);
            return lhs;
        }
        case MP_BINARY_OP_MULTIPLY: {
            mp_int_t n;
            if (!mp_obj_get_int_maybe(rhs, &n)) {
                return MP_OBJ_NULL; // op not supported
            }
            if (n < 0) {
                n = 0;
            }
            size_t new_len = mp_seq_multiply_len(o->len, n);
            mp_obj_list_t *s = list_new(new_len);
            mp_seq_multiply(o->items, sizeof(*o->items), o->len, n, s->items);
            return MP_OBJ_FROM_PTR(s);
        }
        case MP_BINARY_OP_EQUAL:
        case MP_BINARY_OP_LESS:
        case MP_BINARY_OP_LESS_EQUAL:
        case MP_BINARY_OP_MORE:
        case MP_BINARY_OP_MORE_EQUAL: {
            if (!mp_obj_is_type(rhs, &mp_type_list)) {
                if (op == MP_BINARY_OP_EQUAL) {
                    return mp_const_false;
                }
                return MP_OBJ_NULL; // op not supported
            }

            mp_obj_list_t *another = MP_OBJ_TO_PTR(rhs);
            bool res = mp_seq_cmp_objs(op, o->items, o->len, another->items, another->len);
            return mp_obj_new_bool(res);
        }

        default:
            return MP_OBJ_NULL; // op not supported
    }
}

STATIC mp_obj_t list_subscr(mp_obj_t self_in, mp_obj_t index, mp_obj_t value) {
    mp_obj_list_t *self = native_list(self_in);
    if (value == MP_OBJ_NULL) {
        // delete
        #if MICROPY_PY_BUILTINS_SLICE
        if (mp_obj_is_type(index, &mp_type_slice)) {
            mp_bound_slice_t slice;
            if (!mp_seq_get_fast_slice_indexes(self->len, index, &slice)) {
                mp_raise_NotImplementedError(NULL);
            }

            mp_int_t len_adj = slice.start - slice.stop;
            assert(len_adj <= 0);
            mp_seq_replace_slice_no_grow(self->items, self->len, slice.start, slice.stop, self->items /*NULL*/, 0, sizeof(*self->items));
            // Clear "freed" elements at the end of list
            mp_seq_clear(self->items, self->len + len_adj, self->len, sizeof(*self->items));
            self->len += len_adj;
            return mp_const_none;
        }
        #endif
        mp_obj_t args[2] = {MP_OBJ_FROM_PTR(self), index};
        list_pop(2, args);
        return mp_const_none;
    } else if (value == MP_OBJ_SENTINEL) {
        // load
        #if MICROPY_PY_BUILTINS_SLICE
        if (mp_obj_is_type(index, &mp_type_slice)) {
            mp_bound_slice_t slice;
            if (!mp_seq_get_fast_slice_indexes(self->len, index, &slice)) {
                return mp_seq_extract_slice(self->len, self->items, &slice);
            }
            mp_obj_list_t *res = list_new(slice.stop - slice.start);
            mp_seq_copy(res->items, self->items + slice.start, res->len, mp_obj_t);
            return MP_OBJ_FROM_PTR(res);
        }
        #endif
        size_t index_val = mp_get_index(self->base.type, self->len, index, false);
        return self->items[index_val];
    } else {
        #if MICROPY_PY_BUILTINS_SLICE
        if (mp_obj_is_type(index, &mp_type_slice)) {
            size_t value_len;
            mp_obj_t *value_items;
            mp_obj_get_array(value, &value_len, &value_items);
            mp_bound_slice_t slice_out;
            if (!mp_seq_get_fast_slice_indexes(self->len, index, &slice_out)) {
                mp_raise_NotImplementedError(NULL);
            }
            mp_int_t len_adj = value_len - (slice_out.stop - slice_out.start);
            if (len_adj > 0) {
                if (self->len + len_adj > self->alloc) {
                    // TODO: Might optimize memory copies here by checking if block can
                    // be grown inplace or not
                    self->items = m_renew(mp_obj_t, self->items, self->alloc, self->len + len_adj);
                    self->alloc = self->len + len_adj;
                }
                mp_seq_replace_slice_grow_inplace(self->items, self->len,
                    slice_out.start, slice_out.stop, value_items, value_len, len_adj, sizeof(*self->items));
            } else {
                mp_seq_replace_slice_no_grow(self->items, self->len,
                    slice_out.start, slice_out.stop, value_items, value_len, sizeof(*self->items));
                // Clear "freed" elements at the end of list
                mp_seq_clear(self->items, self->len + len_adj, self->len, sizeof(*self->items));
                // TODO: apply allocation policy re: alloc_size
            }
            self->len += len_adj;
            return mp_const_none;
        }
        #endif
        mp_obj_list_store(self_in, index, value);
        return mp_const_none;
    }
}

STATIC mp_obj_t list_getiter(mp_obj_t o_in, mp_obj_iter_buf_t *iter_buf) {
    return mp_obj_new_list_iterator(o_in, 0, iter_buf);
}

mp_obj_t mp_obj_list_append(mp_obj_t self_in, mp_obj_t arg) {
    mp_check_self(mp_obj_is_type(self_in, &mp_type_list));
    mp_obj_list_t *self = native_list(self_in);
    if (self->len >= self->alloc) {
        self->items = m_renew(mp_obj_t, self->items, self->alloc, self->alloc * 2);
        self->alloc *= 2;
        mp_seq_clear(self->items, self->len + 1, self->alloc, sizeof(*self->items));
    }
    self->items[self->len++] = arg;
    return mp_const_none; // return None, as per CPython
}

STATIC mp_obj_t list_extend(mp_obj_t self_in, mp_obj_t arg_in) {
    mp_check_self(mp_obj_is_type(self_in, &mp_type_list));
    if (mp_obj_is_type(arg_in, &mp_type_list)) {
        mp_obj_list_t *self = native_list(self_in);
        mp_obj_list_t *arg = native_list(arg_in);

        if (self->len + arg->len > self->alloc) {
            // TODO: use alloc policy for "4"
            self->items = m_renew(mp_obj_t, self->items, self->alloc, self->len + arg->len + 4);
            self->alloc = self->len + arg->len + 4;
            mp_seq_clear(self->items, self->len + arg->len, self->alloc, sizeof(*self->items));
        }

        memcpy(self->items + self->len, arg->items, sizeof(mp_obj_t) * arg->len);
        self->len += arg->len;
    } else {
        list_extend_from_iter(self_in, arg_in);
    }
    return mp_const_none; // return None, as per CPython
}

inline mp_obj_t mp_obj_list_pop(mp_obj_list_t *self, size_t index) {
    if (self->len == 0) {
        mp_raise_IndexError_varg(MP_ERROR_TEXT("pop from empty %q"), MP_QSTR_list);
    }
    mp_obj_t ret = self->items[index];
    self->len -= 1;
    memmove(self->items + index, self->items + index + 1, (self->len - index) * sizeof(mp_obj_t));
    // Clear stale pointer from slot which just got freed to prevent GC issues
    self->items[self->len] = MP_OBJ_NULL;
    if (self->alloc > LIST_MIN_ALLOC && self->alloc > 2 * self->len) {
        self->items = m_renew(mp_obj_t, self->items, self->alloc, self->alloc / 2);
        self->alloc /= 2;
    }
    return ret;
}

STATIC mp_obj_t list_pop(size_t n_args, const mp_obj_t *args) {
    mp_check_self(mp_obj_is_type(args[0], &mp_type_list));
    mp_obj_list_t *self = native_list(args[0]);
    size_t index = mp_get_index(self->base.type, self->len, n_args == 1 ? MP_OBJ_NEW_SMALL_INT(-1) : args[1], false);
    return mp_obj_list_pop(self, index);
}

STATIC void mp_quicksort(mp_obj_t *head, mp_obj_t *tail, mp_obj_t key_fn, mp_obj_t binop_less_result) {
    MP_STACK_CHECK();
    while (head < tail) {
        mp_obj_t *h = head - 1;
        mp_obj_t *t = tail;
        mp_obj_t v = key_fn == MP_OBJ_NULL ? tail[0] : mp_call_function_1(key_fn, tail[0]); // get pivot using key_fn
        for (;;) {
            do {++h;
            } while (h < t && mp_binary_op(MP_BINARY_OP_LESS, key_fn == MP_OBJ_NULL ? h[0] : mp_call_function_1(key_fn, h[0]), v) == binop_less_result);
            do {--t;
            } while (h < t && mp_binary_op(MP_BINARY_OP_LESS, v, key_fn == MP_OBJ_NULL ? t[0] : mp_call_function_1(key_fn, t[0])) == binop_less_result);
            if (h >= t) {
                break;
            }
            mp_obj_t x = h[0];
            h[0] = t[0];
            t[0] = x;
        }
        mp_obj_t x = h[0];
        h[0] = tail[0];
        tail[0] = x;
        // do the smaller recursive call first, to keep stack within O(log(N))
        if (t - head < tail - h - 1) {
            mp_quicksort(head, t, key_fn, binop_less_result);
            head = h + 1;
        } else {
            mp_quicksort(h + 1, tail, key_fn, binop_less_result);
            tail = t;
        }
    }
}

// TODO Python defines sort to be stable but ours is not
mp_obj_t mp_obj_list_sort(size_t n_args, const mp_obj_t *pos_args, mp_map_t *kw_args) {
    static const mp_arg_t allowed_args[] = {
        { MP_QSTR_key, MP_ARG_KW_ONLY | MP_ARG_OBJ, {.u_rom_obj = MP_ROM_NONE} },
        { MP_QSTR_reverse, MP_ARG_KW_ONLY | MP_ARG_BOOL, {.u_bool = false} },
    };

    // parse args
    struct {
        mp_arg_val_t key, reverse;
    } args;
    mp_arg_parse_all(n_args - 1, pos_args + 1, kw_args,
        MP_ARRAY_SIZE(allowed_args), allowed_args, (mp_arg_val_t *)&args);

    mp_check_self(mp_obj_is_type(pos_args[0], &mp_type_list));
    mp_obj_list_t *self = native_list(pos_args[0]);

    if (self->len > 1) {
        mp_quicksort(self->items, self->items + self->len - 1,
            args.key.u_obj == mp_const_none ? MP_OBJ_NULL : args.key.u_obj,
            args.reverse.u_bool ? mp_const_false : mp_const_true);
    }

    return mp_const_none;
}

mp_obj_t mp_obj_list_clear(mp_obj_t self_in) {
    mp_check_self(mp_obj_is_type(self_in, &mp_type_list));
    mp_obj_list_t *self = native_list(self_in);
    self->len = 0;
    self->items = m_renew(mp_obj_t, self->items, self->alloc, LIST_MIN_ALLOC);
    self->alloc = LIST_MIN_ALLOC;
    mp_seq_clear(self->items, 0, self->alloc, sizeof(*self->items));
    return mp_const_none;
}

STATIC mp_obj_t list_copy(mp_obj_t self_in) {
    mp_check_self(mp_obj_is_type(self_in, &mp_type_list));
    mp_obj_list_t *self = native_list(self_in);
    return mp_obj_new_list(self->len, self->items);
}

STATIC mp_obj_t list_count(mp_obj_t self_in, mp_obj_t value) {
    mp_check_self(mp_obj_is_type(self_in, &mp_type_list));
    mp_obj_list_t *self = native_list(self_in);
    return mp_seq_count_obj(self->items, self->len, value);
}

STATIC mp_obj_t list_index(size_t n_args, const mp_obj_t *args) {
    mp_check_self(mp_obj_is_type(args[0], &mp_type_list));
    mp_obj_list_t *self = native_list(args[0]);
    return mp_seq_index_obj(self->items, self->len, n_args, args);
}

inline void mp_obj_list_insert(mp_obj_list_t *self, size_t index, mp_obj_t obj) {
    mp_obj_list_append(MP_OBJ_FROM_PTR(self), mp_const_none);

    for (size_t i = self->len - 1; i > index; --i) {
        self->items[i] = self->items[i - 1];
    }
    self->items[index] = obj;
}

STATIC mp_obj_t list_insert(mp_obj_t self_in, mp_obj_t idx, mp_obj_t obj) {
    mp_check_self(mp_obj_is_type(self_in, &mp_type_list));
    mp_obj_list_t *self = native_list(self_in);
    // insert has its own strange index logic
    mp_int_t index = MP_OBJ_SMALL_INT_VALUE(idx);
    if (index < 0) {
        index += self->len;
    }
    if (index < 0) {
        index = 0;
    }
    if ((size_t)index > self->len) {
        index = self->len;
    }
    mp_obj_list_insert(self, index, obj);
    return mp_const_none;
}

mp_obj_t mp_obj_list_remove(mp_obj_t self_in, mp_obj_t value) {
    mp_check_self(mp_obj_is_type(self_in, &mp_type_list));
    mp_obj_t args[] = {self_in, value};
    args[1] = list_index(2, args);
    list_pop(2, args);

    return mp_const_none;
}

STATIC mp_obj_t list_reverse(mp_obj_t self_in) {
    mp_check_self(mp_obj_is_type(self_in, &mp_type_list));
    mp_obj_list_t *self = native_list(self_in);

    mp_int_t len = self->len;
    for (mp_int_t i = 0; i < len / 2; i++) {
        mp_obj_t a = self->items[i];
        self->items[i] = self->items[len - i - 1];
        self->items[len - i - 1] = a;
    }

    return mp_const_none;
}

STATIC MP_DEFINE_CONST_FUN_OBJ_2(list_append_obj, mp_obj_list_append);
STATIC MP_DEFINE_CONST_FUN_OBJ_2(list_extend_obj, list_extend);
STATIC MP_DEFINE_CONST_FUN_OBJ_1(list_clear_obj, mp_obj_list_clear);
STATIC MP_DEFINE_CONST_FUN_OBJ_1(list_copy_obj, list_copy);
STATIC MP_DEFINE_CONST_FUN_OBJ_2(list_count_obj, list_count);
STATIC MP_DEFINE_CONST_FUN_OBJ_VAR_BETWEEN(list_index_obj, 2, 4, list_index);
STATIC MP_DEFINE_CONST_FUN_OBJ_3(list_insert_obj, list_insert);
STATIC MP_DEFINE_CONST_FUN_OBJ_VAR_BETWEEN(list_pop_obj, 1, 2, list_pop);
STATIC MP_DEFINE_CONST_FUN_OBJ_2(list_remove_obj, mp_obj_list_remove);
STATIC MP_DEFINE_CONST_FUN_OBJ_1(list_reverse_obj, list_reverse);
STATIC MP_DEFINE_CONST_FUN_OBJ_KW(list_sort_obj, 1, mp_obj_list_sort);

STATIC const mp_rom_map_elem_t list_locals_dict_table[] = {
    { MP_ROM_QSTR(MP_QSTR_append), MP_ROM_PTR(&list_append_obj) },
    { MP_ROM_QSTR(MP_QSTR_clear), MP_ROM_PTR(&list_clear_obj) },
    { MP_ROM_QSTR(MP_QSTR_copy), MP_ROM_PTR(&list_copy_obj) },
    { MP_ROM_QSTR(MP_QSTR_count), MP_ROM_PTR(&list_count_obj) },
    { MP_ROM_QSTR(MP_QSTR_extend), MP_ROM_PTR(&list_extend_obj) },
    { MP_ROM_QSTR(MP_QSTR_index), MP_ROM_PTR(&list_index_obj) },
    { MP_ROM_QSTR(MP_QSTR_insert), MP_ROM_PTR(&list_insert_obj) },
    { MP_ROM_QSTR(MP_QSTR_pop), MP_ROM_PTR(&list_pop_obj) },
    { MP_ROM_QSTR(MP_QSTR_remove), MP_ROM_PTR(&list_remove_obj) },
    { MP_ROM_QSTR(MP_QSTR_reverse), MP_ROM_PTR(&list_reverse_obj) },
    { MP_ROM_QSTR(MP_QSTR_sort), MP_ROM_PTR(&list_sort_obj) },
};

STATIC MP_DEFINE_CONST_DICT(list_locals_dict, list_locals_dict_table);

<<<<<<< HEAD
const mp_obj_type_t mp_type_list = {
    { &mp_type_type },
    .flags = MP_TYPE_FLAG_EXTENDED,
    .name = MP_QSTR_list,
    .print = list_print,
    .make_new = list_make_new,
    .locals_dict = (mp_obj_dict_t *)&list_locals_dict,
    MP_TYPE_EXTENDED_FIELDS(
        .unary_op = list_unary_op,
        .binary_op = list_binary_op,
        .subscr = list_subscr,
        .getiter = list_getiter,
        ),
};
=======
MP_DEFINE_CONST_OBJ_TYPE(
    mp_type_list,
    MP_QSTR_list,
    MP_TYPE_FLAG_ITER_IS_GETITER,
    make_new, mp_obj_list_make_new,
    print, list_print,
    unary_op, list_unary_op,
    binary_op, list_binary_op,
    subscr, list_subscr,
    iter, list_getiter,
    locals_dict, &list_locals_dict
    );

>>>>>>> 294baf52

void mp_obj_list_init(mp_obj_list_t *o, size_t n) {
    o->base.type = &mp_type_list;
    o->alloc = n < LIST_MIN_ALLOC ? LIST_MIN_ALLOC : n;
    o->len = n;
    o->items = m_new(mp_obj_t, o->alloc);
    mp_seq_clear(o->items, n, o->alloc, sizeof(*o->items));
}

STATIC mp_obj_list_t *list_new(size_t n) {
    mp_obj_list_t *o = m_new_obj(mp_obj_list_t);
    mp_obj_list_init(o, n);
    return o;
}

mp_obj_t mp_obj_new_list(size_t n, mp_obj_t *items) {
    mp_obj_list_t *o = list_new(n);
    if (items != NULL) {
        for (size_t i = 0; i < n; i++) {
            o->items[i] = items[i];
        }
    }
    return MP_OBJ_FROM_PTR(o);
}

void mp_obj_list_get(mp_obj_t self_in, size_t *len, mp_obj_t **items) {
    mp_obj_list_t *self = native_list(self_in);
    *len = self->len;
    *items = self->items;
}

void mp_obj_list_set_len(mp_obj_t self_in, size_t len) {
    // trust that the caller knows what it's doing
    // TODO realloc if len got much smaller than alloc
    mp_obj_list_t *self = MP_OBJ_TO_PTR(self_in);
    self->len = len;
}

void mp_obj_list_store(mp_obj_t self_in, mp_obj_t index, mp_obj_t value) {
    mp_obj_list_t *self = native_list(self_in);
    size_t i = mp_get_index(self->base.type, self->len, index, false);
    self->items[i] = value;
}

/******************************************************************************/
/* list iterator                                                              */

typedef struct _mp_obj_list_it_t {
    mp_obj_base_t base;
    mp_fun_1_t iternext;
    mp_obj_t list;
    size_t cur;
} mp_obj_list_it_t;

STATIC mp_obj_t list_it_iternext(mp_obj_t self_in) {
    mp_obj_list_it_t *self = MP_OBJ_TO_PTR(self_in);
    mp_obj_list_t *list = MP_OBJ_TO_PTR(self->list);
    if (self->cur < list->len) {
        mp_obj_t o_out = list->items[self->cur];
        self->cur += 1;
        return o_out;
    } else {
        return MP_OBJ_STOP_ITERATION;
    }
}

mp_obj_t mp_obj_new_list_iterator(mp_obj_t list, size_t cur, mp_obj_iter_buf_t *iter_buf) {
    assert(sizeof(mp_obj_list_it_t) <= sizeof(mp_obj_iter_buf_t));
    mp_obj_list_it_t *o = (mp_obj_list_it_t *)iter_buf;
    o->base.type = &mp_type_polymorph_iter;
    o->iternext = list_it_iternext;
    o->list = list;
    o->cur = cur;
    return MP_OBJ_FROM_PTR(o);
}<|MERGE_RESOLUTION|>--- conflicted
+++ resolved
@@ -31,8 +31,6 @@
 #include "py/runtime.h"
 #include "py/stackctrl.h"
 
-#include "supervisor/shared/translate/translate.h"
-
 STATIC mp_obj_t mp_obj_new_list_iterator(mp_obj_t list, size_t cur, mp_obj_iter_buf_t *iter_buf);
 STATIC mp_obj_list_t *list_new(size_t n);
 STATIC mp_obj_t list_extend(mp_obj_t self_in, mp_obj_t arg_in);
@@ -73,16 +71,12 @@
     return list;
 }
 
-<<<<<<< HEAD
 mp_obj_t mp_obj_new_list_from_iter(mp_obj_t iterable) {
     mp_obj_t list = mp_obj_new_list(0, NULL);
     return list_extend_from_iter(list, iterable);
 }
 
 STATIC mp_obj_t list_make_new(const mp_obj_type_t *type_in, size_t n_args, size_t n_kw, const mp_obj_t *args) {
-=======
-mp_obj_t mp_obj_list_make_new(const mp_obj_type_t *type_in, size_t n_args, size_t n_kw, const mp_obj_t *args) {
->>>>>>> 294baf52
     (void)type_in;
     mp_arg_check_num(n_args, n_kw, 0, 1, false);
 
@@ -472,22 +466,6 @@
 
 STATIC MP_DEFINE_CONST_DICT(list_locals_dict, list_locals_dict_table);
 
-<<<<<<< HEAD
-const mp_obj_type_t mp_type_list = {
-    { &mp_type_type },
-    .flags = MP_TYPE_FLAG_EXTENDED,
-    .name = MP_QSTR_list,
-    .print = list_print,
-    .make_new = list_make_new,
-    .locals_dict = (mp_obj_dict_t *)&list_locals_dict,
-    MP_TYPE_EXTENDED_FIELDS(
-        .unary_op = list_unary_op,
-        .binary_op = list_binary_op,
-        .subscr = list_subscr,
-        .getiter = list_getiter,
-        ),
-};
-=======
 MP_DEFINE_CONST_OBJ_TYPE(
     mp_type_list,
     MP_QSTR_list,
@@ -501,7 +479,6 @@
     locals_dict, &list_locals_dict
     );
 
->>>>>>> 294baf52
 
 void mp_obj_list_init(mp_obj_list_t *o, size_t n) {
     o->base.type = &mp_type_list;

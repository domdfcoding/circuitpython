--- conflicted
+++ resolved
@@ -29,14 +29,10 @@
 #if MICROPY_PY_COLLECTIONS
 
 STATIC const mp_rom_map_elem_t mp_module_collections_globals_table[] = {
-<<<<<<< HEAD
     { MP_ROM_QSTR(MP_QSTR___name__), MP_ROM_QSTR(MP_QSTR_collections) },
-=======
-    { MP_ROM_QSTR(MP_QSTR___name__), MP_ROM_QSTR(MP_QSTR_ucollections) },
     #if MICROPY_PY_COLLECTIONS_DEQUE
     { MP_ROM_QSTR(MP_QSTR_deque), MP_ROM_PTR(&mp_type_deque) },
     #endif
->>>>>>> 25ae98f0
     { MP_ROM_QSTR(MP_QSTR_namedtuple), MP_ROM_PTR(&mp_namedtuple_obj) },
     #if MICROPY_PY_COLLECTIONS_ORDEREDDICT
     { MP_ROM_QSTR(MP_QSTR_OrderedDict), MP_ROM_PTR(&mp_type_ordereddict) },

--- conflicted
+++ resolved
@@ -95,35 +95,14 @@
 # - if anything in QSTR_GLOBAL_DEPENDENCIES is newer, then process all source files ($^)
 # - else, if list of newer prerequisites ($?) is not empty, then process just these ($?)
 # - else, process all source files ($^) [this covers "make -B" which can set $? to empty]
-<<<<<<< HEAD
-$(HEADER_BUILD)/qstr.split: $(SRC_QSTR) $(SRC_QSTR_PREPROCESSOR) $(QSTR_GLOBAL_DEPENDENCIES) | $(HEADER_BUILD)/mpversion.h $(PY_SRC)/genlast.py
+$(HEADER_BUILD)/qstr.split: $(SRC_QSTR) $(SRC_QSTR_PREPROCESSOR) $(QSTR_GLOBAL_DEPENDENCIES) $(HEADER_BUILD)/moduledefs.h | $(HEADER_BUILD)/mpversion.h $(PY_SRC)/genlast.py
 	$(STEPECHO) "GEN $@"
-	$(Q)$(PYTHON3) $(PY_SRC)/genlast.py $(HEADER_BUILD)/qstr $(if $(filter $?,$(QSTR_GLOBAL_DEPENDENCIES)),$^,$(if $?,$?,$^)) --  $(SRC_QSTR_PREPROCESSOR) -- $(CPP) $(QSTR_GEN_EXTRA_CFLAGS) $(CFLAGS)
-=======
-# See more information about this process in docs/develop/qstr.rst.
-$(HEADER_BUILD)/qstr.i.last: $(SRC_QSTR) $(QSTR_GLOBAL_DEPENDENCIES) $(HEADER_BUILD)/moduledefs.h | $(QSTR_GLOBAL_REQUIREMENTS)
-	$(ECHO) "GEN $@"
-	$(Q)$(PYTHON) $(PY_SRC)/makeqstrdefs.py pp $(CPP) output $(HEADER_BUILD)/qstr.i.last cflags $(QSTR_GEN_CFLAGS) cxxflags $(QSTR_GEN_CXXFLAGS) sources $^ dependencies $(QSTR_GLOBAL_DEPENDENCIES) changed_sources $?
-
-$(HEADER_BUILD)/qstr.split: $(HEADER_BUILD)/qstr.i.last
-	$(ECHO) "GEN $@"
-	$(Q)$(PYTHON) $(PY_SRC)/makeqstrdefs.py split qstr $< $(HEADER_BUILD)/qstr _
-	$(Q)$(TOUCH) $@
-
-$(QSTR_DEFS_COLLECTED): $(HEADER_BUILD)/qstr.split
-	$(ECHO) "GEN $@"
-	$(Q)$(PYTHON) $(PY_SRC)/makeqstrdefs.py cat qstr _ $(HEADER_BUILD)/qstr $@
-
-# Compressed error strings.
-$(HEADER_BUILD)/compressed.split: $(HEADER_BUILD)/qstr.i.last
-	$(ECHO) "GEN $@"
-	$(Q)$(PYTHON) $(PY_SRC)/makeqstrdefs.py split compress $< $(HEADER_BUILD)/compress _
->>>>>>> 7c54b642
+	$(Q)$(PYTHON) $(PY_SRC)/genlast.py $(HEADER_BUILD)/qstr $(if $(filter $?,$(QSTR_GLOBAL_DEPENDENCIES)),$^,$(if $?,$?,$^)) --  $(SRC_QSTR_PREPROCESSOR) -- $(CPP) $(QSTR_GEN_EXTRA_CFLAGS) $(CFLAGS)
 	$(Q)$(TOUCH) $@
 
 $(QSTR_DEFS_COLLECTED): $(HEADER_BUILD)/qstr.split $(PY_SRC)/makeqstrdefs.py
 	$(STEPECHO) "GEN $@"
-	$(Q)$(PYTHON3) $(PY_SRC)/makeqstrdefs.py cat - $(HEADER_BUILD)/qstr $(QSTR_DEFS_COLLECTED)
+	$(Q)$(PYTHON) $(PY_SRC)/makeqstrdefs.py cat - $(HEADER_BUILD)/qstr $(QSTR_DEFS_COLLECTED)
 
 # $(sort $(var)) removes duplicates
 #
@@ -136,9 +115,8 @@
 	$(Q)$(MKDIR) -p $@
 
 $(HEADER_BUILD):
-<<<<<<< HEAD
 	$(Q)$(MKDIR) -p $@
-=======
+
 	$(MKDIR) -p $@
 
 ifneq ($(MICROPY_MPYCROSS_DEPENDENCY),)
@@ -160,7 +138,6 @@
 $(error FROZEN_MPY_DIR cannot be used in conjunction with FROZEN_MANIFEST)
 endif
 endif
->>>>>>> 7c54b642
 
 ifneq ($(FROZEN_DIR),)
 $(info Warning: FROZEN_DIR is deprecated in favour of FROZEN_MANIFEST)
@@ -169,13 +146,7 @@
 	$(Q)$(MAKE_FROZEN) $(FROZEN_DIR) > $@
 endif
 
-<<<<<<< HEAD
 ifneq ($(FROZEN_MPY_DIRS),)
-# to build the MicroPython cross compiler
-# Currently not used, because the wrong mpy-cross may be left over from a previous build. Build by hand to make sure.
-$(MPY_CROSS): $(TOP)/py/*.[ch] $(TOP)/mpy-cross/*.[ch] $(TOP)/mpy-cross/fmode.c
-	$(Q)$(MAKE) -C $(TOP)/mpy-cross
-
 # Copy all the modules and single python files to freeze to a common area, omitting top-level dirs (the repo names).
 # Do any preprocessing necessary: currently, this adds version information, removes examples, and
 # non-library .py files in the modules (setup.py and conf.py)
@@ -186,20 +157,7 @@
 	$(Q)$(PREPROCESS_FROZEN_MODULES) -o $@ $(FROZEN_MPY_DIRS)
 	$(Q)$(CD) $@ && \
 $(FIND) -L . -type f -name '*.py' | sed 's=^\./==' | \
-xargs -n1 "$(abspath $(MPY_CROSS))" $(MPY_CROSS_FLAGS)
-=======
-ifneq ($(FROZEN_MPY_DIR),)
-$(info Warning: FROZEN_MPY_DIR is deprecated in favour of FROZEN_MANIFEST)
-# make a list of all the .py files that need compiling and freezing
-FROZEN_MPY_PY_FILES := $(shell find -L $(FROZEN_MPY_DIR) -type f -name '*.py' | $(SED) -e 's=^$(FROZEN_MPY_DIR)/==')
-FROZEN_MPY_MPY_FILES := $(addprefix $(BUILD)/frozen_mpy/,$(FROZEN_MPY_PY_FILES:.py=.mpy))
-
-# to build .mpy files from .py files
-$(BUILD)/frozen_mpy/%.mpy: $(FROZEN_MPY_DIR)/%.py | $(MICROPY_MPYCROSS_DEPENDENCY)
-	@$(ECHO) "MPY $<"
-	$(Q)$(MKDIR) -p $(dir $@)
-	$(Q)$(MICROPY_MPYCROSS) -o $@ -s $(<:$(FROZEN_MPY_DIR)/%=%) $(MPY_CROSS_FLAGS) $<
->>>>>>> 7c54b642
+xargs -n1 "$(abspath $(MICROPY_MPYCROSS_DEPENDENCY))" $(MPY_CROSS_FLAGS)
 
 # to build frozen_mpy.c from all .mpy files
 # You need to define MPY_TOOL_LONGINT_IMPL in mpconfigport.mk
@@ -226,13 +184,8 @@
 # Do not pass COPT here - it's *C* compiler optimizations. For example,
 # we may want to compile using Thumb, but link with non-Thumb libc.
 	$(Q)$(CC) -o $@ $^ $(LIB) $(LDFLAGS)
-<<<<<<< HEAD
 ifdef STRIP_CIRCUITPYTHON
-	$(Q)$(STRIP) $(STRIPFLAGS_EXTRA) $(PROG)
-=======
-ifndef DEBUG
 	$(Q)$(STRIP) $(STRIPFLAGS_EXTRA) $@
->>>>>>> 7c54b642
 endif
 	$(Q)$(SIZE) $$(find $(BUILD) -path "$(BUILD)/build/frozen*.o") $@
 

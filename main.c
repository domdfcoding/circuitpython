/*
 * This file is part of the MicroPython project, http://micropython.org/
 *
 * The MIT License (MIT)
 *
 * Copyright (c) 2016-2017 Scott Shawcroft for Adafruit Industries
 *
 * Permission is hereby granted, free of charge, to any person obtaining a copy
 * of this software and associated documentation files (the "Software"), to deal
 * in the Software without restriction, including without limitation the rights
 * to use, copy, modify, merge, publish, distribute, sublicense, and/or sell
 * copies of the Software, and to permit persons to whom the Software is
 * furnished to do so, subject to the following conditions:
 *
 * The above copyright notice and this permission notice shall be included in
 * all copies or substantial portions of the Software.
 *
 * THE SOFTWARE IS PROVIDED "AS IS", WITHOUT WARRANTY OF ANY KIND, EXPRESS OR
 * IMPLIED, INCLUDING BUT NOT LIMITED TO THE WARRANTIES OF MERCHANTABILITY,
 * FITNESS FOR A PARTICULAR PURPOSE AND NONINFRINGEMENT. IN NO EVENT SHALL THE
 * AUTHORS OR COPYRIGHT HOLDERS BE LIABLE FOR ANY CLAIM, DAMAGES OR OTHER
 * LIABILITY, WHETHER IN AN ACTION OF CONTRACT, TORT OR OTHERWISE, ARISING FROM,
 * OUT OF OR IN CONNECTION WITH THE SOFTWARE OR THE USE OR OTHER DEALINGS IN
 * THE SOFTWARE.
 */

#include <stdint.h>
#include <string.h>

#include "extmod/vfs.h"
#include "extmod/vfs_fat.h"

#include "genhdr/mpversion.h"
#include "py/nlr.h"
#include "py/compile.h"
#include "py/frozenmod.h"
#include "py/mphal.h"
#include "py/runtime.h"
#include "py/repl.h"
#include "py/gc.h"
#include "py/stackctrl.h"

#include "lib/mp-readline/readline.h"
#include "lib/utils/pyexec.h"

#include "background.h"
#include "mpconfigboard.h"
#include "supervisor/background_callback.h"
#include "supervisor/board.h"
#include "supervisor/cpu.h"
#include "supervisor/filesystem.h"
#include "supervisor/memory.h"
#include "supervisor/port.h"
#include "supervisor/serial.h"
#include "supervisor/shared/autoreload.h"
#include "supervisor/shared/rgb_led_status.h"
#include "supervisor/shared/safe_mode.h"
#include "supervisor/shared/stack.h"
#include "supervisor/shared/status_leds.h"
#include "supervisor/shared/translate.h"
#include "supervisor/shared/workflow.h"
#include "supervisor/usb.h"

#include "shared-bindings/microcontroller/__init__.h"
#include "shared-bindings/microcontroller/Processor.h"
#include "shared-bindings/supervisor/Runtime.h"

#if CIRCUITPY_ALARM
#include "shared-bindings/alarm/__init__.h"
#endif

#if CIRCUITPY_BLEIO
#include "shared-bindings/_bleio/__init__.h"
#include "supervisor/shared/bluetooth.h"
#endif

#if CIRCUITPY_BOARD
#include "shared-module/board/__init__.h"
#endif

#if CIRCUITPY_CANIO
#include "common-hal/canio/CAN.h"
#endif

#if CIRCUITPY_DISPLAYIO
#include "shared-module/displayio/__init__.h"
#endif

#if CIRCUITPY_MEMORYMONITOR
#include "shared-module/memorymonitor/__init__.h"
#endif

#if CIRCUITPY_NETWORK
#include "shared-module/network/__init__.h"
#endif

#if CIRCUITPY_USB_CDC
#include "shared-module/usb_cdc/__init__.h"
#endif

#if CIRCUITPY_WIFI
#include "shared-bindings/wifi/__init__.h"
#endif

#if MICROPY_ENABLE_PYSTACK
static size_t PLACE_IN_DTCM_BSS(_pystack[CIRCUITPY_PYSTACK_SIZE / sizeof(size_t)]);
#endif

static void reset_devices(void) {
#if CIRCUITPY_BLEIO_HCI
    bleio_reset();
#endif
}

STATIC void start_mp(supervisor_allocation* heap) {
    reset_status_led();
    autoreload_stop();
    supervisor_workflow_reset();

    // Stack limit should be less than real stack size, so we have a chance
    // to recover from limit hit.  (Limit is measured in bytes.)
    mp_stack_ctrl_init();

    if (stack_get_bottom() != NULL) {
        mp_stack_set_limit(stack_get_length() - 1024);
    }


#if MICROPY_MAX_STACK_USAGE
    // _ezero (same as _ebss) is an int, so start 4 bytes above it.
    if (stack_get_bottom() != NULL) {
        mp_stack_set_bottom(stack_get_bottom());
        mp_stack_fill_with_sentinel();
    }
#endif

    // Sync the file systems in case any used RAM from the GC to cache. As soon
    // as we re-init the GC all bets are off on the cache.
    filesystem_flush();

    // Clear the readline history. It references the heap we're about to destroy.
    readline_init0();

    #if MICROPY_ENABLE_PYSTACK
    mp_pystack_init(_pystack, _pystack + (sizeof(_pystack) / sizeof(size_t)));
    #endif

    #if MICROPY_ENABLE_GC
    gc_init(heap->ptr, heap->ptr + get_allocation_length(heap) / 4);
    #endif
    mp_init();
    mp_obj_list_init(mp_sys_path, 0);
    mp_obj_list_append(mp_sys_path, MP_OBJ_NEW_QSTR(MP_QSTR_)); // current dir (or base dir of the script)
    mp_obj_list_append(mp_sys_path, MP_OBJ_NEW_QSTR(MP_QSTR__slash_));
    // Frozen modules are in their own pseudo-dir, e.g., ".frozen".
    // Prioritize .frozen over /lib.
    mp_obj_list_append(mp_sys_path, MP_OBJ_NEW_QSTR(MP_FROZEN_FAKE_DIR_QSTR));
    mp_obj_list_append(mp_sys_path, MP_OBJ_NEW_QSTR(MP_QSTR__slash_lib));

    mp_obj_list_init(mp_sys_argv, 0);

    #if CIRCUITPY_ALARM
    // Record which alarm woke us up, if any. An object may be created so the heap must be functional.
    shared_alarm_save_wake_alarm();
    // Reset alarm module only after we retrieved the wakeup alarm.
    alarm_reset();
    #endif

    #if CIRCUITPY_NETWORK
    network_module_init();
    #endif
}

STATIC void stop_mp(void) {
    #if CIRCUITPY_NETWORK
    network_module_deinit();
    #endif

    #if MICROPY_VFS
    mp_vfs_mount_t *vfs = MP_STATE_VM(vfs_mount_table);

    // Unmount all heap allocated vfs mounts.
    while (gc_nbytes(vfs) > 0) {
        vfs = vfs->next;
    }
    MP_STATE_VM(vfs_mount_table) = vfs;
    MP_STATE_VM(vfs_cur) = vfs;
    #endif

    background_callback_reset();
    usb_background();

    gc_deinit();
}

#define STRING_LIST(...) {__VA_ARGS__, ""}

// Look for the first file that exists in the list of filenames, using mp_import_stat().
// Return its index. If no file found, return -1.
STATIC const char* first_existing_file_in_list(const char * const * filenames) {
    for (int i = 0; filenames[i] != (char*)""; i++) {
        mp_import_stat_t stat = mp_import_stat(filenames[i]);
        if (stat == MP_IMPORT_STAT_FILE) {
            return filenames[i];
        }
    }
    return NULL;
}

STATIC bool maybe_run_list(const char * const * filenames, pyexec_result_t* exec_result) {
    const char* filename = first_existing_file_in_list(filenames);
    if (filename == NULL) {
        return false;
    }
    mp_hal_stdout_tx_str(filename);
    const compressed_string_t* compressed = translate(" output:\n");
    char decompressed[decompress_length(compressed)];
    decompress(compressed, decompressed);
    mp_hal_stdout_tx_str(decompressed);
    pyexec_file(filename, exec_result);
    return true;
}

STATIC void cleanup_after_vm(supervisor_allocation* heap) {
    // Reset port-independent devices, like CIRCUITPY_BLEIO_HCI.
    reset_devices();
    // Turn off the display and flush the filesystem before the heap disappears.
    #if CIRCUITPY_DISPLAYIO
    reset_displays();
    #endif
    #if CIRCUITPY_MEMORYMONITOR
    memorymonitor_reset();
    #endif
    filesystem_flush();
    stop_mp();
    free_memory(heap);
    supervisor_move_memory();

    #if CIRCUITPY_CANIO
    common_hal_canio_reset();
    #endif

    // reset_board_busses() first because it may release pins from the never_reset state, so that
    // reset_port() can reset them.
    #if CIRCUITPY_BOARD
    reset_board_busses();
    #endif
    reset_port();
    reset_board();
    reset_status_led();
}

STATIC void print_code_py_status_message(safe_mode_t safe_mode) {
    if (autoreload_is_enabled()) {
        serial_write_compressed(translate("Auto-reload is on. Simply save files over USB to run them or enter REPL to disable.\n"));
    } else {
        serial_write_compressed(translate("Auto-reload is off.\n"));
    }
    if (safe_mode != NO_SAFE_MODE) {
        serial_write_compressed(translate("Running in safe mode! "));
        serial_write_compressed(translate("Not running saved code.\n"));
    }
}

STATIC bool run_code_py(safe_mode_t safe_mode) {
    bool serial_connected_at_start = serial_connected();
    #if CIRCUITPY_AUTORELOAD_DELAY_MS > 0
    serial_write("\n");
    print_code_py_status_message(safe_mode);
    print_safe_mode_message(safe_mode);
    serial_write("\n");
    #endif

    pyexec_result_t result;

    result.return_code = 0;
    result.exception_type = NULL;
    result.exception_line = 0;

    bool found_main = false;

    if (safe_mode == NO_SAFE_MODE) {
        new_status_color(MAIN_RUNNING);

        static const char * const supported_filenames[] = STRING_LIST(
            "code.txt", "code.py", "main.py", "main.txt");
        #if CIRCUITPY_FULL_BUILD
        static const char * const double_extension_filenames[] = STRING_LIST(
            "code.txt.py", "code.py.txt", "code.txt.txt","code.py.py",
            "main.txt.py", "main.py.txt", "main.txt.txt","main.py.py");
        #endif

        stack_resize();
        filesystem_flush();
        supervisor_allocation* heap = allocate_remaining_memory();
        start_mp(heap);

        found_main = maybe_run_list(supported_filenames, &result);
        #if CIRCUITPY_FULL_BUILD
        if (!found_main){
            found_main = maybe_run_list(double_extension_filenames, &result);
            if (found_main) {
                serial_write_compressed(translate("WARNING: Your code filename has two extensions\n"));
            }
        }
        #endif

        cleanup_after_vm(heap);

        if (result.return_code & PYEXEC_FORCED_EXIT) {
            return reload_requested;
        }

        if (reload_requested && result.return_code == PYEXEC_EXCEPTION) {
            serial_write_compressed(translate("\nCode stopped by auto-reload.\n"));
        } else {
            serial_write_compressed(translate("\nCode done running.\n"));
        }
    }

    // Program has finished running.

    bool printed_press_any_key = false;
    #if CIRCUITPY_DISPLAYIO
    bool refreshed_epaper_display = false;
    #endif

    rgb_status_animation_t animation;
    prep_rgb_status_animation(&result, found_main, safe_mode, &animation);
    bool fake_sleeping = false;
    while (true) {
        RUN_BACKGROUND_TASKS;
        if (reload_requested) {
            #if CIRCUITPY_ALARM
            if (fake_sleeping) {
                board_init();
            }
            #endif
            supervisor_set_run_reason(RUN_REASON_AUTO_RELOAD);
            reload_requested = false;
            return true;
        }

        if (serial_connected() && serial_bytes_available()) {
            #if CIRCUITPY_ALARM
            if (fake_sleeping) {
                board_init();
            }
            #endif
            // Skip REPL if reload was requested.
            bool ctrl_d = serial_read() == CHAR_CTRL_D;
            if (ctrl_d) {
                supervisor_set_run_reason(RUN_REASON_REPL_RELOAD);
            }
            return ctrl_d;
        }

        // Check for a deep sleep alarm and restart the VM. This can happen if
        // an alarm alerts faster than our USB delay or if we pretended to deep
        // sleep.
        #if CIRCUITPY_ALARM
        if (fake_sleeping && common_hal_alarm_woken_from_sleep()) {
            serial_write_compressed(translate("Woken up by alarm.\n"));
            board_init();
            supervisor_set_run_reason(RUN_REASON_STARTUP);
            return true;
        }
        #endif

        if (!printed_press_any_key && serial_connected()) {
            if (!serial_connected_at_start) {
                print_code_py_status_message(safe_mode);
            }

            print_safe_mode_message(safe_mode);
            serial_write("\n");
            serial_write_compressed(translate("Press any key to enter the REPL. Use CTRL-D to reload.\n"));
            printed_press_any_key = true;
        }
        if (!serial_connected()) {
            serial_connected_at_start = false;
            printed_press_any_key = false;
        }

        // Refresh the ePaper display if we have one. That way it'll show an error message.
        #if CIRCUITPY_DISPLAYIO
        // Don't refresh the display if we're about to deep sleep.
        #if CIRCUITPY_ALARM
        refreshed_epaper_display = refreshed_epaper_display || result.return_code & PYEXEC_DEEP_SLEEP;
        #endif
        if (!refreshed_epaper_display) {
            refreshed_epaper_display = maybe_refresh_epaperdisplay();
        }
        #endif

        // Sleep until our next interrupt.
        #if CIRCUITPY_ALARM
        if (result.return_code & PYEXEC_DEEP_SLEEP) {
            // Make sure we have been awake long enough for USB to connect (enumeration delay).
            int64_t connecting_delay_ticks = CIRCUITPY_USB_CONNECTED_SLEEP_DELAY * 1024 - port_get_raw_ticks(NULL);
            // Until it's safe to decide whether we're real/fake sleeping, just run the RGB
            if (connecting_delay_ticks < 0 && !fake_sleeping) {
                fake_sleeping = true;
                new_status_color(BLACK);
                board_deinit();
                if (!supervisor_workflow_active()) {
                    // Enter true deep sleep. When we wake up we'll be back at the
                    // top of main(), not in this loop.
                    common_hal_alarm_enter_deep_sleep();
                    // Does not return.
                } else {
                    serial_write_compressed(translate("Pretending to deep sleep until alarm, CTRL-C or file write.\n"));
                }
            }
        }
        #endif

        if (!fake_sleeping) {
            tick_rgb_status_animation(&animation);
        } else {
            // This waits until a pretend deep sleep alarm occurs. They are set
            // during common_hal_alarm_set_deep_sleep_alarms. On some platforms
            // it may also return due to another interrupt, that's why we check
            // for deep sleep alarms above. If it wasn't a deep sleep alarm,
            // then we'll idle here again.
<<<<<<< HEAD
        #if CIRCUITPY_ALARM
	    alarm_pretending_deep_sleep();
        #else
	    port_idle_until_interrupt();
        #endif
	    return false; // to go REPL
=======
            #if CIRCUITPY_ALARM
                common_hal_alarm_pretending_deep_sleep();
            #else
                port_idle_until_interrupt();
            #endif
>>>>>>> 11b9a5e6
        }
    }
}

FIL* boot_output_file;

STATIC void __attribute__ ((noinline)) run_boot_py(safe_mode_t safe_mode) {
    // If not in safe mode, run boot before initing USB and capture output in a
    // file.
    if (filesystem_present() && safe_mode == NO_SAFE_MODE && MP_STATE_VM(vfs_mount_table) != NULL) {
        static const char * const boot_py_filenames[] = STRING_LIST("settings.txt", "settings.py", "boot.py", "boot.txt");

        new_status_color(BOOT_RUNNING);

        #ifdef CIRCUITPY_BOOT_OUTPUT_FILE
        FIL file_pointer;
        boot_output_file = &file_pointer;

        // Get the base filesystem.
        FATFS *fs = &((fs_user_mount_t *) MP_STATE_VM(vfs_mount_table)->obj)->fatfs;

        bool have_boot_py = first_existing_file_in_list(boot_py_filenames) != NULL;

        bool skip_boot_output = false;

        // If there's no boot.py file that might write some changing output,
        // read the existing copy of CIRCUITPY_BOOT_OUTPUT_FILE and see if its contents
        // match the version info we would print anyway. If so, skip writing CIRCUITPY_BOOT_OUTPUT_FILE.
        // This saves wear and tear on the flash and also prevents filesystem damage if power is lost
        // during the write, which may happen due to bobbling the power connector or weak power.

        static const size_t NUM_CHARS_TO_COMPARE = 160;
        if (!have_boot_py && f_open(fs, boot_output_file, CIRCUITPY_BOOT_OUTPUT_FILE, FA_READ) == FR_OK) {

            char file_contents[NUM_CHARS_TO_COMPARE];
            UINT chars_read = 0;
            f_read(boot_output_file, file_contents, NUM_CHARS_TO_COMPARE, &chars_read);
            f_close(boot_output_file);
            skip_boot_output =
                // + 2 accounts for  \r\n.
                chars_read == strlen(MICROPY_FULL_VERSION_INFO) + 2 &&
                strncmp(file_contents, MICROPY_FULL_VERSION_INFO, strlen(MICROPY_FULL_VERSION_INFO)) == 0;
        }

        if (!skip_boot_output) {
            // Wait 1.5 seconds before opening CIRCUITPY_BOOT_OUTPUT_FILE for write,
            // in case power is momentary or will fail shortly due to, say a low, battery.
            if (common_hal_mcu_processor_get_reset_reason() == RESET_REASON_POWER_ON) {
                mp_hal_delay_ms(1500);
            }
            // USB isn't up, so we can write the file.
            filesystem_set_internal_writable_by_usb(false);
            f_open(fs, boot_output_file, CIRCUITPY_BOOT_OUTPUT_FILE, FA_WRITE | FA_CREATE_ALWAYS);

            // Switch the filesystem back to non-writable by Python now instead of later,
            // since boot.py might change it back to writable.
            filesystem_set_internal_writable_by_usb(true);

            // Write version info to boot_out.txt.
            mp_hal_stdout_tx_str(MICROPY_FULL_VERSION_INFO);
            mp_hal_stdout_tx_str("\r\n");
        }
        #endif

        // TODO(tannewt): Allocate temporary space to hold custom usb descriptors.
        filesystem_flush();
        supervisor_allocation* heap = allocate_remaining_memory();
        start_mp(heap);

        // TODO(tannewt): Re-add support for flashing boot error output.
        bool found_boot = maybe_run_list(boot_py_filenames, NULL);
        (void) found_boot;

        #ifdef CIRCUITPY_BOOT_OUTPUT_FILE
        if (!skip_boot_output) {
            f_close(boot_output_file);
            filesystem_flush();
        }
        boot_output_file = NULL;
        #endif

        cleanup_after_vm(heap);
    }
}

STATIC int run_repl(void) {
    int exit_code = PYEXEC_FORCED_EXIT;
    stack_resize();
    filesystem_flush();
    supervisor_allocation* heap = allocate_remaining_memory();
    start_mp(heap);
    autoreload_suspend();
    new_status_color(REPL_RUNNING);
    if (pyexec_mode_kind == PYEXEC_MODE_RAW_REPL) {
        exit_code = pyexec_raw_repl();
    } else {
        exit_code = pyexec_friendly_repl();
    }
    cleanup_after_vm(heap);
    autoreload_resume();
    return exit_code;
}

int __attribute__((used)) main(void) {
    // initialise the cpu and peripherals
    safe_mode_t safe_mode = port_init();

    // Turn on LEDs
    init_status_leds();
    rgb_led_status_init();

    // Wait briefly to give a reset window where we'll enter safe mode after the reset.
    if (safe_mode == NO_SAFE_MODE) {
        safe_mode = wait_for_safe_mode_reset();
    }

    stack_init();

    // Create a new filesystem only if we're not in a safe mode.
    // A power brownout here could make it appear as if there's
    // no SPI flash filesystem, and we might erase the existing one.
    filesystem_init(safe_mode == NO_SAFE_MODE, false);

    // displays init after filesystem, since they could share the flash SPI
    board_init();

    // Start the debug serial
    serial_early_init();

    // Reset everything and prep MicroPython to run boot.py.
    reset_port();
    // Port-independent devices, like CIRCUITPY_BLEIO_HCI.
    reset_devices();
    reset_board();

    // This is first time we are running CircuitPython after a reset or power-up.
    supervisor_set_run_reason(RUN_REASON_STARTUP);

    // If not in safe mode turn on autoreload by default but before boot.py in case it wants to change it.
    if (safe_mode == NO_SAFE_MODE) {
        autoreload_enable();
    }

    // By default our internal flash is readonly to local python code and
    // writable over USB. Set it here so that boot.py can change it.
    filesystem_set_internal_concurrent_write_protection(true);
    filesystem_set_internal_writable_by_usb(true);

    run_boot_py(safe_mode);

    // Start serial and HID after giving boot.py a chance to tweak behavior.
    serial_init();

    #if CIRCUITPY_BLEIO
    supervisor_start_bluetooth();
    #endif

    // Boot script is finished, so now go into REPL/main mode.
    int exit_code = PYEXEC_FORCED_EXIT;
    bool skip_repl = true;
    bool first_run = true;
    for (;;) {
        if (!skip_repl) {
            exit_code = run_repl();
        }
        if (exit_code == PYEXEC_FORCED_EXIT) {
            if (!first_run) {
                serial_write_compressed(translate("soft reboot\n"));
            }
            first_run = false;
            skip_repl = run_code_py(safe_mode);
        } else if (exit_code != 0) {
            break;
        }
    }
    mp_deinit();
    return 0;
}

void gc_collect(void) {
    gc_collect_start();

    mp_uint_t regs[10];
    mp_uint_t sp = cpu_get_regs_and_sp(regs);

    // This collects root pointers from the VFS mount table. Some of them may
    // have lost their references in the VM even though they are mounted.
    gc_collect_root((void**)&MP_STATE_VM(vfs_mount_table), sizeof(mp_vfs_mount_t) / sizeof(mp_uint_t));

    background_callback_gc_collect();

    #if CIRCUITPY_ALARM
    common_hal_alarm_gc_collect();
    #endif

    #if CIRCUITPY_DISPLAYIO
    displayio_gc_collect();
    #endif

    #if CIRCUITPY_BLEIO
    common_hal_bleio_gc_collect();
    #endif

    #if CIRCUITPY_WIFI
    common_hal_wifi_gc_collect();
    #endif

    // This naively collects all object references from an approximate stack
    // range.
    gc_collect_root((void**)sp, ((uint32_t)port_stack_get_top() - sp) / sizeof(uint32_t));
    gc_collect_end();
}

void NORETURN nlr_jump_fail(void *val) {
    reset_into_safe_mode(MICROPY_NLR_JUMP_FAIL);
    while (true) {}
}

void NORETURN __fatal_error(const char *msg) {
    reset_into_safe_mode(MICROPY_FATAL_ERROR);
    while (true) {}
}

#ifndef NDEBUG
void MP_WEAK __assert_func(const char *file, int line, const char *func, const char *expr) {
    mp_printf(&mp_plat_print, "Assertion '%s' failed, at file %s:%d\n", expr, file, line);
    __fatal_error("Assertion failed");
}
#endif<|MERGE_RESOLUTION|>--- conflicted
+++ resolved
@@ -423,20 +423,13 @@
             // it may also return due to another interrupt, that's why we check
             // for deep sleep alarms above. If it wasn't a deep sleep alarm,
             // then we'll idle here again.
-<<<<<<< HEAD
-        #if CIRCUITPY_ALARM
-	    alarm_pretending_deep_sleep();
-        #else
-	    port_idle_until_interrupt();
-        #endif
-	    return false; // to go REPL
-=======
+
             #if CIRCUITPY_ALARM
                 common_hal_alarm_pretending_deep_sleep();
             #else
                 port_idle_until_interrupt();
             #endif
->>>>>>> 11b9a5e6
+            //return false; // to go REPL
         }
     }
 }

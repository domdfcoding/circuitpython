# test VFS functionality without any particular filesystem type

try:
    import uos

    uos.mount
except (ImportError, AttributeError):
    print("SKIP")
    raise SystemExit


class Filesystem:
    def __init__(self, id, fail=0):
        self.id = id
<<<<<<< HEAD
=======
        self.fail = fail
>>>>>>> b0932fcf

    def mount(self, readonly, mkfs):
        print(self.id, "mount", readonly, mkfs)

    def umount(self):
        print(self.id, "umount")

    def ilistdir(self, dir):
        print(self.id, "ilistdir", dir)
        return iter([("a%d" % self.id, 0, 0)])

    def chdir(self, dir):
        print(self.id, "chdir", dir)
<<<<<<< HEAD
=======
        if self.fail:
            raise OSError(self.fail)
>>>>>>> b0932fcf

    def getcwd(self):
        print(self.id, "getcwd")
        return "dir%d" % self.id

    def mkdir(self, path):
        print(self.id, "mkdir", path)

    def remove(self, path):
        print(self.id, "remove", path)

    def rename(self, old_path, new_path):
        print(self.id, "rename", old_path, new_path)

    def rmdir(self, path):
        print(self.id, "rmdir", path)

    def stat(self, path):
        print(self.id, "stat", path)
        return (self.id,)

    def statvfs(self, path):
        print(self.id, "statvfs", path)
        return (self.id,)

    def open(self, file, mode):
        print(self.id, "open", file, mode)


# first we umount any existing mount points the target may have
try:
    uos.umount("/")
except OSError:
    pass
for path in uos.listdir("/"):
    uos.umount("/" + path)

# stat root dir
print(uos.stat("/"))

# statvfs root dir; verify that f_namemax has a sensible size
print(uos.statvfs("/")[9] >= 32)

# getcwd when in root dir
print(uos.getcwd())

# basic mounting and listdir
uos.mount(Filesystem(1), "/test_mnt")
print(uos.listdir())

# ilistdir
i = uos.ilistdir()
print(next(i))
try:
    next(i)
except StopIteration:
    print("StopIteration")
try:
    next(i)
except StopIteration:
    print("StopIteration")

# referencing the mount point in different ways
print(uos.listdir("test_mnt"))
print(uos.listdir("/test_mnt"))

# mounting another filesystem
uos.mount(Filesystem(2), "/test_mnt2", readonly=True)
print(uos.listdir())
print(uos.listdir("/test_mnt2"))

# mounting over an existing mount point
try:
    uos.mount(Filesystem(3), "/test_mnt2")
except OSError:
    print("OSError")

# mkdir of a mount point
try:
    uos.mkdir("/test_mnt")
except OSError:
    print("OSError")

# rename across a filesystem
try:
    uos.rename("/test_mnt/a", "/test_mnt2/b")
except OSError:
    print("OSError")

# delegating to mounted filesystem
uos.chdir("test_mnt")
print(uos.listdir())
print(uos.getcwd())
uos.mkdir("test_dir")
uos.remove("test_file")
uos.rename("test_file", "test_file2")
uos.rmdir("test_dir")
print(uos.stat("test_file"))
print(uos.statvfs("/test_mnt"))
open("test_file")
open("test_file", "wb")

# umount
uos.umount("/test_mnt")
uos.umount("/test_mnt2")

# umount a non-existent mount point
try:
    uos.umount("/test_mnt")
except OSError:
    print("OSError")

# root dir
uos.mount(Filesystem(3), "/")
print(uos.stat("/"))
print(uos.statvfs("/"))
print(uos.listdir())
open("test")

uos.mount(Filesystem(4), "/mnt")
print(uos.listdir())
print(uos.listdir("/mnt"))
uos.chdir("/mnt")
print(uos.listdir())

# chdir to a subdir within root-mounted vfs, and then listdir
uos.chdir("/subdir")
print(uos.listdir())
uos.chdir("/")
<<<<<<< HEAD

uos.umount("/")
print(uos.listdir("/"))
uos.umount("/mnt")
=======

uos.umount("/")
print(uos.listdir("/"))
uos.umount("/mnt")

# chdir to a non-existent mount point (current directory should remain unchanged)
try:
    uos.chdir("/foo")
except OSError:
    print("OSError")
print(uos.getcwd())

# chdir to a non-existent subdirectory in a mounted filesystem
uos.mount(Filesystem(5, 1), "/mnt")
try:
    uos.chdir("/mnt/subdir")
except OSError:
    print("OSError")
print(uos.getcwd())
>>>>>>> b0932fcf
<|MERGE_RESOLUTION|>--- conflicted
+++ resolved
@@ -12,10 +12,7 @@
 class Filesystem:
     def __init__(self, id, fail=0):
         self.id = id
-<<<<<<< HEAD
-=======
         self.fail = fail
->>>>>>> b0932fcf
 
     def mount(self, readonly, mkfs):
         print(self.id, "mount", readonly, mkfs)
@@ -29,11 +26,8 @@
 
     def chdir(self, dir):
         print(self.id, "chdir", dir)
-<<<<<<< HEAD
-=======
         if self.fail:
             raise OSError(self.fail)
->>>>>>> b0932fcf
 
     def getcwd(self):
         print(self.id, "getcwd")
@@ -163,12 +157,6 @@
 uos.chdir("/subdir")
 print(uos.listdir())
 uos.chdir("/")
-<<<<<<< HEAD
-
-uos.umount("/")
-print(uos.listdir("/"))
-uos.umount("/mnt")
-=======
 
 uos.umount("/")
 print(uos.listdir("/"))
@@ -187,5 +175,4 @@
     uos.chdir("/mnt/subdir")
 except OSError:
     print("OSError")
-print(uos.getcwd())
->>>>>>> b0932fcf
+print(uos.getcwd())
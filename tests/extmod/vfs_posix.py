--- conflicted
+++ resolved
@@ -13,11 +13,8 @@
 # Skip the test if it does exist.
 temp_dir = "micropy_test_dir"
 try:
-<<<<<<< HEAD
-=======
     import os
 
->>>>>>> e00a1440
     os.stat(temp_dir)
     print("SKIP")
     raise SystemExit
@@ -108,11 +105,8 @@
 
 # remove with error
 try:
-<<<<<<< HEAD
-=======
     import os
 
->>>>>>> e00a1440
     os.remove(temp_dir + "/test2")
 except OSError:
     print("remove OSError")
@@ -123,11 +117,8 @@
 
 # rmdir with error
 try:
-<<<<<<< HEAD
-=======
     import os
 
->>>>>>> e00a1440
     os.rmdir(temp_dir)
 except OSError:
     print("rmdir OSError")
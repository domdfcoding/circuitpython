# Test a UTF-8 encoded literal
s = "asdf©qwer"
for i in range(len(s)):
    print("s[%d]: %s   %X" % (i, s[i], ord(s[i])))

# Test all three forms of Unicode escape, and
# all blocks of UTF-8 byte patterns
s = "a\xA9\xFF\u0123\u0800\uFFEE\U0001F44C"
for i in range(-len(s), len(s)):
    print("s[%d]: %s   %X" % (i, s[i], ord(s[i])))
    print("s[:%d]: %d chars, '%s'" % (i, len(s[:i]), s[:i]))
    for j in range(i, len(s)):
        print("s[%d:%d]: %d chars, '%s'" % (i, j, len(s[i:j]), s[i:j]))
    print("s[%d:]: %d chars, '%s'" % (i, len(s[i:]), s[i:]))

# Test UTF-8 encode and decode
enc = s.encode()
print(enc, enc.decode() == s)

# printing of unicode chars using repr
# NOTE: for some characters (eg \u10ff) we differ to CPython
print(repr("a\uffff"))
print(repr("a\U0001ffff"))

# test invalid escape code
try:
    eval('"\\U00110000"')
except SyntaxError:
    print("SyntaxError")

# test unicode string given to int
try:
    int("\u0200")
except ValueError:
    print("ValueError")

# test invalid UTF-8 string
try:
    str(b"ab\xa1", "utf8")
except UnicodeError:
    print("UnicodeError")
try:
    str(b"ab\xf8", "utf8")
except UnicodeError:
    print("UnicodeError")
try:
    str(bytearray(b"ab\xc0a"), "utf8")
except UnicodeError:
<<<<<<< HEAD
=======
    print("UnicodeError")
try:
    str(b"\xf0\xe0\xed\xe8", "utf8")
except UnicodeError:
>>>>>>> b057fb8a
    print("UnicodeError")<|MERGE_RESOLUTION|>--- conflicted
+++ resolved
@@ -46,11 +46,8 @@
 try:
     str(bytearray(b"ab\xc0a"), "utf8")
 except UnicodeError:
-<<<<<<< HEAD
-=======
     print("UnicodeError")
 try:
     str(b"\xf0\xe0\xed\xe8", "utf8")
 except UnicodeError:
->>>>>>> b057fb8a
     print("UnicodeError")
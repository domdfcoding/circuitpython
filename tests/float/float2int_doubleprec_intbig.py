--- conflicted
+++ resolved
@@ -1,10 +1,6 @@
 # check cases converting float to int, requiring double precision float
 
 import struct
-<<<<<<< HEAD
-
-=======
->>>>>>> e00a1440
 import sys
 
 maxsize_bits = 0

--- conflicted
+++ resolved
@@ -1,10 +1,6 @@
 # Make sure that write operations on io.BytesIO don't
 # change original object it was constructed from.
 import io
-<<<<<<< HEAD
-
-=======
->>>>>>> e00a1440
 b = b"foobar"
 
 a = io.BytesIO(b)

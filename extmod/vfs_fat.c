--- conflicted
+++ resolved
@@ -45,7 +45,6 @@
 #include "extmod/vfs_fat.h"
 #include "shared/timeutils/timeutils.h"
 #include "supervisor/filesystem.h"
-#include "supervisor/shared/translate/translate.h"
 
 #if FF_MAX_SS == FF_MIN_SS
 #define SECSIZE(fs) (FF_MIN_SS)
@@ -105,7 +104,7 @@
     }
 }
 
-#if FF_FS_REENTRANT
+#if _FS_REENTRANT
 STATIC mp_obj_t fat_vfs_del(mp_obj_t self_in) {
     mp_obj_fat_vfs_t *self = MP_OBJ_TO_PTR(self_in);
     // f_umount only needs to be called to release the sync object
@@ -137,7 +136,6 @@
 typedef struct _mp_vfs_fat_ilistdir_it_t {
     mp_obj_base_t base;
     mp_fun_1_t iternext;
-    mp_fun_1_t finaliser;
     bool is_str;
     FF_DIR dir;
 } mp_vfs_fat_ilistdir_it_t;
@@ -509,7 +507,7 @@
 #endif
 
 STATIC const mp_rom_map_elem_t fat_vfs_locals_dict_table[] = {
-    #if FF_FS_REENTRANT
+    #if _FS_REENTRANT
     { MP_ROM_QSTR(MP_QSTR___del__), MP_ROM_PTR(&fat_vfs_del_obj) },
     #endif
     { MP_ROM_QSTR(MP_QSTR_mkfs), MP_ROM_PTR(&fat_vfs_mkfs_obj) },
@@ -538,19 +536,6 @@
     .import_stat = fat_vfs_import_stat,
 };
 
-<<<<<<< HEAD
-const mp_obj_type_t mp_fat_vfs_type = {
-    { &mp_type_type },
-    .flags = MP_TYPE_FLAG_EXTENDED,
-    .name = MP_QSTR_VfsFat,
-    .make_new = fat_vfs_make_new,
-    .locals_dict = (mp_obj_dict_t *)&fat_vfs_locals_dict,
-    MP_TYPE_EXTENDED_FIELDS(
-        .protocol = &fat_vfs_proto,
-        ),
-
-};
-=======
 MP_DEFINE_CONST_OBJ_TYPE(
     mp_fat_vfs_type,
     MP_QSTR_VfsFat,
@@ -559,6 +544,5 @@
     protocol, &fat_vfs_proto,
     locals_dict, &fat_vfs_locals_dict
     );
->>>>>>> 294baf52
 
 #endif // MICROPY_VFS_FAT
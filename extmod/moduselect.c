--- conflicted
+++ resolved
@@ -30,7 +30,6 @@
 
 #include <stdio.h>
 
-#include "py/stream.h"
 #include "py/runtime.h"
 #include "py/obj.h"
 #include "py/objlist.h"
@@ -172,8 +171,7 @@
             mp_map_deinit(&poll_map);
             return mp_obj_new_tuple(3, list_array);
         }
-        // CIRCUITPY
-        RUN_BACKGROUND_TASKS;
+        MICROPY_EVENT_POLL_HOOK
     }
 }
 MP_DEFINE_CONST_FUN_OBJ_VAR_BETWEEN(mp_select_select_obj, 3, 4, select_select);
@@ -252,11 +250,7 @@
         if (n_ready > 0 || (timeout != (mp_uint_t)-1 && mp_hal_ticks_ms() - start_tick >= timeout)) {
             break;
         }
-        // CIRCUITPY
-        RUN_BACKGROUND_TASKS;
-        if (mp_hal_is_interrupted()) {
-            return 0;
-        }
+        MICROPY_EVENT_POLL_HOOK
     }
 
     return n_ready;
@@ -343,18 +337,6 @@
 };
 STATIC MP_DEFINE_CONST_DICT(poll_locals_dict, poll_locals_dict_table);
 
-<<<<<<< HEAD
-STATIC const mp_obj_type_t mp_type_poll = {
-    { &mp_type_type },
-    .flags = MP_TYPE_FLAG_EXTENDED,
-    .name = MP_QSTR_poll,
-    .locals_dict = (void *)&poll_locals_dict,
-    MP_TYPE_EXTENDED_FIELDS(
-        .getiter = mp_identity_getiter,
-        .iternext = poll_iternext,
-        ),
-};
-=======
 STATIC MP_DEFINE_CONST_OBJ_TYPE(
     mp_type_poll,
     MP_QSTR_poll,
@@ -362,7 +344,6 @@
     iter, poll_iternext,
     locals_dict, &poll_locals_dict
     );
->>>>>>> 294baf52
 
 // poll()
 STATIC mp_obj_t select_poll(void) {

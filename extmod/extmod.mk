--- conflicted
+++ resolved
@@ -1,63 +1,20 @@
 # This makefile fragment adds the source code files for the core extmod modules
 # and provides rules to build 3rd-party components for extmod modules.
 
+# CIRCUITPY has removed many extmod modules.
 SRC_EXTMOD_C += \
-<<<<<<< HEAD
-	extmod/moduasyncio.c \
-	extmod/modubinascii.c \
-	extmod/moductypes.c \
-	extmod/moduhashlib.c \
-	extmod/moduheapq.c \
-	extmod/modujson.c \
-	extmod/moduos.c \
-	extmod/moduplatform.c\
-	extmod/modurandom.c \
-	extmod/modure.c \
-	extmod/moduselect.c \
-	extmod/moduzlib.c \
-	extmod/utime_mphal.c \
-=======
-	extmod/machine_bitstream.c \
-	extmod/machine_i2c.c \
-	extmod/machine_mem.c \
-	extmod/machine_pinbase.c \
-	extmod/machine_pulse.c \
-	extmod/machine_pwm.c \
-	extmod/machine_signal.c \
-	extmod/machine_spi.c \
-	extmod/machine_timer.c \
 	extmod/modasyncio.c \
 	extmod/modbinascii.c \
-	extmod/modbluetooth.c \
-	extmod/modbtree.c \
-	extmod/modcryptolib.c \
-	extmod/moddeflate.c \
-	extmod/modframebuf.c \
 	extmod/modhashlib.c \
 	extmod/modheapq.c \
 	extmod/modjson.c \
-	extmod/modlwip.c \
-	extmod/modnetwork.c \
-	extmod/modonewire.c \
 	extmod/modos.c \
 	extmod/modplatform.c\
 	extmod/modrandom.c \
 	extmod/modre.c \
 	extmod/modselect.c \
-	extmod/modsocket.c \
-	extmod/modssl_axtls.c \
-	extmod/modssl_mbedtls.c \
-	extmod/modtime.c \
 	extmod/moductypes.c \
-	extmod/modwebrepl.c \
-	extmod/modwebsocket.c \
-	extmod/network_cyw43.c \
-	extmod/network_esp_hosted.c \
-	extmod/network_lwip.c \
-	extmod/network_ninaw10.c \
-	extmod/network_wiznet5k.c \
-	extmod/os_dupterm.c \
->>>>>>> e00a1440
+	extmod/modzlib.c \
 	extmod/vfs.c \
 	extmod/vfs_blockdev.c \
 	extmod/vfs_fat.c \
@@ -127,7 +84,6 @@
 ifeq ($(MICROPY_PY_SSL),1)
 CFLAGS_EXTMOD += -DMICROPY_PY_SSL=1
 ifeq ($(MICROPY_SSL_AXTLS),1)
-CFLAGS_MOD += -DMICROPY_SSL_AXTLS=1 -I$(TOP)/lib/axtls/ssl -I$(TOP)/lib/axtls/crypto -I$(TOP)/extmod/axtls-include
 AXTLS_DIR = lib/axtls
 GIT_SUBMODULES += $(AXTLS_DIR)
 CFLAGS_EXTMOD += -DMICROPY_SSL_AXTLS=1 -I$(TOP)/lib/axtls/ssl -I$(TOP)/lib/axtls/crypto -I$(TOP)/extmod/axtls-include

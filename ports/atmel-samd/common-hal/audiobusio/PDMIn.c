--- conflicted
+++ resolved
@@ -194,11 +194,7 @@
     // Find a free GCLK to generate the MCLK signal.
     uint8_t gclk = find_free_gclk(clock_divisor);
     if (gclk > GCLK_GEN_NUM) {
-<<<<<<< HEAD
-        mp_raise_RuntimeError(MP_ERROR_TEXT("Unable to find free GCLK"));
-=======
-        mp_raise_RuntimeError(translate("No free GCLKs"));
->>>>>>> bb178ebd
+        mp_raise_RuntimeError(MP_ERROR_TEXT("No free GCLKs"));
     }
     self->gclk = gclk;
 

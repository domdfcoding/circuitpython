--- conflicted
+++ resolved
@@ -267,31 +267,26 @@
     #endif
     #if defined(PIN_PB23) && !defined(IGNORE_PIN_PB23)
     { MP_ROM_QSTR(MP_QSTR_PB23), MP_ROM_PTR(&pin_PB23) },
-<<<<<<< HEAD
-#endif
-#if defined(PIN_PB24) && !defined(IGNORE_PIN_PB24)
+    #endif
+    #if defined(PIN_PB24) && !defined(IGNORE_PIN_PB24)
     { MP_ROM_QSTR(MP_QSTR_PB24), MP_ROM_PTR(&pin_PB24) },
-#endif
-#if defined(PIN_PB25) && !defined(IGNORE_PIN_PB25)
+    #endif
+    #if defined(PIN_PB25) && !defined(IGNORE_PIN_PB25)
     { MP_ROM_QSTR(MP_QSTR_PB25), MP_ROM_PTR(&pin_PB25) },
-#endif
-#if defined(PIN_PB26) && !defined(IGNORE_PIN_PB26)
+    #endif
+    #if defined(PIN_PB26) && !defined(IGNORE_PIN_PB26)
     { MP_ROM_QSTR(MP_QSTR_PB26), MP_ROM_PTR(&pin_PB26) },
-#endif
-#if defined(PIN_PB27) && !defined(IGNORE_PIN_PB27)
+    #endif
+    #if defined(PIN_PB27) && !defined(IGNORE_PIN_PB27)
     { MP_ROM_QSTR(MP_QSTR_PB27), MP_ROM_PTR(&pin_PB27) },
-#endif
-#if defined(PIN_PB28) && !defined(IGNORE_PIN_PB28)
+    #endif
+    #if defined(PIN_PB28) && !defined(IGNORE_PIN_PB28)
     { MP_ROM_QSTR(MP_QSTR_PB28), MP_ROM_PTR(&pin_PB28) },
-#endif
-#if defined(PIN_PB29) && !defined(IGNORE_PIN_PB29)
+    #endif
+    #if defined(PIN_PB29) && !defined(IGNORE_PIN_PB29)
     { MP_ROM_QSTR(MP_QSTR_PB29), MP_ROM_PTR(&pin_PB29) },
-#endif
-#if defined(PIN_PB30) && !defined(IGNORE_PIN_PB30)
-=======
     #endif
     #if defined(PIN_PB30) && !defined(IGNORE_PIN_PB30)
->>>>>>> 8b896810
     { MP_ROM_QSTR(MP_QSTR_PB30), MP_ROM_PTR(&pin_PB30) },
     #endif
     #if defined(PIN_PB31) && !defined(IGNORE_PIN_PB31)

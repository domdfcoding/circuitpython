--- conflicted
+++ resolved
@@ -38,15 +38,10 @@
 
 typedef struct {
     mp_obj_base_t base;
-<<<<<<< HEAD
-    uint8_t number;
-    uint8_t adc; //(3)units (5)channel
-=======
     uint8_t port:4;
     uint8_t number:4;
     uint8_t adc_unit:3; 
     uint8_t adc_channel:5;
->>>>>>> 9f8c8c65
 } mcu_pin_obj_t;
 
 //Standard stm32 adc unit combinations
@@ -59,19 +54,12 @@
 //but all 3 ADCs will share the same input number per pin. 
 //F4 family has 3 ADC max, 24 channels max. 
 #define ADC_INPUT(mask, number) \
-<<<<<<< HEAD
-	.adc = (((mask) << 5) | ((number) & 0x1F)),
-
-#define NO_ADC \
-	.adc = 0xff,
-=======
 	.adc_unit = mask, \
 	.adc_channel = number,
 
 #define NO_ADC \
 	.adc_unit = 0x00, \
 	.adc_channel = 0x1f
->>>>>>> 9f8c8c65
 
 extern const mp_obj_type_t mcu_pin_type;
 

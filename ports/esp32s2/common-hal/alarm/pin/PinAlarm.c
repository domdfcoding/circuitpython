--- conflicted
+++ resolved
@@ -101,13 +101,8 @@
 }
 
 mp_obj_t alarm_pin_pinalarm_get_wakeup_alarm(size_t n_alarms, const mp_obj_t *alarms) {
-<<<<<<< HEAD
     // For light sleep, we check if we match any existing alarms
     uint64_t pin_status = ((uint64_t) pin_63_32_status) << 32 | pin_31_0_status;
-=======
-    // First, check to see if we match any given alarms.
-    uint64_t pin_status = ((uint64_t)pin_63_32_status) << 32 | pin_31_0_status;
->>>>>>> 00178ca5
     for (size_t i = 0; i < n_alarms; i++) {
         if (!MP_OBJ_IS_TYPE(alarms[i], &alarm_pin_pinalarm_type)) {
             continue;

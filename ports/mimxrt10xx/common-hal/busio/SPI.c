--- conflicted
+++ resolved
@@ -99,11 +99,7 @@
     bool spi_taken = false;
 
     if (half_duplex) {
-<<<<<<< HEAD
-        mp_raise_NotImplementedError(MP_ERROR_TEXT("Half duplex SPI is not implemented"));
-=======
-        mp_raise_NotImplementedError_varg(translate("%q"), MP_QSTR_half_duplex);
->>>>>>> bb178ebd
+        mp_raise_NotImplementedError_varg(MP_ERROR_TEXT("%q"), MP_QSTR_half_duplex);
     }
 
     for (uint i = 0; i < sck_count; i++) {

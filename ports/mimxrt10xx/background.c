/*
 * This file is part of the MicroPython project, http://micropython.org/
 *
 * The MIT License (MIT)
 *
 * Copyright (c) 2017 Scott Shawcroft for Adafruit Industries
 * Copyright (c) 2019 Artur Pacholec
 *
 * Permission is hereby granted, free of charge, to any person obtaining a copy
 * of this software and associated documentation files (the "Software"), to deal
 * in the Software without restriction, including without limitation the rights
 * to use, copy, modify, merge, publish, distribute, sublicense, and/or sell
 * copies of the Software, and to permit persons to whom the Software is
 * furnished to do so, subject to the following conditions:
 *
 * The above copyright notice and this permission notice shall be included in
 * all copies or substantial portions of the Software.
 *
 * THE SOFTWARE IS PROVIDED "AS IS", WITHOUT WARRANTY OF ANY KIND, EXPRESS OR
 * IMPLIED, INCLUDING BUT NOT LIMITED TO THE WARRANTIES OF MERCHANTABILITY,
 * FITNESS FOR A PARTICULAR PURPOSE AND NONINFRINGEMENT. IN NO EVENT SHALL THE
 * AUTHORS OR COPYRIGHT HOLDERS BE LIABLE FOR ANY CLAIM, DAMAGES OR OTHER
 * LIABILITY, WHETHER IN AN ACTION OF CONTRACT, TORT OR OTHERWISE, ARISING FROM,
 * OUT OF OR IN CONNECTION WITH THE SOFTWARE OR THE USE OR OTHER DEALINGS IN
 * THE SOFTWARE.
 */

#include "supervisor/port.h"

<<<<<<< HEAD
#if CIRCUITPY_AUDIOIO || CIRCUITPY_AUDIOBUSIO
    audio_dma_background();
#endif

#if CIRCUITPY_BLEIO
    bleio_background();
#endif

#if CIRCUITPY_DISPLAYIO
    displayio_background();
#endif

#if CIRCUITPY_NETWORK
    network_module_background();
#endif

    filesystem_background();
    usb_background();
    running_background_tasks = false;
    assert_heap_ok();

    last_finished_tick = supervisor_ticks_ms64();
=======
void port_background_task(void) {
    #if CIRCUITPY_AUDIOIO || CIRCUITPY_AUDIOBUSIO
    audio_dma_background();
    #endif
>>>>>>> e7a78e08
}
void port_start_background_task(void) {}
void port_finish_background_task(void) {}<|MERGE_RESOLUTION|>--- conflicted
+++ resolved
@@ -27,35 +27,10 @@
 
 #include "supervisor/port.h"
 
-<<<<<<< HEAD
-#if CIRCUITPY_AUDIOIO || CIRCUITPY_AUDIOBUSIO
-    audio_dma_background();
-#endif
-
-#if CIRCUITPY_BLEIO
-    bleio_background();
-#endif
-
-#if CIRCUITPY_DISPLAYIO
-    displayio_background();
-#endif
-
-#if CIRCUITPY_NETWORK
-    network_module_background();
-#endif
-
-    filesystem_background();
-    usb_background();
-    running_background_tasks = false;
-    assert_heap_ok();
-
-    last_finished_tick = supervisor_ticks_ms64();
-=======
 void port_background_task(void) {
     #if CIRCUITPY_AUDIOIO || CIRCUITPY_AUDIOBUSIO
     audio_dma_background();
     #endif
->>>>>>> e7a78e08
 }
 void port_start_background_task(void) {}
 void port_finish_background_task(void) {}
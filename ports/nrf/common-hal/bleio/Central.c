/*
 * This file is part of the MicroPython project, http://micropython.org/
 *
 * The MIT License (MIT)
 *
 * Copyright (c) 2019 Dan Halbert for Adafruit Industries
 * Copyright (c) 2018 Artur Pacholec
 *
 * Permission is hereby granted, free of charge, to any person obtaining a copy
 * of this software and associated documentation files (the "Software"), to deal
 * in the Software without restriction, including without limitation the rights
 * to use, copy, modify, merge, publish, distribute, sublicense, and/or sell
 * copies of the Software, and to permit persons to whom the Software is
 * furnished to do so, subject to the following conditions:
 *
 * The above copyright notice and this permission notice shall be included in
 * all copies or substantial portions of the Software.
 *
 * THE SOFTWARE IS PROVIDED "AS IS", WITHOUT WARRANTY OF ANY KIND, EXPRESS OR
 * IMPLIED, INCLUDING BUT NOT LIMITED TO THE WARRANTIES OF MERCHANTABILITY,
 * FITNESS FOR A PARTICULAR PURPOSE AND NONINFRINGEMENT. IN NO EVENT SHALL THE
 * AUTHORS OR COPYRIGHT HOLDERS BE LIABLE FOR ANY CLAIM, DAMAGES OR OTHER
 * LIABILITY, WHETHER IN AN ACTION OF CONTRACT, TORT OR OTHERWISE, ARISING FROM,
 * OUT OF OR IN CONNECTION WITH THE SOFTWARE OR THE USE OR OTHER DEALINGS IN
 * THE SOFTWARE.
 */

#include <string.h>
#include <stdio.h>

#include "ble.h"
#include "ble_drv.h"
#include "ble_hci.h"
#include "nrf_soc.h"
#include "py/objstr.h"
#include "py/runtime.h"
#include "shared-bindings/bleio/__init__.h"
#include "shared-bindings/bleio/Adapter.h"
#include "shared-bindings/bleio/Central.h"
<<<<<<< HEAD
#include "shared-bindings/bleio/Descriptor.h"
#include "shared-bindings/bleio/Service.h"
#include "shared-bindings/bleio/UUID.h"

static bleio_service_obj_t *m_char_discovery_service;
static bleio_characteristic_obj_t *m_desc_discovery_characteristic;

static volatile bool m_discovery_in_process;
static volatile bool m_discovery_successful;

// service_uuid may be NULL, to discover all services.
STATIC bool discover_next_services(bleio_central_obj_t *self, uint16_t start_handle, ble_uuid_t *service_uuid) {
    m_discovery_successful = false;
    m_discovery_in_process = true;

    uint32_t err_code = sd_ble_gattc_primary_services_discover(self->conn_handle, start_handle, service_uuid);

    if (err_code != NRF_SUCCESS) {
        mp_raise_OSError_msg(translate("Failed to discover services"));
    }

    // Wait for a discovery event.
    while (m_discovery_in_process) {
        RUN_BACKGROUND_TASKS;
    }
    return m_discovery_successful;
}

STATIC bool discover_next_characteristics(bleio_central_obj_t *self, bleio_service_obj_t *service, uint16_t start_handle) {
    m_char_discovery_service = service;

    ble_gattc_handle_range_t handle_range;
    handle_range.start_handle = start_handle;
    handle_range.end_handle = service->end_handle;

    m_discovery_successful = false;
    m_discovery_in_process = true;

    uint32_t err_code = sd_ble_gattc_characteristics_discover(self->conn_handle, &handle_range);
    if (err_code != NRF_SUCCESS) {
        return false;
    }

    // Wait for a discovery event.
    while (m_discovery_in_process) {
        RUN_BACKGROUND_TASKS;
    }
    return m_discovery_successful;
}

STATIC bool discover_next_descriptors(bleio_central_obj_t *self, bleio_characteristic_obj_t *characteristic, uint16_t start_handle, uint16_t end_handle) {
    m_desc_discovery_characteristic = characteristic;

    ble_gattc_handle_range_t handle_range;
    handle_range.start_handle = start_handle;
    handle_range.end_handle = end_handle;

    m_discovery_successful = false;
    m_discovery_in_process = true;

    uint32_t err_code = sd_ble_gattc_descriptors_discover(self->conn_handle, &handle_range);
    if (err_code != NRF_SUCCESS) {
        return false;
    }

    // Wait for a discovery event.
    while (m_discovery_in_process) {
        RUN_BACKGROUND_TASKS;
    }
    return m_discovery_successful;
}

STATIC void on_primary_srv_discovery_rsp(ble_gattc_evt_prim_srvc_disc_rsp_t *response, bleio_central_obj_t *central) {
    for (size_t i = 0; i < response->count; ++i) {
        ble_gattc_service_t *gattc_service = &response->services[i];

        bleio_service_obj_t *service = m_new_obj(bleio_service_obj_t);
        service->base.type = &bleio_service_type;

        // Initialize several fields at once.
        common_hal_bleio_service_construct(service, NULL, mp_obj_new_list(0, NULL), false);

        service->device = MP_OBJ_FROM_PTR(central);
        service->start_handle = gattc_service->handle_range.start_handle;
        service->end_handle = gattc_service->handle_range.end_handle;
        service->handle = gattc_service->handle_range.start_handle;

        if (gattc_service->uuid.type != BLE_UUID_TYPE_UNKNOWN) {
            // Known service UUID.
            bleio_uuid_obj_t *uuid = m_new_obj(bleio_uuid_obj_t);
            uuid->base.type = &bleio_uuid_type;
            bleio_uuid_construct_from_nrf_ble_uuid(uuid, &gattc_service->uuid);
            service->uuid = uuid;
            service->device = MP_OBJ_FROM_PTR(central);
        } else {
            // The discovery response contained a 128-bit UUID that has not yet been registered with the
            // softdevice via sd_ble_uuid_vs_add(). We need to fetch the 128-bit value and register it.
            // For now, just set the UUID to NULL.
            service->uuid = NULL;
        }

        mp_obj_list_append(central->service_list, service);
    }

    if (response->count > 0) {
        m_discovery_successful = true;
    }
    m_discovery_in_process = false;
}

STATIC void on_char_discovery_rsp(ble_gattc_evt_char_disc_rsp_t *response, bleio_central_obj_t *central) {
    for (size_t i = 0; i < response->count; ++i) {
        ble_gattc_char_t *gattc_char = &response->chars[i];

        bleio_characteristic_obj_t *characteristic = m_new_obj(bleio_characteristic_obj_t);
        characteristic->base.type = &bleio_characteristic_type;

        characteristic->descriptor_list = mp_obj_new_list(0, NULL);

        bleio_uuid_obj_t *uuid = NULL;

        if (gattc_char->uuid.type != BLE_UUID_TYPE_UNKNOWN) {
            // Known characteristic UUID.
            uuid = m_new_obj(bleio_uuid_obj_t);
            uuid->base.type = &bleio_uuid_type;
            bleio_uuid_construct_from_nrf_ble_uuid(uuid, &gattc_char->uuid);
        } else {
            // The discovery response contained a 128-bit UUID that has not yet been registered with the
            // softdevice via sd_ble_uuid_vs_add(). We need to fetch the 128-bit value and register it.
            // For now, just leave the UUID as NULL.
        }

        bleio_characteristic_properties_t props;

        props.broadcast = gattc_char->char_props.broadcast;
        props.indicate = gattc_char->char_props.indicate;
        props.notify = gattc_char->char_props.notify;
        props.read = gattc_char->char_props.read;
        props.write = gattc_char->char_props.write;
        props.write_no_response = gattc_char->char_props.write_wo_resp;

        // Call common_hal_bleio_characteristic_construct() to initalize some fields and set up evt handler.
        common_hal_bleio_characteristic_construct(characteristic, uuid, props, mp_obj_new_list(0, NULL));
        characteristic->handle = gattc_char->handle_value;
        characteristic->service = m_char_discovery_service;

        mp_obj_list_append(m_char_discovery_service->characteristic_list, MP_OBJ_FROM_PTR(characteristic));
    }

    if (response->count > 0) {
        m_discovery_successful = true;
    }
    m_discovery_in_process = false;
}

STATIC void on_desc_discovery_rsp(ble_gattc_evt_desc_disc_rsp_t *response, bleio_central_obj_t *central) {
    for (size_t i = 0; i < response->count; ++i) {
        ble_gattc_desc_t *gattc_desc = &response->descs[i];

        // Remember handles for certain well-known descriptors.
        switch (gattc_desc->uuid.uuid) {
            case DESCRIPTOR_UUID_CLIENT_CHARACTERISTIC_CONFIGURATION:
                m_desc_discovery_characteristic->cccd_handle = gattc_desc->handle;
                break;

            case DESCRIPTOR_UUID_SERVER_CHARACTERISTIC_CONFIGURATION:
                m_desc_discovery_characteristic->sccd_handle = gattc_desc->handle;
                break;

            case DESCRIPTOR_UUID_CHARACTERISTIC_USER_DESCRIPTION:
                m_desc_discovery_characteristic->user_desc_handle = gattc_desc->handle;
                break;

            default:
                // TODO: sd_ble_gattc_descriptors_discover() can return things that are not descriptors,
                // so ignore those.
                // https://devzone.nordicsemi.com/f/nordic-q-a/49500/sd_ble_gattc_descriptors_discover-is-returning-attributes-that-are-not-descriptors
                break;
        }

        bleio_descriptor_obj_t *descriptor = m_new_obj(bleio_descriptor_obj_t);
        descriptor->base.type = &bleio_descriptor_type;

        bleio_uuid_obj_t *uuid = NULL;

        if (gattc_desc->uuid.type != BLE_UUID_TYPE_UNKNOWN) {
            // Known descriptor UUID.
            uuid = m_new_obj(bleio_uuid_obj_t);
            uuid->base.type = &bleio_uuid_type;
            bleio_uuid_construct_from_nrf_ble_uuid(uuid, &gattc_desc->uuid);
        } else {
            // The discovery response contained a 128-bit UUID that has not yet been registered with the
            // softdevice via sd_ble_uuid_vs_add(). We need to fetch the 128-bit value and register it.
            // For now, just leave the UUID as NULL.
        }

        common_hal_bleio_descriptor_construct(descriptor, uuid);
        descriptor->handle = gattc_desc->handle;
        descriptor->characteristic = m_desc_discovery_characteristic;

        mp_obj_list_append(m_desc_discovery_characteristic->descriptor_list, MP_OBJ_FROM_PTR(descriptor));
    }

    if (response->count > 0) {
        m_discovery_successful = true;
    }
    m_discovery_in_process = false;
}
=======
>>>>>>> 6b54e674

STATIC void central_on_ble_evt(ble_evt_t *ble_evt, void *central_in) {
    bleio_central_obj_t *central = (bleio_central_obj_t*)central_in;

    switch (ble_evt->header.evt_id) {
        case BLE_GAP_EVT_CONNECTED:
            central->conn_handle = ble_evt->evt.gap_evt.conn_handle;
            central->waiting_to_connect = false;
            break;

        case BLE_GAP_EVT_TIMEOUT:
            // Handle will be invalid.
            central->waiting_to_connect = false;
            break;

        case BLE_GAP_EVT_DISCONNECTED:
            central->conn_handle = BLE_CONN_HANDLE_INVALID;
            break;

        case BLE_GAP_EVT_SEC_PARAMS_REQUEST:
            sd_ble_gap_sec_params_reply(central->conn_handle, BLE_GAP_SEC_STATUS_PAIRING_NOT_SUPP, NULL, NULL);
            break;

        case BLE_GAP_EVT_CONN_PARAM_UPDATE_REQUEST: {
            ble_gap_evt_conn_param_update_request_t *request =
                &ble_evt->evt.gap_evt.params.conn_param_update_request;
            sd_ble_gap_conn_param_update(central->conn_handle, &request->conn_params);
            break;
        }
        default:
            // For debugging.
            // mp_printf(&mp_plat_print, "Unhandled central event: 0x%04x\n", ble_evt->header.evt_id);
            break;
    }
}

void common_hal_bleio_central_construct(bleio_central_obj_t *self) {
    common_hal_bleio_adapter_set_enabled(true);

    self->remote_services_list = mp_obj_new_list(0, NULL);
    self->conn_handle = BLE_CONN_HANDLE_INVALID;
}

void common_hal_bleio_central_connect(bleio_central_obj_t *self, bleio_address_obj_t *address, mp_float_t timeout) {
    common_hal_bleio_adapter_set_enabled(true);
    ble_drv_add_event_handler(central_on_ble_evt, self);

    ble_gap_addr_t addr;

    addr.addr_type = address->type;
    mp_buffer_info_t address_buf_info;
    mp_get_buffer_raise(address->bytes, &address_buf_info, MP_BUFFER_READ);
    memcpy(addr.addr, (uint8_t *) address_buf_info.buf, NUM_BLEIO_ADDRESS_BYTES);

    ble_gap_scan_params_t scan_params = {
        .interval = MSEC_TO_UNITS(100, UNIT_0_625_MS),
        .window = MSEC_TO_UNITS(100, UNIT_0_625_MS),
        .scan_phys = BLE_GAP_PHY_1MBPS,
        // timeout of 0 means no timeout
        .timeout = SEC_TO_UNITS(timeout, UNIT_10_MS),
    };

    ble_gap_conn_params_t conn_params = {
        .conn_sup_timeout = MSEC_TO_UNITS(4000, UNIT_10_MS),
        .min_conn_interval = MSEC_TO_UNITS(15, UNIT_1_25_MS),
        .max_conn_interval = MSEC_TO_UNITS(300, UNIT_1_25_MS),
        .slave_latency = 0,          // number of conn events
    };

    self->waiting_to_connect = true;

    uint32_t err_code = sd_ble_gap_connect(&addr, &scan_params, &conn_params, BLE_CONN_CFG_TAG_CUSTOM);

    if (err_code != NRF_SUCCESS) {
        mp_raise_OSError_msg_varg(translate("Failed to start connecting, error 0x%04x"), err_code);
    }

    while (self->waiting_to_connect) {
        RUN_BACKGROUND_TASKS;
    }

    if (self->conn_handle == BLE_CONN_HANDLE_INVALID) {
        mp_raise_OSError_msg(translate("Failed to connect: timeout"));
    }
}

void common_hal_bleio_central_disconnect(bleio_central_obj_t *self) {
    sd_ble_gap_disconnect(self->conn_handle, BLE_HCI_REMOTE_USER_TERMINATED_CONNECTION);
}

bool common_hal_bleio_central_get_connected(bleio_central_obj_t *self) {
    return self->conn_handle != BLE_CONN_HANDLE_INVALID;
}

mp_obj_tuple_t *common_hal_bleio_central_discover_remote_services(bleio_central_obj_t *self, mp_obj_t service_uuids_whitelist) {
    common_hal_bleio_device_discover_remote_services(MP_OBJ_FROM_PTR(self), service_uuids_whitelist);
    // Convert to a tuple and then clear the list so the callee will take ownership.
    mp_obj_tuple_t *services_tuple = mp_obj_new_tuple(self->remote_services_list->len,
                                                      self->remote_services_list->items);
    mp_obj_list_clear(self->remote_services_list);
    return services_tuple;
}

mp_obj_list_t *common_hal_bleio_central_get_remote_services(bleio_central_obj_t *self) {
    return self->remote_services_list;
}<|MERGE_RESOLUTION|>--- conflicted
+++ resolved
@@ -37,217 +37,6 @@
 #include "shared-bindings/bleio/__init__.h"
 #include "shared-bindings/bleio/Adapter.h"
 #include "shared-bindings/bleio/Central.h"
-<<<<<<< HEAD
-#include "shared-bindings/bleio/Descriptor.h"
-#include "shared-bindings/bleio/Service.h"
-#include "shared-bindings/bleio/UUID.h"
-
-static bleio_service_obj_t *m_char_discovery_service;
-static bleio_characteristic_obj_t *m_desc_discovery_characteristic;
-
-static volatile bool m_discovery_in_process;
-static volatile bool m_discovery_successful;
-
-// service_uuid may be NULL, to discover all services.
-STATIC bool discover_next_services(bleio_central_obj_t *self, uint16_t start_handle, ble_uuid_t *service_uuid) {
-    m_discovery_successful = false;
-    m_discovery_in_process = true;
-
-    uint32_t err_code = sd_ble_gattc_primary_services_discover(self->conn_handle, start_handle, service_uuid);
-
-    if (err_code != NRF_SUCCESS) {
-        mp_raise_OSError_msg(translate("Failed to discover services"));
-    }
-
-    // Wait for a discovery event.
-    while (m_discovery_in_process) {
-        RUN_BACKGROUND_TASKS;
-    }
-    return m_discovery_successful;
-}
-
-STATIC bool discover_next_characteristics(bleio_central_obj_t *self, bleio_service_obj_t *service, uint16_t start_handle) {
-    m_char_discovery_service = service;
-
-    ble_gattc_handle_range_t handle_range;
-    handle_range.start_handle = start_handle;
-    handle_range.end_handle = service->end_handle;
-
-    m_discovery_successful = false;
-    m_discovery_in_process = true;
-
-    uint32_t err_code = sd_ble_gattc_characteristics_discover(self->conn_handle, &handle_range);
-    if (err_code != NRF_SUCCESS) {
-        return false;
-    }
-
-    // Wait for a discovery event.
-    while (m_discovery_in_process) {
-        RUN_BACKGROUND_TASKS;
-    }
-    return m_discovery_successful;
-}
-
-STATIC bool discover_next_descriptors(bleio_central_obj_t *self, bleio_characteristic_obj_t *characteristic, uint16_t start_handle, uint16_t end_handle) {
-    m_desc_discovery_characteristic = characteristic;
-
-    ble_gattc_handle_range_t handle_range;
-    handle_range.start_handle = start_handle;
-    handle_range.end_handle = end_handle;
-
-    m_discovery_successful = false;
-    m_discovery_in_process = true;
-
-    uint32_t err_code = sd_ble_gattc_descriptors_discover(self->conn_handle, &handle_range);
-    if (err_code != NRF_SUCCESS) {
-        return false;
-    }
-
-    // Wait for a discovery event.
-    while (m_discovery_in_process) {
-        RUN_BACKGROUND_TASKS;
-    }
-    return m_discovery_successful;
-}
-
-STATIC void on_primary_srv_discovery_rsp(ble_gattc_evt_prim_srvc_disc_rsp_t *response, bleio_central_obj_t *central) {
-    for (size_t i = 0; i < response->count; ++i) {
-        ble_gattc_service_t *gattc_service = &response->services[i];
-
-        bleio_service_obj_t *service = m_new_obj(bleio_service_obj_t);
-        service->base.type = &bleio_service_type;
-
-        // Initialize several fields at once.
-        common_hal_bleio_service_construct(service, NULL, mp_obj_new_list(0, NULL), false);
-
-        service->device = MP_OBJ_FROM_PTR(central);
-        service->start_handle = gattc_service->handle_range.start_handle;
-        service->end_handle = gattc_service->handle_range.end_handle;
-        service->handle = gattc_service->handle_range.start_handle;
-
-        if (gattc_service->uuid.type != BLE_UUID_TYPE_UNKNOWN) {
-            // Known service UUID.
-            bleio_uuid_obj_t *uuid = m_new_obj(bleio_uuid_obj_t);
-            uuid->base.type = &bleio_uuid_type;
-            bleio_uuid_construct_from_nrf_ble_uuid(uuid, &gattc_service->uuid);
-            service->uuid = uuid;
-            service->device = MP_OBJ_FROM_PTR(central);
-        } else {
-            // The discovery response contained a 128-bit UUID that has not yet been registered with the
-            // softdevice via sd_ble_uuid_vs_add(). We need to fetch the 128-bit value and register it.
-            // For now, just set the UUID to NULL.
-            service->uuid = NULL;
-        }
-
-        mp_obj_list_append(central->service_list, service);
-    }
-
-    if (response->count > 0) {
-        m_discovery_successful = true;
-    }
-    m_discovery_in_process = false;
-}
-
-STATIC void on_char_discovery_rsp(ble_gattc_evt_char_disc_rsp_t *response, bleio_central_obj_t *central) {
-    for (size_t i = 0; i < response->count; ++i) {
-        ble_gattc_char_t *gattc_char = &response->chars[i];
-
-        bleio_characteristic_obj_t *characteristic = m_new_obj(bleio_characteristic_obj_t);
-        characteristic->base.type = &bleio_characteristic_type;
-
-        characteristic->descriptor_list = mp_obj_new_list(0, NULL);
-
-        bleio_uuid_obj_t *uuid = NULL;
-
-        if (gattc_char->uuid.type != BLE_UUID_TYPE_UNKNOWN) {
-            // Known characteristic UUID.
-            uuid = m_new_obj(bleio_uuid_obj_t);
-            uuid->base.type = &bleio_uuid_type;
-            bleio_uuid_construct_from_nrf_ble_uuid(uuid, &gattc_char->uuid);
-        } else {
-            // The discovery response contained a 128-bit UUID that has not yet been registered with the
-            // softdevice via sd_ble_uuid_vs_add(). We need to fetch the 128-bit value and register it.
-            // For now, just leave the UUID as NULL.
-        }
-
-        bleio_characteristic_properties_t props;
-
-        props.broadcast = gattc_char->char_props.broadcast;
-        props.indicate = gattc_char->char_props.indicate;
-        props.notify = gattc_char->char_props.notify;
-        props.read = gattc_char->char_props.read;
-        props.write = gattc_char->char_props.write;
-        props.write_no_response = gattc_char->char_props.write_wo_resp;
-
-        // Call common_hal_bleio_characteristic_construct() to initalize some fields and set up evt handler.
-        common_hal_bleio_characteristic_construct(characteristic, uuid, props, mp_obj_new_list(0, NULL));
-        characteristic->handle = gattc_char->handle_value;
-        characteristic->service = m_char_discovery_service;
-
-        mp_obj_list_append(m_char_discovery_service->characteristic_list, MP_OBJ_FROM_PTR(characteristic));
-    }
-
-    if (response->count > 0) {
-        m_discovery_successful = true;
-    }
-    m_discovery_in_process = false;
-}
-
-STATIC void on_desc_discovery_rsp(ble_gattc_evt_desc_disc_rsp_t *response, bleio_central_obj_t *central) {
-    for (size_t i = 0; i < response->count; ++i) {
-        ble_gattc_desc_t *gattc_desc = &response->descs[i];
-
-        // Remember handles for certain well-known descriptors.
-        switch (gattc_desc->uuid.uuid) {
-            case DESCRIPTOR_UUID_CLIENT_CHARACTERISTIC_CONFIGURATION:
-                m_desc_discovery_characteristic->cccd_handle = gattc_desc->handle;
-                break;
-
-            case DESCRIPTOR_UUID_SERVER_CHARACTERISTIC_CONFIGURATION:
-                m_desc_discovery_characteristic->sccd_handle = gattc_desc->handle;
-                break;
-
-            case DESCRIPTOR_UUID_CHARACTERISTIC_USER_DESCRIPTION:
-                m_desc_discovery_characteristic->user_desc_handle = gattc_desc->handle;
-                break;
-
-            default:
-                // TODO: sd_ble_gattc_descriptors_discover() can return things that are not descriptors,
-                // so ignore those.
-                // https://devzone.nordicsemi.com/f/nordic-q-a/49500/sd_ble_gattc_descriptors_discover-is-returning-attributes-that-are-not-descriptors
-                break;
-        }
-
-        bleio_descriptor_obj_t *descriptor = m_new_obj(bleio_descriptor_obj_t);
-        descriptor->base.type = &bleio_descriptor_type;
-
-        bleio_uuid_obj_t *uuid = NULL;
-
-        if (gattc_desc->uuid.type != BLE_UUID_TYPE_UNKNOWN) {
-            // Known descriptor UUID.
-            uuid = m_new_obj(bleio_uuid_obj_t);
-            uuid->base.type = &bleio_uuid_type;
-            bleio_uuid_construct_from_nrf_ble_uuid(uuid, &gattc_desc->uuid);
-        } else {
-            // The discovery response contained a 128-bit UUID that has not yet been registered with the
-            // softdevice via sd_ble_uuid_vs_add(). We need to fetch the 128-bit value and register it.
-            // For now, just leave the UUID as NULL.
-        }
-
-        common_hal_bleio_descriptor_construct(descriptor, uuid);
-        descriptor->handle = gattc_desc->handle;
-        descriptor->characteristic = m_desc_discovery_characteristic;
-
-        mp_obj_list_append(m_desc_discovery_characteristic->descriptor_list, MP_OBJ_FROM_PTR(descriptor));
-    }
-
-    if (response->count > 0) {
-        m_discovery_successful = true;
-    }
-    m_discovery_in_process = false;
-}
-=======
->>>>>>> 6b54e674
 
 STATIC void central_on_ble_evt(ble_evt_t *ble_evt, void *central_in) {
     bleio_central_obj_t *central = (bleio_central_obj_t*)central_in;

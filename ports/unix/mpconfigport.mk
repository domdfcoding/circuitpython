--- conflicted
+++ resolved
@@ -31,7 +31,7 @@
 MICROPY_SSL_AXTLS = 0
 # mbedTLS is more up to date and complete implementation, but also
 # more bloated.
-MICROPY_SSL_MBEDTLS = 1
+MICROPY_SSL_MBEDTLS = 0
 
 # jni module requires JVM/JNI
 MICROPY_PY_JNI = 0
@@ -40,15 +40,15 @@
 # as submodules (currently affects only libffi).
 MICROPY_STANDALONE = 0
 
-<<<<<<< HEAD
+# CIRCUITPY: not used
+MICROPY_ROM_TEXT_COMPRESSION = 0
+
+MICROPY_VFS_FAT = 1
+# CIRCUITPY: not used
+MICROPY_VFS_LFS1 = 0
+MICROPY_VFS_LFS2 = 0
+
 # CIRCUITPY
 CIRCUITPY_ULAB = 1
 MICROPY_EMIT_NATIVE = 0
-CFLAGS += -DCIRCUITPY=1
-=======
-MICROPY_ROM_TEXT_COMPRESSION = 1
-
-MICROPY_VFS_FAT = 1
-MICROPY_VFS_LFS1 = 1
-MICROPY_VFS_LFS2 = 1
->>>>>>> 294baf52
+CFLAGS += -DCIRCUITPY=1
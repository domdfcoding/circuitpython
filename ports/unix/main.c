/*
 * This file is part of the MicroPython project, http://micropython.org/
 *
 * The MIT License (MIT)
 *
<<<<<<< HEAD
 * SPDX-FileCopyrightText: Copyright (c) 2013, 2014 Damien P. George
 * SPDX-FileCopyrightText: Copyright (c) 2014-2017 Paul Sokolovsky
=======
 * Copyright (c) 2013, 2014 Damien P. George
 * Copyright (c) 2014-2017 Paul Sokolovsky
>>>>>>> b0932fcf
 *
 * Permission is hereby granted, free of charge, to any person obtaining a copy
 * of this software and associated documentation files (the "Software"), to deal
 * in the Software without restriction, including without limitation the rights
 * to use, copy, modify, merge, publish, distribute, sublicense, and/or sell
 * copies of the Software, and to permit persons to whom the Software is
 * furnished to do so, subject to the following conditions:
 *
 * The above copyright notice and this permission notice shall be included in
 * all copies or substantial portions of the Software.
 *
 * THE SOFTWARE IS PROVIDED "AS IS", WITHOUT WARRANTY OF ANY KIND, EXPRESS OR
 * IMPLIED, INCLUDING BUT NOT LIMITED TO THE WARRANTIES OF MERCHANTABILITY,
 * FITNESS FOR A PARTICULAR PURPOSE AND NONINFRINGEMENT. IN NO EVENT SHALL THE
 * AUTHORS OR COPYRIGHT HOLDERS BE LIABLE FOR ANY CLAIM, DAMAGES OR OTHER
 * LIABILITY, WHETHER IN AN ACTION OF CONTRACT, TORT OR OTHERWISE, ARISING FROM,
 * OUT OF OR IN CONNECTION WITH THE SOFTWARE OR THE USE OR OTHER DEALINGS IN
 * THE SOFTWARE.
 */

#include <stdint.h>
#include <stdbool.h>
#include <stdio.h>
#include <string.h>
#include <stdlib.h>
#include <stdarg.h>
#include <unistd.h>
#include <ctype.h>
#include <sys/stat.h>
#include <sys/types.h>
#include <errno.h>
#include <signal.h>

#include "py/compile.h"
#include "py/frozenmod.h"
#include "py/runtime.h"
#include "py/builtin.h"
#include "py/repl.h"
#include "py/gc.h"
#include "py/stackctrl.h"
#include "py/mphal.h"
#include "py/mpthread.h"
#include "extmod/vfs.h"
#include "extmod/vfs_posix.h"
#include "genhdr/mpversion.h"
#include "input.h"

// Command line options, with their defaults
STATIC bool compile_only = false;
STATIC uint emit_opt = MP_EMIT_OPT_NONE;

#if MICROPY_ENABLE_GC
// Heap size of GC heap (if enabled)
// Make it larger on a 64 bit machine, because pointers are larger.
long heap_size = 1024 * 1024 * (sizeof(mp_uint_t) / 4);
#endif

STATIC void stderr_print_strn(void *env, const char *str, size_t len) {
    (void)env;
<<<<<<< HEAD
    ssize_t dummy = write(STDERR_FILENO, str, len);
    (void)dummy;
=======
    ssize_t ret;
    MP_HAL_RETRY_SYSCALL(ret, write(STDERR_FILENO, str, len), {});
    mp_uos_dupterm_tx_strn(str, len);
>>>>>>> b0932fcf
}

const mp_print_t mp_stderr_print = {NULL, stderr_print_strn};

#define FORCED_EXIT (0x100)
// If exc is SystemExit, return value where FORCED_EXIT bit set,
// and lower 8 bits are SystemExit value. For all other exceptions,
// return 1.
STATIC int handle_uncaught_exception(mp_obj_base_t *exc) {
    // check for SystemExit
    if (mp_obj_is_subclass_fast(MP_OBJ_FROM_PTR(exc->type), MP_OBJ_FROM_PTR(&mp_type_SystemExit))) {
        // None is an exit value of 0; an int is its value; anything else is 1
        mp_obj_t exit_val = mp_obj_exception_get_value(MP_OBJ_FROM_PTR(exc));
        mp_int_t val = 0;
        if (exit_val != mp_const_none && !mp_obj_get_int_maybe(exit_val, &val)) {
            val = 1;
        }
        return FORCED_EXIT | (val & 255);
    }

    // Report all other exceptions
    mp_obj_print_exception(&mp_stderr_print, MP_OBJ_FROM_PTR(exc));
    return 1;
}

#define LEX_SRC_STR (1)
#define LEX_SRC_VSTR (2)
#define LEX_SRC_FILENAME (3)
#define LEX_SRC_STDIN (4)

// Returns standard error codes: 0 for success, 1 for all other errors,
// except if FORCED_EXIT bit is set then script raised SystemExit and the
// value of the exit is in the lower 8 bits of the return value
STATIC int execute_from_lexer(int source_kind, const void *source, mp_parse_input_kind_t input_kind, bool is_repl) {
    mp_hal_set_interrupt_char(CHAR_CTRL_C);

    nlr_buf_t nlr;
    if (nlr_push(&nlr) == 0) {
        // create lexer based on source kind
        mp_lexer_t *lex;
        if (source_kind == LEX_SRC_STR) {
            const char *line = source;
            lex = mp_lexer_new_from_str_len(MP_QSTR__lt_stdin_gt_, line, strlen(line), false);
        } else if (source_kind == LEX_SRC_VSTR) {
            const vstr_t *vstr = source;
            lex = mp_lexer_new_from_str_len(MP_QSTR__lt_stdin_gt_, vstr->buf, vstr->len, false);
        } else if (source_kind == LEX_SRC_FILENAME) {
            lex = mp_lexer_new_from_file((const char *)source);
        } else { // LEX_SRC_STDIN
            lex = mp_lexer_new_from_fd(MP_QSTR__lt_stdin_gt_, 0, false);
        }

        qstr source_name = lex->source_name;

        #if MICROPY_PY___FILE__
        if (input_kind == MP_PARSE_FILE_INPUT) {
            mp_store_global(MP_QSTR___file__, MP_OBJ_NEW_QSTR(source_name));
        }
        #endif

        mp_parse_tree_t parse_tree = mp_parse(lex, input_kind);

        #if defined(MICROPY_UNIX_COVERAGE)
        // allow to print the parse tree in the coverage build
        if (mp_verbose_flag >= 3) {
            printf("----------------\n");
            mp_parse_node_print(parse_tree.root, 0);
            printf("----------------\n");
        }
        #endif

        mp_obj_t module_fun = mp_compile(&parse_tree, source_name, is_repl);

        if (!compile_only) {
            // execute it
            mp_call_function_0(module_fun);
        }

        mp_hal_set_interrupt_char(-1);
        mp_handle_pending(true);
        nlr_pop();
        return 0;

    } else {
        // uncaught exception
        mp_hal_set_interrupt_char(-1);
        mp_handle_pending(false);
        return handle_uncaught_exception(nlr.ret_val);
    }
}

#if MICROPY_USE_READLINE == 1
#include "lib/mp-readline/readline.h"
#else
STATIC char *strjoin(const char *s1, int sep_char, const char *s2) {
    int l1 = strlen(s1);
    int l2 = strlen(s2);
    char *s = malloc(l1 + l2 + 2);
    memcpy(s, s1, l1);
    if (sep_char != 0) {
        s[l1] = sep_char;
        l1 += 1;
    }
    memcpy(s + l1, s2, l2);
    s[l1 + l2] = 0;
    return s;
}
#endif

STATIC int do_repl(void) {
    mp_hal_stdout_tx_str("MicroPython " MICROPY_GIT_TAG " on " MICROPY_BUILD_DATE "; "
        MICROPY_PY_SYS_PLATFORM " version\nUse Ctrl-D to exit, Ctrl-E for paste mode\n");

    #if MICROPY_USE_READLINE == 1

    // use MicroPython supplied readline

    vstr_t line;
    vstr_init(&line, 16);
    for (;;) {
        mp_hal_stdio_mode_raw();

    input_restart:
        vstr_reset(&line);
        int ret = readline(&line, ">>> ");
        mp_parse_input_kind_t parse_input_kind = MP_PARSE_SINGLE_INPUT;

        if (ret == CHAR_CTRL_C) {
            // cancel input
            mp_hal_stdout_tx_str("\r\n");
            goto input_restart;
        } else if (ret == CHAR_CTRL_D) {
            // EOF
            printf("\n");
            mp_hal_stdio_mode_orig();
            vstr_clear(&line);
            return 0;
        } else if (ret == CHAR_CTRL_E) {
            // paste mode
            mp_hal_stdout_tx_str("\npaste mode; Ctrl-C to cancel, Ctrl-D to finish\n=== ");
            vstr_reset(&line);
            for (;;) {
                char c = mp_hal_stdin_rx_chr();
                if (c == CHAR_CTRL_C) {
                    // cancel everything
                    mp_hal_stdout_tx_str("\n");
                    goto input_restart;
                } else if (c == CHAR_CTRL_D) {
                    // end of input
                    mp_hal_stdout_tx_str("\n");
                    break;
                } else {
                    // add char to buffer and echo
                    vstr_add_byte(&line, c);
                    if (c == '\r') {
                        mp_hal_stdout_tx_str("\n=== ");
                    } else {
                        mp_hal_stdout_tx_strn(&c, 1);
                    }
                }
            }
            parse_input_kind = MP_PARSE_FILE_INPUT;
        } else if (line.len == 0) {
            if (ret != 0) {
                printf("\n");
            }
            goto input_restart;
        } else {
            // got a line with non-zero length, see if it needs continuing
            while (mp_repl_continue_with_input(vstr_null_terminated_str(&line))) {
                vstr_add_byte(&line, '\n');
                ret = readline(&line, "... ");
                if (ret == CHAR_CTRL_C) {
                    // cancel everything
                    printf("\n");
                    goto input_restart;
                } else if (ret == CHAR_CTRL_D) {
                    // stop entering compound statement
                    break;
                }
            }
        }

        mp_hal_stdio_mode_orig();

        ret = execute_from_lexer(LEX_SRC_VSTR, &line, parse_input_kind, true);
        if (ret & FORCED_EXIT) {
            return ret;
        }
    }

    #else

    // use simple readline

    for (;;) {
        char *line = prompt(">>> ");
        if (line == NULL) {
            // EOF
            return 0;
        }
        while (mp_repl_continue_with_input(line)) {
            char *line2 = prompt("... ");
            if (line2 == NULL) {
                break;
            }
            char *line3 = strjoin(line, '\n', line2);
            free(line);
            free(line2);
            line = line3;
        }

        int ret = execute_from_lexer(LEX_SRC_STR, line, MP_PARSE_SINGLE_INPUT, true);
        if (ret & FORCED_EXIT) {
            return ret;
        }
        free(line);
    }

    #endif
}

STATIC int do_file(const char *file) {
    return execute_from_lexer(LEX_SRC_FILENAME, file, MP_PARSE_FILE_INPUT, false);
}

STATIC int do_str(const char *str) {
    return execute_from_lexer(LEX_SRC_STR, str, MP_PARSE_FILE_INPUT, false);
}

STATIC void print_help(char **argv) {
    printf(
<<<<<<< HEAD
        "usage: %s [<opts>] [-X <implopt>] [-c <command>] [<filename>]\n"
        "Options:\n"
        "-v : verbose (trace various operations); can be multiple\n"
=======
        "usage: %s [<opts>] [-X <implopt>] [-c <command> | -m <module> | <filename>]\n"
        "Options:\n"
        "-h : print this help message\n"
        "-i : enable inspection via REPL after running command/module/file\n"
        #if MICROPY_DEBUG_PRINTERS
        "-v : verbose (trace various operations); can be multiple\n"
        #endif
>>>>>>> b0932fcf
        "-O[N] : apply bytecode optimizations of level N\n"
        "\n"
        "Implementation specific options (-X):\n", argv[0]
        );
    int impl_opts_cnt = 0;
    printf(
        "  compile-only                 -- parse and compile only\n"
        #if MICROPY_EMIT_NATIVE
        "  emit={bytecode,native,viper} -- set the default code emitter\n"
        #else
        "  emit=bytecode                -- set the default code emitter\n"
        #endif
        );
    impl_opts_cnt++;
    #if MICROPY_ENABLE_GC
    printf(
        "  heapsize=<n>[w][K|M] -- set the heap size for the GC (default %ld)\n"
        , heap_size);
    impl_opts_cnt++;
    #endif

    if (impl_opts_cnt == 0) {
        printf("  (none)\n");
    }
}

STATIC int invalid_args(void) {
    fprintf(stderr, "Invalid command line arguments. Use -h option for help.\n");
    return 1;
}

// Process options which set interpreter init options
STATIC void pre_process_options(int argc, char **argv) {
    for (int a = 1; a < argc; a++) {
        if (argv[a][0] == '-') {
            if (strcmp(argv[a], "-h") == 0) {
                print_help(argv);
                exit(0);
            }
            if (strcmp(argv[a], "-X") == 0) {
                if (a + 1 >= argc) {
                    exit(invalid_args());
                }
                if (0) {
                } else if (strcmp(argv[a + 1], "compile-only") == 0) {
                    compile_only = true;
                } else if (strcmp(argv[a + 1], "emit=bytecode") == 0) {
                    emit_opt = MP_EMIT_OPT_BYTECODE;
                #if MICROPY_EMIT_NATIVE
                } else if (strcmp(argv[a + 1], "emit=native") == 0) {
                    emit_opt = MP_EMIT_OPT_NATIVE_PYTHON;
                } else if (strcmp(argv[a + 1], "emit=viper") == 0) {
                    emit_opt = MP_EMIT_OPT_VIPER;
                #endif
                #if MICROPY_ENABLE_GC
                } else if (strncmp(argv[a + 1], "heapsize=", sizeof("heapsize=") - 1) == 0) {
                    char *end;
                    heap_size = strtol(argv[a + 1] + sizeof("heapsize=") - 1, &end, 0);
                    // Don't bring unneeded libc dependencies like tolower()
                    // If there's 'w' immediately after number, adjust it for
                    // target word size. Note that it should be *before* size
                    // suffix like K or M, to avoid confusion with kilowords,
                    // etc. the size is still in bytes, just can be adjusted
                    // for word size (taking 32bit as baseline).
                    bool word_adjust = false;
                    if ((*end | 0x20) == 'w') {
                        word_adjust = true;
                        end++;
                    }
                    if ((*end | 0x20) == 'k') {
                        heap_size *= 1024;
                    } else if ((*end | 0x20) == 'm') {
                        heap_size *= 1024 * 1024;
                    } else {
                        // Compensate for ++ below
                        --end;
                    }
                    if (*++end != 0) {
                        goto invalid_arg;
                    }
                    if (word_adjust) {
                        heap_size = heap_size * BYTES_PER_WORD / 4;
                    }
                    // If requested size too small, we'll crash anyway
                    if (heap_size < 700) {
                        goto invalid_arg;
                    }
                #endif
                } else {
                invalid_arg:
<<<<<<< HEAD
                    printf("Invalid option\n");
                    exit(usage(argv));
=======
                    exit(invalid_args());
>>>>>>> b0932fcf
                }
                a++;
            }
        }
    }
}

STATIC void set_sys_argv(char *argv[], int argc, int start_arg) {
    for (int i = start_arg; i < argc; i++) {
        mp_obj_list_append(mp_sys_argv, MP_OBJ_NEW_QSTR(qstr_from_str(argv[i])));
    }
}

#ifdef _WIN32
#define PATHLIST_SEP_CHAR ';'
#else
#define PATHLIST_SEP_CHAR ':'
#endif

MP_NOINLINE int main_(int argc, char **argv);

int main(int argc, char **argv) {
    #if MICROPY_PY_THREAD
    mp_thread_init();
    #endif
    // We should capture stack top ASAP after start, and it should be
    // captured guaranteedly before any other stack variables are allocated.
    // For this, actual main (renamed main_) should not be inlined into
    // this function. main_() itself may have other functions inlined (with
    // their own stack variables), that's why we need this main/main_ split.
    mp_stack_ctrl_init();
    return main_(argc, argv);
}

MP_NOINLINE int main_(int argc, char **argv) {
    #ifdef SIGPIPE
    // Do not raise SIGPIPE, instead return EPIPE. Otherwise, e.g. writing
    // to peer-closed socket will lead to sudden termination of MicroPython
    // process. SIGPIPE is particularly nasty, because unix shell doesn't
    // print anything for it, so the above looks like completely sudden and
    // silent termination for unknown reason. Ignoring SIGPIPE is also what
    // CPython does. Note that this may lead to problems using MicroPython
    // scripts as pipe filters, but again, that's what CPython does. So,
    // scripts which want to follow unix shell pipe semantics (where SIGPIPE
    // means "pipe was requested to terminate, it's not an error"), should
    // catch EPIPE themselves.
    signal(SIGPIPE, SIG_IGN);
    #endif

    mp_stack_set_limit(40000 * (BYTES_PER_WORD / 4));

    pre_process_options(argc, argv);

    #if MICROPY_ENABLE_GC
    char *heap = malloc(heap_size);
    gc_init(heap, heap + heap_size);
    #endif

    #if MICROPY_ENABLE_PYSTACK
    static mp_obj_t pystack[1024];
    mp_pystack_init(pystack, &pystack[MP_ARRAY_SIZE(pystack)]);
    #endif

    mp_init();

    #if MICROPY_EMIT_NATIVE
    // Set default emitter options
    MP_STATE_VM(default_emit_opt) = emit_opt;
    #else
    (void)emit_opt;
    #endif

    #if MICROPY_VFS_POSIX
    {
        // Mount the host FS at the root of our internal VFS
        mp_obj_t args[2] = {
            mp_type_vfs_posix.make_new(&mp_type_vfs_posix, 0, 0, NULL),
            MP_OBJ_NEW_QSTR(MP_QSTR__slash_),
        };
        mp_vfs_mount(2, args, (mp_map_t *)&mp_const_empty_map);
        MP_STATE_VM(vfs_cur) = MP_STATE_VM(vfs_mount_table);
    }
    #endif

    char *home = getenv("HOME");
    char *path = getenv("MICROPYPATH");
    if (path == NULL) {
        #ifdef MICROPY_PY_SYS_PATH_DEFAULT
        path = MICROPY_PY_SYS_PATH_DEFAULT;
        #else
        path = "~/.micropython/lib:/usr/lib/micropython";
        #endif
    }
<<<<<<< HEAD
    size_t path_num = 2; // [0] is for current dir (or base dir of the script)
                         // [1] is for frozen files.
    size_t builtin_path_count = path_num;
    if (*path == ':') {
=======
    size_t path_num = 1; // [0] is for current dir (or base dir of the script)
    if (*path == PATHLIST_SEP_CHAR) {
>>>>>>> b0932fcf
        path_num++;
    }
    for (char *p = path; p != NULL; p = strchr(p, PATHLIST_SEP_CHAR)) {
        path_num++;
        if (p != NULL) {
            p++;
        }
    }
    mp_obj_list_init(MP_OBJ_TO_PTR(mp_sys_path), path_num);
    mp_obj_t *path_items;
    mp_obj_list_get(mp_sys_path, &path_num, &path_items);
    path_items[0] = MP_OBJ_NEW_QSTR(MP_QSTR_);
    // Frozen modules are in their own pseudo-dir, e.g., ".frozen".
    path_items[1] = MP_OBJ_NEW_QSTR(MP_FROZEN_FAKE_DIR_QSTR);
    {
        char *p = path;
<<<<<<< HEAD
        for (mp_uint_t i = builtin_path_count; i < path_num; i++) {
=======
        for (mp_uint_t i = 1; i < path_num; i++) {
>>>>>>> b0932fcf
            char *p1 = strchr(p, PATHLIST_SEP_CHAR);
            if (p1 == NULL) {
                p1 = p + strlen(p);
            }
            if (p[0] == '~' && p[1] == '/' && home != NULL) {
                // Expand standalone ~ to $HOME
                int home_l = strlen(home);
                vstr_t vstr;
                vstr_init(&vstr, home_l + (p1 - p - 1) + 1);
                vstr_add_strn(&vstr, home, home_l);
                vstr_add_strn(&vstr, p + 1, p1 - p - 1);
                path_items[i] = mp_obj_new_str_from_vstr(&mp_type_str, &vstr);
            } else {
                path_items[i] = mp_obj_new_str_via_qstr(p, p1 - p);
            }
            p = p1 + 1;
        }
    }

    mp_obj_list_init(MP_OBJ_TO_PTR(mp_sys_argv), 0);

    #if defined(MICROPY_UNIX_COVERAGE)
    {
        MP_DECLARE_CONST_FUN_OBJ_0(extra_coverage_obj);
        mp_store_global(QSTR_FROM_STR_STATIC("extra_coverage"), MP_OBJ_FROM_PTR(&extra_coverage_obj));
    }
    #endif

    // Here is some example code to create a class and instance of that class.
    // First is the Python, then the C code.
    //
    // class TestClass:
    //     pass
    // test_obj = TestClass()
    // test_obj.attr = 42
    //
    // mp_obj_t test_class_type, test_class_instance;
    // test_class_type = mp_obj_new_type(QSTR_FROM_STR_STATIC("TestClass"), mp_const_empty_tuple, mp_obj_new_dict(0));
    // mp_store_name(QSTR_FROM_STR_STATIC("test_obj"), test_class_instance = mp_call_function_0(test_class_type));
    // mp_store_attr(test_class_instance, QSTR_FROM_STR_STATIC("attr"), mp_obj_new_int(42));

    /*
    printf("bytes:\n");
    printf("    total %d\n", m_get_total_bytes_allocated());
    printf("    cur   %d\n", m_get_current_bytes_allocated());
    printf("    peak  %d\n", m_get_peak_bytes_allocated());
    */

    const int NOTHING_EXECUTED = -2;
    int ret = NOTHING_EXECUTED;
    bool inspect = false;
    for (int a = 1; a < argc; a++) {
        if (argv[a][0] == '-') {
            if (strcmp(argv[a], "-i") == 0) {
                inspect = true;
            } else if (strcmp(argv[a], "-c") == 0) {
                if (a + 1 >= argc) {
                    return invalid_args();
                }
                ret = do_str(argv[a + 1]);
                if (ret & FORCED_EXIT) {
                    break;
                }
                a += 1;
            } else if (strcmp(argv[a], "-m") == 0) {
                if (a + 1 >= argc) {
                    return invalid_args();
                }
                mp_obj_t import_args[4];
                import_args[0] = mp_obj_new_str(argv[a + 1], strlen(argv[a + 1]));
                import_args[1] = import_args[2] = mp_const_none;
                // Ask __import__ to handle imported module specially - set its __name__
                // to __main__, and also return this leaf module, not top-level package
                // containing it.
                import_args[3] = mp_const_false;
                // TODO: https://docs.python.org/3/using/cmdline.html#cmdoption-m :
                // "the first element of sys.argv will be the full path to
                // the module file (while the module file is being located,
                // the first element will be set to "-m")."
                set_sys_argv(argv, argc, a + 1);

                mp_obj_t mod;
                nlr_buf_t nlr;
                bool subpkg_tried = false;

            reimport:
                if (nlr_push(&nlr) == 0) {
                    mod = mp_builtin___import__(MP_ARRAY_SIZE(import_args), import_args);
                    nlr_pop();
                } else {
                    // uncaught exception
                    return handle_uncaught_exception(nlr.ret_val) & 0xff;
                }

                if (mp_obj_is_package(mod) && !subpkg_tried) {
                    subpkg_tried = true;
                    vstr_t vstr;
                    int len = strlen(argv[a + 1]);
                    vstr_init(&vstr, len + sizeof(".__main__"));
                    vstr_add_strn(&vstr, argv[a + 1], len);
                    vstr_add_strn(&vstr, ".__main__", sizeof(".__main__") - 1);
                    import_args[0] = mp_obj_new_str_from_vstr(&mp_type_str, &vstr);
                    goto reimport;
                }

                ret = 0;
                break;
            } else if (strcmp(argv[a], "-X") == 0) {
                a += 1;
            #if MICROPY_DEBUG_PRINTERS
            } else if (strcmp(argv[a], "-v") == 0) {
                mp_verbose_flag++;
            #endif
            } else if (strncmp(argv[a], "-O", 2) == 0) {
                if (unichar_isdigit(argv[a][2])) {
                    MP_STATE_VM(mp_optimise_value) = argv[a][2] & 0xf;
                } else {
                    MP_STATE_VM(mp_optimise_value) = 0;
                    for (char *p = argv[a] + 1; *p && *p == 'O'; p++, MP_STATE_VM(mp_optimise_value)++) {;
                    }
                }
            } else {
                return invalid_args();
            }
        } else {
            char *pathbuf = malloc(PATH_MAX);
            char *basedir = realpath(argv[a], pathbuf);
            if (basedir == NULL) {
                mp_printf(&mp_stderr_print, "%s: can't open file '%s': [Errno %d] %s\n", argv[0], argv[a], errno, strerror(errno));
                // CPython exits with 2 in such case
                ret = 2;
                break;
            }

            // Set base dir of the script as first entry in sys.path
            char *p = strrchr(basedir, '/');
            path_items[0] = mp_obj_new_str_via_qstr(basedir, p - basedir);
            free(pathbuf);

            set_sys_argv(argv, argc, a);
            ret = do_file(argv[a]);
            break;
        }
    }

    const char *inspect_env = getenv("MICROPYINSPECT");
    if (inspect_env && inspect_env[0] != '\0') {
        inspect = true;
    }
    if (ret == NOTHING_EXECUTED || inspect) {
        if (isatty(0) || inspect) {
            prompt_read_history();
            ret = do_repl();
            prompt_write_history();
        } else {
            ret = execute_from_lexer(LEX_SRC_STDIN, NULL, MP_PARSE_FILE_INPUT, false);
        }
    }

    #if MICROPY_PY_SYS_SETTRACE
    MP_STATE_THREAD(prof_trace_callback) = MP_OBJ_NULL;
    #endif

    #if MICROPY_PY_SYS_ATEXIT
    // Beware, the sys.settrace callback should be disabled before running sys.atexit.
    if (mp_obj_is_callable(MP_STATE_VM(sys_exitfunc))) {
        mp_call_function_0(MP_STATE_VM(sys_exitfunc));
    }
    #endif

    #if MICROPY_PY_MICROPYTHON_MEM_INFO
    if (mp_verbose_flag) {
        mp_micropython_mem_info(0, NULL);
    }
    #endif

<<<<<<< HEAD
=======
    #if MICROPY_PY_BLUETOOTH
    void mp_bluetooth_deinit(void);
    mp_bluetooth_deinit();
    #endif

>>>>>>> b0932fcf
    #if MICROPY_PY_THREAD
    mp_thread_deinit();
    #endif

    #if defined(MICROPY_UNIX_COVERAGE)
    gc_sweep_all();
    #endif

    mp_deinit();

    #if MICROPY_ENABLE_GC && !defined(NDEBUG)
    // We don't really need to free memory since we are about to exit the
    // process, but doing so helps to find memory leaks.
    free(heap);
    #endif

    // printf("total bytes = %d\n", m_get_total_bytes_allocated());
    return ret & 0xff;
}

#if !MICROPY_VFS
uint mp_import_stat(const char *path) {
    struct stat st;
    if (stat(path, &st) == 0) {
        if (S_ISDIR(st.st_mode)) {
            return MP_IMPORT_STAT_DIR;
        } else if (S_ISREG(st.st_mode)) {
            return MP_IMPORT_STAT_FILE;
        }
    }
    return MP_IMPORT_STAT_NO_EXIST;
}

#if MICROPY_PY_IO
// Factory function for I/O stream classes, only needed if generic VFS subsystem isn't used.
// Note: buffering and encoding are currently ignored.
mp_obj_t mp_builtin_open(size_t n_args, const mp_obj_t *pos_args, mp_map_t *kwargs) {
    enum { ARG_file, ARG_mode };
    STATIC const mp_arg_t allowed_args[] = {
        { MP_QSTR_file, MP_ARG_OBJ | MP_ARG_REQUIRED, {.u_rom_obj = MP_ROM_NONE} },
        { MP_QSTR_mode, MP_ARG_OBJ, {.u_obj = MP_OBJ_NEW_QSTR(MP_QSTR_r)} },
        { MP_QSTR_buffering, MP_ARG_INT, {.u_int = -1} },
        { MP_QSTR_encoding, MP_ARG_OBJ, {.u_rom_obj = MP_ROM_NONE} },
    };
    mp_arg_val_t args[MP_ARRAY_SIZE(allowed_args)];
    mp_arg_parse_all(n_args, pos_args, kwargs, MP_ARRAY_SIZE(allowed_args), allowed_args, args);
    return mp_vfs_posix_file_open(&mp_type_textio, args[ARG_file].u_obj, args[ARG_mode].u_obj);
}
MP_DEFINE_CONST_FUN_OBJ_KW(mp_builtin_open_obj, 1, mp_builtin_open);
#endif
#endif

void nlr_jump_fail(void *val) {
    fprintf(stderr, "FATAL: uncaught NLR %p\n", val);
    exit(1);
}<|MERGE_RESOLUTION|>--- conflicted
+++ resolved
@@ -3,13 +3,8 @@
  *
  * The MIT License (MIT)
  *
-<<<<<<< HEAD
  * SPDX-FileCopyrightText: Copyright (c) 2013, 2014 Damien P. George
  * SPDX-FileCopyrightText: Copyright (c) 2014-2017 Paul Sokolovsky
-=======
- * Copyright (c) 2013, 2014 Damien P. George
- * Copyright (c) 2014-2017 Paul Sokolovsky
->>>>>>> b0932fcf
  *
  * Permission is hereby granted, free of charge, to any person obtaining a copy
  * of this software and associated documentation files (the "Software"), to deal
@@ -69,14 +64,8 @@
 
 STATIC void stderr_print_strn(void *env, const char *str, size_t len) {
     (void)env;
-<<<<<<< HEAD
-    ssize_t dummy = write(STDERR_FILENO, str, len);
-    (void)dummy;
-=======
     ssize_t ret;
     MP_HAL_RETRY_SYSCALL(ret, write(STDERR_FILENO, str, len), {});
-    mp_uos_dupterm_tx_strn(str, len);
->>>>>>> b0932fcf
 }
 
 const mp_print_t mp_stderr_print = {NULL, stderr_print_strn};
@@ -309,11 +298,6 @@
 
 STATIC void print_help(char **argv) {
     printf(
-<<<<<<< HEAD
-        "usage: %s [<opts>] [-X <implopt>] [-c <command>] [<filename>]\n"
-        "Options:\n"
-        "-v : verbose (trace various operations); can be multiple\n"
-=======
         "usage: %s [<opts>] [-X <implopt>] [-c <command> | -m <module> | <filename>]\n"
         "Options:\n"
         "-h : print this help message\n"
@@ -321,7 +305,6 @@
         #if MICROPY_DEBUG_PRINTERS
         "-v : verbose (trace various operations); can be multiple\n"
         #endif
->>>>>>> b0932fcf
         "-O[N] : apply bytecode optimizations of level N\n"
         "\n"
         "Implementation specific options (-X):\n", argv[0]
@@ -412,12 +395,7 @@
                 #endif
                 } else {
                 invalid_arg:
-<<<<<<< HEAD
-                    printf("Invalid option\n");
-                    exit(usage(argv));
-=======
                     exit(invalid_args());
->>>>>>> b0932fcf
                 }
                 a++;
             }
@@ -511,15 +489,10 @@
         path = "~/.micropython/lib:/usr/lib/micropython";
         #endif
     }
-<<<<<<< HEAD
     size_t path_num = 2; // [0] is for current dir (or base dir of the script)
                          // [1] is for frozen files.
     size_t builtin_path_count = path_num;
     if (*path == ':') {
-=======
-    size_t path_num = 1; // [0] is for current dir (or base dir of the script)
-    if (*path == PATHLIST_SEP_CHAR) {
->>>>>>> b0932fcf
         path_num++;
     }
     for (char *p = path; p != NULL; p = strchr(p, PATHLIST_SEP_CHAR)) {
@@ -536,11 +509,7 @@
     path_items[1] = MP_OBJ_NEW_QSTR(MP_FROZEN_FAKE_DIR_QSTR);
     {
         char *p = path;
-<<<<<<< HEAD
         for (mp_uint_t i = builtin_path_count; i < path_num; i++) {
-=======
-        for (mp_uint_t i = 1; i < path_num; i++) {
->>>>>>> b0932fcf
             char *p1 = strchr(p, PATHLIST_SEP_CHAR);
             if (p1 == NULL) {
                 p1 = p + strlen(p);
@@ -717,14 +686,6 @@
     }
     #endif
 
-<<<<<<< HEAD
-=======
-    #if MICROPY_PY_BLUETOOTH
-    void mp_bluetooth_deinit(void);
-    mp_bluetooth_deinit();
-    #endif
-
->>>>>>> b0932fcf
     #if MICROPY_PY_THREAD
     mp_thread_deinit();
     #endif

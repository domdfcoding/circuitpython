/*
 * This file is part of the MicroPython project, http://micropython.org/
 *
 * The MIT License (MIT)
 *
 * SPDX-FileCopyrightText: Copyright (c) 2016 Damien P. George on behalf of Pycom Ltd
 *
 * Permission is hereby granted, free of charge, to any person obtaining a copy
 * of this software and associated documentation files (the "Software"), to deal
 * in the Software without restriction, including without limitation the rights
 * to use, copy, modify, merge, publish, distribute, sublicense, and/or sell
 * copies of the Software, and to permit persons to whom the Software is
 * furnished to do so, subject to the following conditions:
 *
 * The above copyright notice and this permission notice shall be included in
 * all copies or substantial portions of the Software.
 *
 * THE SOFTWARE IS PROVIDED "AS IS", WITHOUT WARRANTY OF ANY KIND, EXPRESS OR
 * IMPLIED, INCLUDING BUT NOT LIMITED TO THE WARRANTIES OF MERCHANTABILITY,
 * FITNESS FOR A PARTICULAR PURPOSE AND NONINFRINGEMENT. IN NO EVENT SHALL THE
 * AUTHORS OR COPYRIGHT HOLDERS BE LIABLE FOR ANY CLAIM, DAMAGES OR OTHER
 * LIABILITY, WHETHER IN AN ACTION OF CONTRACT, TORT OR OTHERWISE, ARISING FROM,
 * OUT OF OR IN CONNECTION WITH THE SOFTWARE OR THE USE OR OTHER DEALINGS IN
 * THE SOFTWARE.
 */

#include <stdio.h>
#include <stdlib.h>
#include <errno.h>

#include "py/runtime.h"
#include "py/mpthread.h"
#include "py/gc.h"

#if MICROPY_PY_THREAD

#include <fcntl.h>
#include <signal.h>
#include <sched.h>
#include <semaphore.h>
<<<<<<< HEAD
=======

#include "lib/utils/gchelper.h"

// Some platforms don't have SIGRTMIN but if we do have it, use it to avoid
// potential conflict with other uses of the more commonly used SIGUSR1.
#ifdef SIGRTMIN
#define MP_THREAD_GC_SIGNAL (SIGRTMIN + 5)
#else
#define MP_THREAD_GC_SIGNAL (SIGUSR1)
#endif

// This value seems to be about right for both 32-bit and 64-bit builds.
#define THREAD_STACK_OVERFLOW_MARGIN (8192)
>>>>>>> b0932fcf

// this structure forms a linked list, one node per active thread
typedef struct _thread_t {
    pthread_t id;           // system id of thread
    int ready;              // whether the thread is ready and running
    void *arg;              // thread Python args, a GC root pointer
    struct _thread_t *next;
} thread_t;

STATIC pthread_key_t tls_key;

// The mutex is used for any code in this port that needs to be thread safe.
// Specifically for thread management, access to the linked list is one example.
// But also, e.g. scheduler state.
STATIC pthread_mutex_t thread_mutex;
STATIC thread_t *thread;

// this is used to synchronise the signal handler of the thread
// it's needed because we can't use any pthread calls in a signal handler
#if defined(__APPLE__)
STATIC char thread_signal_done_name[25];
STATIC sem_t *thread_signal_done_p;
#else
STATIC sem_t thread_signal_done;
#endif
<<<<<<< HEAD
=======

void mp_thread_unix_begin_atomic_section(void) {
    pthread_mutex_lock(&thread_mutex);
}

void mp_thread_unix_end_atomic_section(void) {
    pthread_mutex_unlock(&thread_mutex);
}
>>>>>>> b0932fcf

// this signal handler is used to scan the regs and stack of a thread
STATIC void mp_thread_gc(int signo, siginfo_t *info, void *context) {
    (void)info; // unused
    (void)context; // unused
    if (signo == MP_THREAD_GC_SIGNAL) {
        gc_helper_collect_regs_and_stack();
        // We have access to the context (regs, stack) of the thread but it seems
        // that we don't need the extra information, enough is captured by the
        // gc_collect_regs_and_stack function above
        // gc_collect_root((void**)context, sizeof(ucontext_t) / sizeof(uintptr_t));
        #if MICROPY_ENABLE_PYSTACK
        void **ptrs = (void **)(void *)MP_STATE_THREAD(pystack_start);
        gc_collect_root(ptrs, (MP_STATE_THREAD(pystack_cur) - MP_STATE_THREAD(pystack_start)) / sizeof(void *));
        #endif
        #if defined(__APPLE__)
        sem_post(thread_signal_done_p);
        #else
        sem_post(&thread_signal_done);
        #endif
    }
}

void mp_thread_init(void) {
    pthread_key_create(&tls_key, NULL);
    pthread_setspecific(tls_key, &mp_state_ctx.thread);

    // Needs to be a recursive mutex to emulate the behavior of
    // BEGIN_ATOMIC_SECTION on bare metal.
    pthread_mutexattr_t thread_mutex_attr;
    pthread_mutexattr_init(&thread_mutex_attr);
    pthread_mutexattr_settype(&thread_mutex_attr, PTHREAD_MUTEX_RECURSIVE);
    pthread_mutex_init(&thread_mutex, &thread_mutex_attr);

    // create first entry in linked list of all threads
    thread = malloc(sizeof(thread_t));
    thread->id = pthread_self();
    thread->ready = 1;
    thread->arg = NULL;
    thread->next = NULL;

    #if defined(__APPLE__)
    snprintf(thread_signal_done_name, sizeof(thread_signal_done_name), "micropython_sem_%d", (int)thread->id);
    thread_signal_done_p = sem_open(thread_signal_done_name, O_CREAT | O_EXCL, 0666, 0);
    #else
    sem_init(&thread_signal_done, 0, 0);
    #endif

    // enable signal handler for garbage collection
    struct sigaction sa;
    sa.sa_flags = SA_SIGINFO;
    sa.sa_sigaction = mp_thread_gc;
    sigemptyset(&sa.sa_mask);
    sigaction(MP_THREAD_GC_SIGNAL, &sa, NULL);
}

void mp_thread_deinit(void) {
    mp_thread_unix_begin_atomic_section();
    while (thread->next != NULL) {
        thread_t *th = thread;
        thread = thread->next;
        pthread_cancel(th->id);
        free(th);
    }
    mp_thread_unix_end_atomic_section();
    #if defined(__APPLE__)
    sem_close(thread_signal_done_p);
    sem_unlink(thread_signal_done_name);
    #endif
    assert(thread->id == pthread_self());
    free(thread);
}

void mp_thread_deinit(void) {
    pthread_mutex_lock(&thread_mutex);
    while (thread->next != NULL) {
        thread_t *th = thread;
        thread = thread->next;
        pthread_cancel(th->id);
        free(th);
    }
    pthread_mutex_unlock(&thread_mutex);
    #if defined(__APPLE__)
    sem_close(thread_signal_done_p);
    sem_unlink(thread_signal_done_name);
    #endif
    assert(thread->id == pthread_self());
    free(thread);
}

// This function scans all pointers that are external to the current thread.
// It does this by signalling all other threads and getting them to scan their
// own registers and stack.  Note that there may still be some edge cases left
// with race conditions and root-pointer scanning: a given thread may manipulate
// the global root pointers (in mp_state_ctx) while another thread is doing a
// garbage collection and tracing these pointers.
void mp_thread_gc_others(void) {
    mp_thread_unix_begin_atomic_section();
    for (thread_t *th = thread; th != NULL; th = th->next) {
        gc_collect_root(&th->arg, 1);
        if (th->id == pthread_self()) {
            continue;
        }
        if (!th->ready) {
            continue;
        }
<<<<<<< HEAD
        pthread_kill(th->id, SIGUSR1);
=======
        pthread_kill(th->id, MP_THREAD_GC_SIGNAL);
>>>>>>> b0932fcf
        #if defined(__APPLE__)
        sem_wait(thread_signal_done_p);
        #else
        sem_wait(&thread_signal_done);
        #endif
    }
    mp_thread_unix_end_atomic_section();
}

mp_state_thread_t *mp_thread_get_state(void) {
    return (mp_state_thread_t *)pthread_getspecific(tls_key);
}

void mp_thread_set_state(mp_state_thread_t *state) {
    pthread_setspecific(tls_key, state);
}

void mp_thread_start(void) {
    pthread_setcanceltype(PTHREAD_CANCEL_ASYNCHRONOUS, NULL);
<<<<<<< HEAD
    pthread_mutex_lock(&thread_mutex);
=======
    mp_thread_unix_begin_atomic_section();
>>>>>>> b0932fcf
    for (thread_t *th = thread; th != NULL; th = th->next) {
        if (th->id == pthread_self()) {
            th->ready = 1;
            break;
        }
    }
    mp_thread_unix_end_atomic_section();
}

void mp_thread_create(void *(*entry)(void *), void *arg, size_t *stack_size) {
    // default stack size is 8k machine-words
    if (*stack_size == 0) {
        *stack_size = 8192 * BYTES_PER_WORD;
    }

    // minimum stack size is set by pthreads
    if (*stack_size < PTHREAD_STACK_MIN) {
        *stack_size = PTHREAD_STACK_MIN;
    }

    // ensure there is enough stack to include a stack-overflow margin
    if (*stack_size < 2 * THREAD_STACK_OVERFLOW_MARGIN) {
        *stack_size = 2 * THREAD_STACK_OVERFLOW_MARGIN;
    }

    // set thread attributes
    pthread_attr_t attr;
    int ret = pthread_attr_init(&attr);
    if (ret != 0) {
        goto er;
    }
    ret = pthread_attr_setstacksize(&attr, *stack_size);
    if (ret != 0) {
        goto er;
    }

    ret = pthread_attr_setdetachstate(&attr, PTHREAD_CREATE_DETACHED);
    if (ret != 0) {
        goto er;
    }

<<<<<<< HEAD
    pthread_mutex_lock(&thread_mutex);
=======
    mp_thread_unix_begin_atomic_section();
>>>>>>> b0932fcf

    // create thread
    pthread_t id;
    ret = pthread_create(&id, &attr, entry, arg);
    if (ret != 0) {
        mp_thread_unix_end_atomic_section();
        goto er;
    }

    // adjust stack_size to provide room to recover from hitting the limit
    *stack_size -= THREAD_STACK_OVERFLOW_MARGIN;

    // add thread to linked list of all threads
    thread_t *th = malloc(sizeof(thread_t));
    th->id = id;
    th->ready = 0;
    th->arg = arg;
    th->next = thread;
    thread = th;

    mp_thread_unix_end_atomic_section();

    return;

er:
    mp_raise_OSError(ret);
}

void mp_thread_finish(void) {
<<<<<<< HEAD
    pthread_mutex_lock(&thread_mutex);
=======
    mp_thread_unix_begin_atomic_section();
>>>>>>> b0932fcf
    thread_t *prev = NULL;
    for (thread_t *th = thread; th != NULL; th = th->next) {
        if (th->id == pthread_self()) {
            if (prev == NULL) {
                thread = th->next;
            } else {
                prev->next = th->next;
            }
            free(th);
            break;
        }
        prev = th;
    }
    mp_thread_unix_end_atomic_section();
}

void mp_thread_mutex_init(mp_thread_mutex_t *mutex) {
    pthread_mutex_init(mutex, NULL);
}

int mp_thread_mutex_lock(mp_thread_mutex_t *mutex, int wait) {
    int ret;
    if (wait) {
        ret = pthread_mutex_lock(mutex);
        if (ret == 0) {
            return 1;
        }
    } else {
        ret = pthread_mutex_trylock(mutex);
        if (ret == 0) {
            return 1;
        } else if (ret == EBUSY) {
            return 0;
        }
    }
    return -ret;
}

void mp_thread_mutex_unlock(mp_thread_mutex_t *mutex) {
    pthread_mutex_unlock(mutex);
    // TODO check return value
}

#endif // MICROPY_PY_THREAD<|MERGE_RESOLUTION|>--- conflicted
+++ resolved
@@ -38,8 +38,6 @@
 #include <signal.h>
 #include <sched.h>
 #include <semaphore.h>
-<<<<<<< HEAD
-=======
 
 #include "lib/utils/gchelper.h"
 
@@ -53,7 +51,6 @@
 
 // This value seems to be about right for both 32-bit and 64-bit builds.
 #define THREAD_STACK_OVERFLOW_MARGIN (8192)
->>>>>>> b0932fcf
 
 // this structure forms a linked list, one node per active thread
 typedef struct _thread_t {
@@ -79,8 +76,6 @@
 #else
 STATIC sem_t thread_signal_done;
 #endif
-<<<<<<< HEAD
-=======
 
 void mp_thread_unix_begin_atomic_section(void) {
     pthread_mutex_lock(&thread_mutex);
@@ -89,7 +84,6 @@
 void mp_thread_unix_end_atomic_section(void) {
     pthread_mutex_unlock(&thread_mutex);
 }
->>>>>>> b0932fcf
 
 // this signal handler is used to scan the regs and stack of a thread
 STATIC void mp_thread_gc(int signo, siginfo_t *info, void *context) {
@@ -163,23 +157,6 @@
     free(thread);
 }
 
-void mp_thread_deinit(void) {
-    pthread_mutex_lock(&thread_mutex);
-    while (thread->next != NULL) {
-        thread_t *th = thread;
-        thread = thread->next;
-        pthread_cancel(th->id);
-        free(th);
-    }
-    pthread_mutex_unlock(&thread_mutex);
-    #if defined(__APPLE__)
-    sem_close(thread_signal_done_p);
-    sem_unlink(thread_signal_done_name);
-    #endif
-    assert(thread->id == pthread_self());
-    free(thread);
-}
-
 // This function scans all pointers that are external to the current thread.
 // It does this by signalling all other threads and getting them to scan their
 // own registers and stack.  Note that there may still be some edge cases left
@@ -196,11 +173,7 @@
         if (!th->ready) {
             continue;
         }
-<<<<<<< HEAD
-        pthread_kill(th->id, SIGUSR1);
-=======
         pthread_kill(th->id, MP_THREAD_GC_SIGNAL);
->>>>>>> b0932fcf
         #if defined(__APPLE__)
         sem_wait(thread_signal_done_p);
         #else
@@ -220,11 +193,7 @@
 
 void mp_thread_start(void) {
     pthread_setcanceltype(PTHREAD_CANCEL_ASYNCHRONOUS, NULL);
-<<<<<<< HEAD
-    pthread_mutex_lock(&thread_mutex);
-=======
-    mp_thread_unix_begin_atomic_section();
->>>>>>> b0932fcf
+    mp_thread_unix_begin_atomic_section();
     for (thread_t *th = thread; th != NULL; th = th->next) {
         if (th->id == pthread_self()) {
             th->ready = 1;
@@ -266,11 +235,7 @@
         goto er;
     }
 
-<<<<<<< HEAD
-    pthread_mutex_lock(&thread_mutex);
-=======
-    mp_thread_unix_begin_atomic_section();
->>>>>>> b0932fcf
+    mp_thread_unix_begin_atomic_section();
 
     // create thread
     pthread_t id;
@@ -300,11 +265,7 @@
 }
 
 void mp_thread_finish(void) {
-<<<<<<< HEAD
-    pthread_mutex_lock(&thread_mutex);
-=======
-    mp_thread_unix_begin_atomic_section();
->>>>>>> b0932fcf
+    mp_thread_unix_begin_atomic_section();
     thread_t *prev = NULL;
     for (thread_t *th = thread; th != NULL; th = th->next) {
         if (th->id == pthread_self()) {

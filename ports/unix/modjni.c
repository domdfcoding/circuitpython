--- conflicted
+++ resolved
@@ -242,11 +242,7 @@
 }
 
 #pragma GCC diagnostic ignored "-Wunused-parameter"
-<<<<<<< HEAD
-STATIC mp_obj_t jobject_subscr(mp_obj_t self_in, mp_obj_t index, mp_obj_t value, mp_obj_t instance) {
-=======
 STATIC mp_obj_t jobject_subscr(mp_obj_t self_in, mp_obj_t index, mp_obj_t value) {
->>>>>>> f1a90396
     mp_obj_jobject_t *self = self_in;
     mp_uint_t idx = mp_obj_get_int(index);
     char class_name[64];
@@ -315,7 +311,7 @@
 // TODO: subscr_load_adaptor & subscr_getiter convenience functions
 // should be moved to common location for reuse.
 STATIC mp_obj_t subscr_load_adaptor(mp_obj_t self_in, mp_obj_t index_in) {
-    return mp_obj_subscr(self_in, index_in, MP_OBJ_SENTINEL, self_in);
+    return mp_obj_subscr(self_in, index_in, MP_OBJ_SENTINEL);
 }
 MP_DEFINE_CONST_FUN_OBJ_2(subscr_load_adaptor_obj, subscr_load_adaptor);
 

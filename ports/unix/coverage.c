--- conflicted
+++ resolved
@@ -101,7 +101,6 @@
 STATIC MP_DEFINE_CONST_DICT(rawfile_locals_dict, rawfile_locals_dict_table);
 
 STATIC const mp_stream_p_t fileio_stream_p = {
-    MP_PROTO_IMPLEMENT(MP_QSTR_protocol_stream)
     .read = stest_read,
     .write = stest_write,
     .ioctl = stest_ioctl,
@@ -109,11 +108,8 @@
 
 STATIC const mp_obj_type_t mp_type_stest_fileio = {
     { &mp_type_type },
-    .flags = MP_TYPE_FLAG_EXTENDED,
+    .protocol = &fileio_stream_p,
     .locals_dict = (mp_obj_dict_t *)&rawfile_locals_dict,
-    MP_TYPE_EXTENDED_FIELDS(
-        .protocol = &fileio_stream_p,
-        ),
 };
 
 // stream read returns non-blocking error
@@ -132,7 +128,6 @@
 STATIC MP_DEFINE_CONST_DICT(rawfile_locals_dict2, rawfile_locals_dict_table2);
 
 STATIC const mp_stream_p_t textio_stream_p2 = {
-    MP_PROTO_IMPLEMENT(MP_QSTR_protocol_stream)
     .read = stest_read2,
     .write = NULL,
     .is_text = true,
@@ -140,11 +135,8 @@
 
 STATIC const mp_obj_type_t mp_type_stest_textio2 = {
     { &mp_type_type },
-    .flags = MP_TYPE_FLAG_EXTENDED,
+    .protocol = &textio_stream_p2,
     .locals_dict = (mp_obj_dict_t *)&rawfile_locals_dict2,
-    MP_TYPE_EXTENDED_FIELDS(
-        .protocol = &textio_stream_p2,
-        ),
 };
 
 // str/bytes objects without a valid hash
@@ -221,7 +213,7 @@
         gc_unlock();
 
         // using gc_realloc to resize to 0, which means free the memory
-        void *p = gc_alloc(4, false, false);
+        void *p = gc_alloc(4, false);
         mp_printf(&mp_plat_print, "%p\n", gc_realloc(p, 0, false));
 
         // calling gc_nbytes with a non-heap pointer
@@ -506,12 +498,8 @@
     {
         mp_printf(&mp_plat_print, "# VM\n");
 
-<<<<<<< HEAD
         // call mp_execute_bytecode with invalid bytecode (should raise NotImplementedError)
-=======
-        // call mp_execute_bytecode with invalide bytecode (should raise NotImplementedError)
         mp_module_context_t context;
->>>>>>> 9b486340
         mp_obj_fun_bc_t fun_bc;
         fun_bc.context = &context;
         fun_bc.child_table = NULL;
@@ -583,49 +571,47 @@
 
     // ringbuf
     {
-        #define RINGBUF_SIZE 99
-
-        byte buf[RINGBUF_SIZE];
-        ringbuf_t ringbuf;
-        ringbuf_init(&ringbuf, &buf[0], sizeof(buf));
+        byte buf[100];
+        ringbuf_t ringbuf = {buf, sizeof(buf), 0, 0};
 
         mp_printf(&mp_plat_print, "# ringbuf\n");
 
         // Single-byte put/get with empty ringbuf.
-        mp_printf(&mp_plat_print, "%d %d\n", ringbuf_num_empty(&ringbuf), ringbuf_num_filled(&ringbuf));
+        mp_printf(&mp_plat_print, "%d %d\n", ringbuf_free(&ringbuf), ringbuf_avail(&ringbuf));
         ringbuf_put(&ringbuf, 22);
-        mp_printf(&mp_plat_print, "%d %d\n", ringbuf_num_empty(&ringbuf), ringbuf_num_filled(&ringbuf));
+        mp_printf(&mp_plat_print, "%d %d\n", ringbuf_free(&ringbuf), ringbuf_avail(&ringbuf));
         mp_printf(&mp_plat_print, "%d\n", ringbuf_get(&ringbuf));
-        mp_printf(&mp_plat_print, "%d %d\n", ringbuf_num_empty(&ringbuf), ringbuf_num_filled(&ringbuf));
+        mp_printf(&mp_plat_print, "%d %d\n", ringbuf_free(&ringbuf), ringbuf_avail(&ringbuf));
 
         // Two-byte put/get with empty ringbuf.
         ringbuf_put16(&ringbuf, 0xaa55);
-        mp_printf(&mp_plat_print, "%d %d\n", ringbuf_num_empty(&ringbuf), ringbuf_num_filled(&ringbuf));
+        mp_printf(&mp_plat_print, "%d %d\n", ringbuf_free(&ringbuf), ringbuf_avail(&ringbuf));
         mp_printf(&mp_plat_print, "%04x\n", ringbuf_get16(&ringbuf));
-        mp_printf(&mp_plat_print, "%d %d\n", ringbuf_num_empty(&ringbuf), ringbuf_num_filled(&ringbuf));
+        mp_printf(&mp_plat_print, "%d %d\n", ringbuf_free(&ringbuf), ringbuf_avail(&ringbuf));
 
         // Two-byte put with full ringbuf.
-        for (int i = 0; i < RINGBUF_SIZE; ++i) {
+        for (int i = 0; i < 99; ++i) {
             ringbuf_put(&ringbuf, i);
         }
-        mp_printf(&mp_plat_print, "%d %d\n", ringbuf_num_empty(&ringbuf), ringbuf_num_filled(&ringbuf));
+        mp_printf(&mp_plat_print, "%d %d\n", ringbuf_free(&ringbuf), ringbuf_avail(&ringbuf));
         mp_printf(&mp_plat_print, "%d\n", ringbuf_put16(&ringbuf, 0x11bb));
         // Two-byte put with one byte free.
         ringbuf_get(&ringbuf);
-        mp_printf(&mp_plat_print, "%d %d\n", ringbuf_num_empty(&ringbuf), ringbuf_num_filled(&ringbuf));
+        mp_printf(&mp_plat_print, "%d %d\n", ringbuf_free(&ringbuf), ringbuf_avail(&ringbuf));
         mp_printf(&mp_plat_print, "%d\n", ringbuf_put16(&ringbuf, 0x3377));
         ringbuf_get(&ringbuf);
-        mp_printf(&mp_plat_print, "%d %d\n", ringbuf_num_empty(&ringbuf), ringbuf_num_filled(&ringbuf));
+        mp_printf(&mp_plat_print, "%d %d\n", ringbuf_free(&ringbuf), ringbuf_avail(&ringbuf));
         mp_printf(&mp_plat_print, "%d\n", ringbuf_put16(&ringbuf, 0xcc99));
-        for (int i = 0; i < RINGBUF_SIZE - 2; ++i) {
+        for (int i = 0; i < 97; ++i) {
             ringbuf_get(&ringbuf);
         }
         mp_printf(&mp_plat_print, "%04x\n", ringbuf_get16(&ringbuf));
-        mp_printf(&mp_plat_print, "%d %d\n", ringbuf_num_empty(&ringbuf), ringbuf_num_filled(&ringbuf));
+        mp_printf(&mp_plat_print, "%d %d\n", ringbuf_free(&ringbuf), ringbuf_avail(&ringbuf));
 
         // Two-byte put with wrap around on first byte:
-        ringbuf_clear(&ringbuf);
-        for (int i = 0; i < RINGBUF_SIZE; ++i) {
+        ringbuf.iput = 0;
+        ringbuf.iget = 0;
+        for (int i = 0; i < 99; ++i) {
             ringbuf_put(&ringbuf, i);
             ringbuf_get(&ringbuf);
         }
@@ -633,8 +619,9 @@
         mp_printf(&mp_plat_print, "%04x\n", ringbuf_get16(&ringbuf));
 
         // Two-byte put with wrap around on second byte:
-        ringbuf_clear(&ringbuf);
-        for (int i = 0; i < RINGBUF_SIZE - 1; ++i) {
+        ringbuf.iput = 0;
+        ringbuf.iget = 0;
+        for (int i = 0; i < 98; ++i) {
             ringbuf_put(&ringbuf, i);
             ringbuf_get(&ringbuf);
         }
@@ -642,11 +629,13 @@
         mp_printf(&mp_plat_print, "%04x\n", ringbuf_get16(&ringbuf));
 
         // Two-byte get from empty ringbuf.
-        ringbuf_clear(&ringbuf);
+        ringbuf.iput = 0;
+        ringbuf.iget = 0;
         mp_printf(&mp_plat_print, "%d\n", ringbuf_get16(&ringbuf));
 
         // Two-byte get from ringbuf with one byte available.
-        ringbuf_clear(&ringbuf);
+        ringbuf.iput = 0;
+        ringbuf.iget = 0;
         ringbuf_put(&ringbuf, 0xaa);
         mp_printf(&mp_plat_print, "%d\n", ringbuf_get16(&ringbuf));
     }

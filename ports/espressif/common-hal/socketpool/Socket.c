--- conflicted
+++ resolved
@@ -252,13 +252,8 @@
     socketpool_socket_obj_t *sock = m_new_obj_with_finaliser(socketpool_socket_obj_t);
     sock->base.type = &socketpool_socket_type;
 
-<<<<<<< HEAD
-    if (!_socketpool_socket(self, family, type, sock)) {
+    if (!_socketpool_socket(self, family, type, proto, sock)) {
         mp_raise_RuntimeError(MP_ERROR_TEXT("Out of sockets"));
-=======
-    if (!_socketpool_socket(self, family, type, proto, sock)) {
-        mp_raise_RuntimeError(translate("Out of sockets"));
->>>>>>> 5c3361b7
     }
     mark_user_socket(sock->num, sock);
     return sock;

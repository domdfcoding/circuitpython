--- conflicted
+++ resolved
@@ -7,11 +7,7 @@
 msgstr ""
 "Project-Id-Version: 0.1\n"
 "Report-Msgid-Bugs-To: \n"
-<<<<<<< HEAD
-"POT-Creation-Date: 2019-03-27 16:28-0400\n"
-=======
 "POT-Creation-Date: 2019-03-28 14:48+1100\n"
->>>>>>> a30bbe62
 "PO-Revision-Date: 2018-12-23 20:05+0100\n"
 "Last-Translator: Pierrick Couturier <arofarn@arofarn.info>\n"
 "Language-Team: fr\n"
@@ -55,10 +51,6 @@
 msgid "%q indices must be integers, not %s"
 msgstr "les indices %q doivent être des entiers, pas %s"
 
-<<<<<<< HEAD
-#: shared-bindings/displayio/Shape.c shared-bindings/displayio/Group.c
-=======
->>>>>>> a30bbe62
 #: shared-bindings/bleio/CharacteristicBuffer.c
 #: shared-bindings/displayio/Shape.c shared-bindings/displayio/Group.c
 #, fuzzy
@@ -263,11 +255,6 @@
 msgid "All timers for this pin are in use"
 msgstr "Tous les timers pour cette broche sont utilisés"
 
-<<<<<<< HEAD
-#: ports/atmel-samd/common-hal/pulseio/PulseOut.c
-#: ports/atmel-samd/common-hal/frequencyio/FrequencyIn.c
-=======
->>>>>>> a30bbe62
 #: ports/atmel-samd/common-hal/audioio/AudioOut.c
 #: ports/atmel-samd/common-hal/pulseio/PulseOut.c
 #: ports/atmel-samd/common-hal/frequencyio/FrequencyIn.c
@@ -342,7 +329,7 @@
 msgid "Buffer incorrect size. Should be %d bytes."
 msgstr "Tampon de taille incorrect. Devrait être de %d octets."
 
-#: shared-bindings/busio/I2C.c shared-bindings/bitbangio/I2C.c
+#: shared-bindings/bitbangio/I2C.c shared-bindings/busio/I2C.c
 msgid "Buffer must be at least length 1"
 msgstr "Le tampon doit être de longueur au moins 1"
 
@@ -382,11 +369,7 @@
 msgid "Can't connect in Peripheral mode"
 msgstr "Impossible de se connecter en mode Peripheral"
 
-<<<<<<< HEAD
-#: shared-bindings/pulseio/PulseIn.c shared-bindings/displayio/Bitmap.c
-=======
 #: shared-bindings/displayio/Bitmap.c shared-bindings/pulseio/PulseIn.c
->>>>>>> a30bbe62
 msgid "Cannot delete values"
 msgstr "Impossible de supprimer les valeurs"
 
@@ -469,7 +452,7 @@
 msgid "Column entry must be digitalio.DigitalInOut"
 msgstr ""
 
-#: shared-bindings/displayio/ParallelBus.c shared-bindings/displayio/FourWire.c
+#: shared-bindings/displayio/FourWire.c shared-bindings/displayio/ParallelBus.c
 #, fuzzy
 msgid "Command must be an int between 0 and 255"
 msgstr "Les octets 'bytes' doivent être entre 0 et 255"
@@ -509,8 +492,8 @@
 msgid "Data chunk must follow fmt chunk"
 msgstr "Un bloc de données doit suivre un bloc de format"
 
+#: ports/nrf/common-hal/bleio/Broadcaster.c
 #: ports/nrf/common-hal/bleio/Peripheral.c
-#: ports/nrf/common-hal/bleio/Broadcaster.c
 msgid "Data too large for advertisement packet"
 msgstr ""
 
@@ -539,13 +522,8 @@
 msgid "Error in regex"
 msgstr "Erreur dans l'expression régulière"
 
-<<<<<<< HEAD
-#: shared-bindings/microcontroller/Pin.c shared-bindings/pulseio/PulseOut.c
-#: shared-bindings/neopixel_write/__init__.c
-=======
 #: shared-bindings/microcontroller/Pin.c
 #: shared-bindings/neopixel_write/__init__.c shared-bindings/pulseio/PulseOut.c
->>>>>>> a30bbe62
 #: shared-bindings/terminalio/Terminal.c
 msgid "Expected a %q"
 msgstr "Attendu : %q"
@@ -681,8 +659,8 @@
 msgid "Failed to start advertising"
 msgstr "Echec de l'ajout de service, statut: 0x%08lX"
 
+#: ports/nrf/common-hal/bleio/Broadcaster.c
 #: ports/nrf/common-hal/bleio/Peripheral.c
-#: ports/nrf/common-hal/bleio/Broadcaster.c
 #, fuzzy, c-format
 msgid "Failed to start advertising, err 0x%04x"
 msgstr "Impossible de commencer à scanner, statut: 0x%0xlX"
@@ -702,8 +680,8 @@
 msgid "Failed to stop advertising"
 msgstr "Echec de l'ajout de service, statut: 0x%08lX"
 
+#: ports/nrf/common-hal/bleio/Broadcaster.c
 #: ports/nrf/common-hal/bleio/Peripheral.c
-#: ports/nrf/common-hal/bleio/Broadcaster.c
 #, fuzzy, c-format
 msgid "Failed to stop advertising, err 0x%04x"
 msgstr "Echec de l'ajout de service, statut: 0x%08lX"
@@ -744,13 +722,8 @@
 msgid "Frequency captured is above capability. Capture Paused."
 msgstr ""
 
-<<<<<<< HEAD
-#: shared-bindings/busio/I2C.c shared-bindings/busio/SPI.c
-#: shared-bindings/bitbangio/I2C.c shared-bindings/bitbangio/SPI.c
-=======
 #: shared-bindings/bitbangio/I2C.c shared-bindings/bitbangio/SPI.c
 #: shared-bindings/busio/SPI.c shared-bindings/busio/I2C.c
->>>>>>> a30bbe62
 msgid "Function requires lock"
 msgstr "La fonction nécessite un verrou"
 
@@ -835,16 +808,16 @@
 msgid "Invalid format chunk size"
 msgstr "Taille de bloc de formatage invalide"
 
-#: shared-bindings/busio/SPI.c shared-bindings/bitbangio/SPI.c
+#: shared-bindings/bitbangio/SPI.c shared-bindings/busio/SPI.c
 msgid "Invalid number of bits"
 msgstr "Nombre de bits invalide"
 
-#: shared-bindings/busio/SPI.c shared-bindings/bitbangio/SPI.c
+#: shared-bindings/bitbangio/SPI.c shared-bindings/busio/SPI.c
 msgid "Invalid phase"
 msgstr "Phase invalide"
 
+#: ports/atmel-samd/common-hal/audioio/AudioOut.c
 #: ports/atmel-samd/common-hal/touchio/TouchIn.c
-#: ports/atmel-samd/common-hal/audioio/AudioOut.c
 #: shared-bindings/pulseio/PWMOut.c
 msgid "Invalid pin"
 msgstr "Broche invalide"
@@ -858,19 +831,14 @@
 msgstr "Broche invalide pour le canal droit"
 
 #: ports/atmel-samd/common-hal/busio/I2C.c
-<<<<<<< HEAD
-#: ports/atmel-samd/common-hal/busio/SPI.c
-#: ports/atmel-samd/common-hal/busio/UART.c
-=======
 #: ports/atmel-samd/common-hal/busio/UART.c
 #: ports/atmel-samd/common-hal/busio/SPI.c
->>>>>>> a30bbe62
 #: ports/atmel-samd/common-hal/i2cslave/I2CSlave.c
 #: ports/nrf/common-hal/busio/I2C.c
 msgid "Invalid pins"
 msgstr "Broches invalides"
 
-#: shared-bindings/busio/SPI.c shared-bindings/bitbangio/SPI.c
+#: shared-bindings/bitbangio/SPI.c shared-bindings/busio/SPI.c
 msgid "Invalid polarity"
 msgstr "Polarité invalide"
 
@@ -1093,7 +1061,7 @@
 msgid "RTC calibration is not supported on this board"
 msgstr "calibration de la RTC non supportée sur cette carte"
 
-#: shared-bindings/time/__init__.c shared-bindings/rtc/RTC.c
+#: shared-bindings/rtc/RTC.c shared-bindings/time/__init__.c
 msgid "RTC is not supported on this board"
 msgstr "RTC non supportée sur cette carte"
 
@@ -1158,8 +1126,8 @@
 msgid "Slice and value different lengths."
 msgstr "Slice et valeur de tailles différentes"
 
-#: shared-bindings/pulseio/PulseIn.c shared-bindings/displayio/Bitmap.c
-#: shared-bindings/displayio/TileGrid.c shared-bindings/displayio/Group.c
+#: shared-bindings/displayio/Bitmap.c shared-bindings/displayio/TileGrid.c
+#: shared-bindings/displayio/Group.c shared-bindings/pulseio/PulseIn.c
 msgid "Slices not supported"
 msgstr "Slices non supportées"
 
@@ -1252,7 +1220,7 @@
 msgid "Too many channels in sample."
 msgstr "Trop de canaux dans l'échantillon."
 
-#: shared-bindings/displayio/ParallelBus.c shared-bindings/displayio/FourWire.c
+#: shared-bindings/displayio/FourWire.c shared-bindings/displayio/ParallelBus.c
 msgid "Too many display busses"
 msgstr ""
 
@@ -1493,7 +1461,7 @@
 msgid "buffer size must match format"
 msgstr "les slices de tampon doivent être de longueurs égales"
 
-#: shared-bindings/busio/SPI.c shared-bindings/bitbangio/SPI.c
+#: shared-bindings/bitbangio/SPI.c shared-bindings/busio/SPI.c
 msgid "buffer slices must be of equal length"
 msgstr "les slices de tampon doivent être de longueurs égales"
 
@@ -1792,11 +1760,7 @@
 msgid "dict update sequence has wrong length"
 msgstr "la séquence de mise à jour de dict a une mauvaise longueur"
 
-<<<<<<< HEAD
-#: py/objfloat.c py/runtime.c py/modmath.c py/objint_longlong.c py/objint_mpz.c
-=======
 #: py/modmath.c py/objfloat.c py/objint_longlong.c py/objint_mpz.c py/runtime.c
->>>>>>> a30bbe62
 #: shared-bindings/math/__init__.c
 msgid "division by zero"
 msgstr "division par zéro"
@@ -1871,11 +1835,7 @@
 msgid "extra positional arguments given"
 msgstr "argument positionnel donné en plus"
 
-<<<<<<< HEAD
-#: shared-bindings/displayio/OnDiskBitmap.c shared-bindings/audioio/WaveFile.c
-=======
 #: shared-bindings/audioio/WaveFile.c shared-bindings/displayio/OnDiskBitmap.c
->>>>>>> a30bbe62
 msgid "file must be a file opened in byte mode"
 msgstr "le fichier doit être un fichier ouvert en mode 'byte'"
 
@@ -2048,11 +2008,7 @@
 msgid "invalid step"
 msgstr "pas invalide"
 
-<<<<<<< HEAD
-#: py/parse.c py/compile.c
-=======
 #: py/compile.c py/parse.c
->>>>>>> a30bbe62
 msgid "invalid syntax"
 msgstr "syntaxe invalide"
 
@@ -2198,11 +2154,7 @@
 msgid "need more than %d values to unpack"
 msgstr "nécessite plus de %d valeur à dégrouper"
 
-<<<<<<< HEAD
-#: py/runtime.c py/objint_longlong.c py/objint_mpz.c
-=======
 #: py/objint_longlong.c py/objint_mpz.c py/runtime.c
->>>>>>> a30bbe62
 msgid "negative power with no float support"
 msgstr "puissance négative sans support des nombres flottants"
 
@@ -2316,11 +2268,7 @@
 msgid "offset out of bounds"
 msgstr "adresse hors limites"
 
-<<<<<<< HEAD
-#: py/objstr.c py/objarray.c py/objstrunicode.c py/objtuple.c
-=======
 #: py/objarray.c py/objstr.c py/objstrunicode.c py/objtuple.c
->>>>>>> a30bbe62
 #: shared-bindings/nvm/ByteArray.c
 msgid "only slices with step=1 (aka None) are supported"
 msgstr "seuls les slices avec 'step=1' (cad None) sont supportées"

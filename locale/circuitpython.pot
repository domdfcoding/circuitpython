# SOME DESCRIPTIVE TITLE.
# Copyright (C) YEAR THE PACKAGE'S COPYRIGHT HOLDER
# This file is distributed under the same license as the PACKAGE package.
# FIRST AUTHOR <EMAIL@ADDRESS>, YEAR.
#
#, fuzzy
msgid ""
msgstr ""
"Project-Id-Version: PACKAGE VERSION\n"
"Report-Msgid-Bugs-To: \n"
"PO-Revision-Date: YEAR-MO-DA HO:MI+ZONE\n"
"Last-Translator: FULL NAME <EMAIL@ADDRESS>\n"
"Language-Team: LANGUAGE <LL@li.org>\n"
"Language: \n"
"MIME-Version: 1.0\n"
"Content-Type: text/plain; charset=CHARSET\n"
"Content-Transfer-Encoding: 8bit\n"

#: main.c
msgid ""
"\n"
"Code done running.\n"
msgstr ""

#: main.c
msgid ""
"\n"
"Code stopped by auto-reload.\n"
msgstr ""

#: supervisor/shared/safe_mode.c
msgid ""
"\n"
"Please file an issue with the contents of your CIRCUITPY drive at \n"
"https://github.com/adafruit/circuitpython/issues\n"
msgstr ""

<<<<<<< HEAD
#: py/obj.c shared-module/traceback/__init__.c
msgid "  File \"%q\""
msgstr ""

#: py/obj.c shared-module/traceback/__init__.c
=======
#: py/obj.c
msgid "  File \"%q\""
msgstr ""

#: py/obj.c
>>>>>>> 3495cc1f
msgid "  File \"%q\", line %d"
msgstr ""

#: py/builtinhelp.c
msgid " is of type %q\n"
msgstr ""

#: main.c
msgid " not found.\n"
msgstr ""

#: main.c
msgid " output:\n"
msgstr ""

#: py/objstr.c
#, c-format
msgid "%%c requires int or char"
msgstr ""

#: shared-bindings/rgbmatrix/RGBMatrix.c
#, c-format
msgid ""
"%d address pins, %d rgb pins and %d tiles indicate a height of %d, not %d"
msgstr ""

#: ports/atmel-samd/common-hal/sdioio/SDCard.c
msgid "%q failure: %d"
msgstr ""

#: shared-bindings/microcontroller/Pin.c
msgid "%q in use"
msgstr ""

#: ports/atmel-samd/common-hal/pulseio/PulseIn.c
#: ports/cxd56/common-hal/pulseio/PulseIn.c
#: ports/nrf/common-hal/pulseio/PulseIn.c
#: ports/raspberrypi/common-hal/pulseio/PulseIn.c
#: ports/stm/common-hal/pulseio/PulseIn.c py/obj.c py/objstr.c
#: py/objstrunicode.c
msgid "%q index out of range"
msgstr ""

#: py/obj.c
msgid "%q indices must be integers, not %s"
msgstr ""

#: py/argcheck.c
msgid "%q length must be %q"
msgstr ""

#: shared-bindings/vectorio/Polygon.c
msgid "%q list must be a list"
msgstr ""

#: py/argcheck.c
msgid "%q must <= %d"
msgstr ""

#: py/argcheck.c
msgid "%q must be %d-%d"
msgstr ""

#: shared-bindings/usb_hid/Device.c
msgid "%q must be 0-255"
msgstr ""

#: shared-bindings/usb_hid/Device.c
msgid "%q must be 1-255"
msgstr ""

#: py/argcheck.c
msgid "%q must be >= %d"
msgstr ""

#: py/argcheck.c shared-bindings/memorymonitor/AllocationAlarm.c
msgid "%q must be >= 0"
msgstr ""

#: shared-bindings/_bleio/CharacteristicBuffer.c
#: shared-bindings/_bleio/PacketBuffer.c shared-bindings/displayio/Group.c
#: shared-bindings/displayio/Shape.c
#: shared-bindings/memorymonitor/AllocationAlarm.c
#: shared-bindings/vectorio/Circle.c shared-bindings/vectorio/Rectangle.c
msgid "%q must be >= 1"
msgstr ""

#: shared-bindings/usb_hid/Device.c
msgid "%q must be None or between 1 and len(report_descriptor)-1"
msgstr ""

#: py/argcheck.c
msgid "%q must be a string"
msgstr ""

#: shared-module/vectorio/Polygon.c
msgid "%q must be a tuple of length 2"
msgstr ""

#: ports/esp32s2/common-hal/imagecapture/ParallelImageCapture.c
msgid "%q must be between %d and %d"
msgstr ""

#: ports/atmel-samd/common-hal/busio/UART.c
msgid "%q must be power of 2"
msgstr ""

#: py/argcheck.c
msgid "%q must of type %q"
msgstr ""

#: ports/raspberrypi/common-hal/rp2pio/StateMachine.c
#: shared-bindings/canio/Match.c
msgid "%q out of range"
msgstr ""

#: ports/atmel-samd/common-hal/microcontroller/Pin.c
msgid "%q pin invalid"
msgstr ""

#: shared-bindings/fontio/BuiltinFont.c
msgid "%q should be an int"
msgstr ""

#: py/bc.c py/objnamedtuple.c
msgid "%q() takes %d positional arguments but %d were given"
msgstr ""

#: ports/esp32s2/bindings/espidf/__init__.c ports/esp32s2/esp_error.c
#, c-format
msgid "%s error 0x%x"
msgstr ""

#: py/argcheck.c
msgid "'%q' argument required"
msgstr ""

#: py/proto.c
msgid "'%q' object does not support '%q'"
msgstr ""

#: py/runtime.c
msgid "'%q' object is not an iterator"
msgstr ""

#: py/objtype.c py/runtime.c
msgid "'%q' object is not callable"
msgstr ""

#: py/runtime.c
msgid "'%q' object is not iterable"
msgstr ""

#: py/emitinlinethumb.c py/emitinlinextensa.c
#, c-format
msgid "'%s' expects a label"
msgstr ""

#: py/emitinlinethumb.c py/emitinlinextensa.c
#, c-format
msgid "'%s' expects a register"
msgstr ""

#: py/emitinlinethumb.c
#, c-format
msgid "'%s' expects a special register"
msgstr ""

#: py/emitinlinethumb.c
#, c-format
msgid "'%s' expects an FPU register"
msgstr ""

#: py/emitinlinethumb.c
#, c-format
msgid "'%s' expects an address of the form [a, b]"
msgstr ""

#: py/emitinlinethumb.c py/emitinlinextensa.c
#, c-format
msgid "'%s' expects an integer"
msgstr ""

#: py/emitinlinethumb.c
#, c-format
msgid "'%s' expects at most r%d"
msgstr ""

#: py/emitinlinethumb.c
#, c-format
msgid "'%s' expects {r0, r1, ...}"
msgstr ""

#: py/emitinlinextensa.c
#, c-format
msgid "'%s' integer %d isn't within range %d..%d"
msgstr ""

#: py/emitinlinethumb.c
#, c-format
msgid "'%s' integer 0x%x doesn't fit in mask 0x%x"
msgstr ""

#: py/obj.c
#, c-format
msgid "'%s' object doesn't support item assignment"
msgstr ""

#: py/obj.c
#, c-format
msgid "'%s' object doesn't support item deletion"
msgstr ""

#: py/runtime.c
msgid "'%s' object has no attribute '%q'"
msgstr ""

#: py/obj.c
#, c-format
msgid "'%s' object isn't subscriptable"
msgstr ""

#: py/objstr.c
msgid "'=' alignment not allowed in string format specifier"
msgstr ""

#: shared-module/struct/__init__.c
msgid "'S' and 'O' are not supported format types"
msgstr ""

#: py/compile.c
msgid "'align' requires 1 argument"
msgstr ""

#: py/compile.c
msgid "'await' outside function"
msgstr ""

#: py/compile.c
msgid "'await', 'async for' or 'async with' outside async function"
msgstr ""

#: py/compile.c
msgid "'break' outside loop"
msgstr ""

#: py/compile.c
msgid "'continue' outside loop"
msgstr ""

#: py/objgenerator.c
msgid "'coroutine' object is not an iterator"
msgstr ""

#: py/compile.c
msgid "'data' requires at least 2 arguments"
msgstr ""

#: py/compile.c
msgid "'data' requires integer arguments"
msgstr ""

#: py/compile.c
msgid "'label' requires 1 argument"
msgstr ""

#: py/compile.c
msgid "'return' outside function"
msgstr ""

#: py/compile.c
msgid "'yield from' inside async function"
msgstr ""

#: py/compile.c
msgid "'yield' outside function"
msgstr ""

#: shared-module/vectorio/VectorShape.c
msgid "(x,y) integers required"
msgstr ""

#: py/compile.c
msgid "*x must be assignment target"
msgstr ""

<<<<<<< HEAD
#: py/obj.c shared-module/traceback/__init__.c
=======
#: py/obj.c
>>>>>>> 3495cc1f
msgid ", in %q\n"
msgstr ""

#: py/objcomplex.c
msgid "0.0 to a complex power"
msgstr ""

#: py/modbuiltins.c
msgid "3-arg pow() not supported"
msgstr ""

#: shared-module/msgpack/__init__.c
msgid "64 bit types"
msgstr ""

#: ports/atmel-samd/common-hal/countio/Counter.c
#: ports/atmel-samd/common-hal/rotaryio/IncrementalEncoder.c
msgid "A hardware interrupt channel is already in use"
msgstr ""

#: ports/esp32s2/common-hal/analogio/AnalogIn.c
msgid "ADC2 is being used by WiFi"
msgstr ""

#: shared-bindings/_bleio/Address.c shared-bindings/ipaddress/IPv4Address.c
#, c-format
msgid "Address must be %d bytes long"
msgstr ""

#: shared-bindings/_bleio/Address.c
msgid "Address type out of range"
msgstr ""

#: ports/esp32s2/common-hal/canio/CAN.c
msgid "All CAN peripherals are in use"
msgstr ""

#: ports/esp32s2/common-hal/busio/I2C.c ports/nrf/common-hal/busio/I2C.c
msgid "All I2C peripherals are in use"
msgstr ""

#: ports/esp32s2/common-hal/countio/Counter.c
#: ports/esp32s2/common-hal/frequencyio/FrequencyIn.c
#: ports/esp32s2/common-hal/rotaryio/IncrementalEncoder.c
msgid "All PCNT units in use"
msgstr ""

#: ports/atmel-samd/common-hal/canio/Listener.c
#: ports/esp32s2/common-hal/canio/Listener.c
#: ports/stm/common-hal/canio/Listener.c
msgid "All RX FIFOs in use"
msgstr ""

#: ports/esp32s2/common-hal/busio/SPI.c ports/nrf/common-hal/busio/SPI.c
msgid "All SPI peripherals are in use"
msgstr ""

#: ports/esp32s2/common-hal/busio/UART.c ports/nrf/common-hal/busio/UART.c
#: ports/raspberrypi/common-hal/busio/UART.c
msgid "All UART peripherals are in use"
msgstr ""

#: shared-bindings/pwmio/PWMOut.c
msgid "All channels in use"
msgstr ""

#: ports/atmel-samd/common-hal/audioio/AudioOut.c
msgid "All event channels in use"
msgstr ""

#: ports/raspberrypi/common-hal/pulseio/PulseIn.c
#: ports/raspberrypi/common-hal/rp2pio/StateMachine.c
msgid "All state machines in use"
msgstr ""

#: ports/atmel-samd/audio_dma.c
msgid "All sync event channels in use"
msgstr ""

#: shared-bindings/pwmio/PWMOut.c
msgid "All timers for this pin are in use"
msgstr ""

#: ports/atmel-samd/common-hal/_pew/PewPew.c
#: ports/atmel-samd/common-hal/audioio/AudioOut.c
#: ports/atmel-samd/common-hal/frequencyio/FrequencyIn.c
#: ports/atmel-samd/common-hal/pulseio/PulseIn.c
#: ports/atmel-samd/common-hal/pulseio/PulseOut.c
#: ports/cxd56/common-hal/pulseio/PulseOut.c
#: ports/esp32s2/common-hal/frequencyio/FrequencyIn.c
#: ports/esp32s2/common-hal/neopixel_write/__init__.c
#: ports/esp32s2/common-hal/pulseio/PulseIn.c
#: ports/esp32s2/common-hal/pulseio/PulseOut.c
#: ports/nrf/common-hal/audiopwmio/PWMAudioOut.c
#: ports/nrf/common-hal/pulseio/PulseIn.c ports/nrf/peripherals/nrf/timers.c
#: ports/raspberrypi/common-hal/audiopwmio/PWMAudioOut.c
#: ports/stm/peripherals/timers.c shared-bindings/pwmio/PWMOut.c
msgid "All timers in use"
msgstr ""

#: ports/nrf/common-hal/_bleio/Adapter.c
msgid "Already advertising."
msgstr ""

#: ports/atmel-samd/common-hal/canio/Listener.c
msgid "Already have all-matches listener"
msgstr ""

#: shared-module/memorymonitor/AllocationAlarm.c
#: shared-module/memorymonitor/AllocationSize.c
msgid "Already running"
msgstr ""

#: ports/esp32s2/common-hal/wifi/Radio.c
msgid "Already scanning for wifi networks"
msgstr ""

#: ports/cxd56/common-hal/analogio/AnalogIn.c
msgid "AnalogIn not supported on given pin"
msgstr ""

#: ports/cxd56/common-hal/analogio/AnalogOut.c
#: ports/mimxrt10xx/common-hal/analogio/AnalogOut.c
#: ports/nrf/common-hal/analogio/AnalogOut.c
#: ports/raspberrypi/common-hal/analogio/AnalogOut.c
msgid "AnalogOut functionality not supported"
msgstr ""

#: shared-bindings/analogio/AnalogOut.c
msgid "AnalogOut is only 16 bits. Value must be less than 65536."
msgstr ""

#: ports/atmel-samd/common-hal/analogio/AnalogOut.c
msgid "AnalogOut not supported on given pin"
msgstr ""

#: ports/stm/common-hal/audiopwmio/PWMAudioOut.c
msgid "Another PWMAudioOut is already active"
msgstr ""

#: ports/atmel-samd/common-hal/pulseio/PulseOut.c
#: ports/cxd56/common-hal/pulseio/PulseOut.c
msgid "Another send is already active"
msgstr ""

#: shared-bindings/pulseio/PulseOut.c
msgid "Array must contain halfwords (type 'H')"
msgstr ""

#: shared-bindings/alarm/SleepMemory.c shared-bindings/nvm/ByteArray.c
msgid "Array values should be single bytes."
msgstr ""

#: shared-bindings/microcontroller/Pin.c
msgid "At most %d %q may be specified (not %d)"
msgstr ""

#: shared-module/memorymonitor/AllocationAlarm.c
#, c-format
msgid "Attempt to allocate %d blocks"
msgstr ""

#: supervisor/shared/safe_mode.c
msgid "Attempted heap allocation when VM not running."
msgstr ""

#: shared-bindings/wifi/Radio.c
msgid "AuthMode.OPEN is not used with password"
msgstr ""

#: shared-bindings/wifi/Radio.c
msgid "Authentication failure"
msgstr ""

#: main.c
msgid "Auto-reload is off.\n"
msgstr ""

#: main.c
msgid ""
"Auto-reload is on. Simply save files over USB to run them or enter REPL to "
"disable.\n"
msgstr ""

#: ports/esp32s2/common-hal/canio/CAN.c
msgid "Baudrate not supported by peripheral"
msgstr ""

#: shared-module/displayio/Display.c
#: shared-module/framebufferio/FramebufferDisplay.c
msgid "Below minimum frame rate"
msgstr ""

#: ports/raspberrypi/common-hal/audiobusio/I2SOut.c
msgid "Bit clock and word select must be sequential pins"
msgstr ""

#: ports/atmel-samd/common-hal/audiobusio/I2SOut.c
msgid "Bit clock and word select must share a clock unit"
msgstr ""

#: shared-bindings/rgbmatrix/RGBMatrix.c
#, c-format
msgid "Bit depth must be from 1 to 6 inclusive, not %d"
msgstr ""

#: shared-bindings/audiobusio/PDMIn.c
msgid "Bit depth must be multiple of 8."
msgstr ""

#: ports/mimxrt10xx/common-hal/busio/UART.c
msgid "Both RX and TX required for flow control"
msgstr ""

#: ports/atmel-samd/common-hal/rotaryio/IncrementalEncoder.c
msgid "Both pins must support hardware interrupts"
msgstr ""

#: shared-bindings/displayio/Display.c
#: shared-bindings/framebufferio/FramebufferDisplay.c
#: shared-bindings/rgbmatrix/RGBMatrix.c
msgid "Brightness must be 0-1.0"
msgstr ""

#: shared-bindings/supervisor/__init__.c
msgid "Brightness must be between 0 and 255"
msgstr ""

#: shared-bindings/displayio/Display.c
#: shared-bindings/framebufferio/FramebufferDisplay.c
msgid "Brightness not adjustable"
msgstr ""

#: shared-bindings/_bleio/UUID.c
#, c-format
msgid "Buffer + offset too small %d %d %d"
msgstr ""

#: ports/raspberrypi/bindings/rp2pio/StateMachine.c
msgid "Buffer elements must be 4 bytes long or less"
msgstr ""

#: shared-module/usb_hid/Device.c
#, c-format
msgid "Buffer incorrect size. Should be %d bytes."
msgstr ""

#: shared-bindings/displayio/Display.c
#: shared-bindings/framebufferio/FramebufferDisplay.c
msgid "Buffer is not a bytearray."
msgstr ""

#: ports/cxd56/common-hal/camera/Camera.c shared-bindings/displayio/Display.c
#: shared-bindings/framebufferio/FramebufferDisplay.c
msgid "Buffer is too small"
msgstr ""

#: ports/nrf/common-hal/audiopwmio/PWMAudioOut.c
#: ports/stm/common-hal/audiopwmio/PWMAudioOut.c
#, c-format
msgid "Buffer length %d too big. It must be less than %d"
msgstr ""

#: ports/atmel-samd/common-hal/sdioio/SDCard.c
#: ports/cxd56/common-hal/sdioio/SDCard.c shared-module/sdcardio/SDCard.c
msgid "Buffer length must be a multiple of 512"
msgstr ""

#: ports/stm/common-hal/sdioio/SDCard.c
msgid "Buffer must be a multiple of 512 bytes"
msgstr ""

#: shared-bindings/bitbangio/I2C.c shared-bindings/busio/I2C.c
msgid "Buffer must be at least length 1"
msgstr ""

#: shared-bindings/_bleio/PacketBuffer.c
#, c-format
msgid "Buffer too short by %d bytes"
msgstr ""

#: ports/atmel-samd/common-hal/displayio/ParallelBus.c
#: ports/esp32s2/common-hal/displayio/ParallelBus.c
#: ports/nrf/common-hal/displayio/ParallelBus.c
#: ports/raspberrypi/common-hal/displayio/ParallelBus.c
#, c-format
msgid "Bus pin %d is already in use"
msgstr ""

#: shared-bindings/_bleio/UUID.c
msgid "Byte buffer must be 16 bytes."
msgstr ""

#: shared-bindings/alarm/SleepMemory.c shared-bindings/nvm/ByteArray.c
msgid "Bytes must be between 0 and 255."
msgstr ""

#: shared-bindings/aesio/aes.c
msgid "CBC blocks must be multiples of 16 bytes"
msgstr ""

#: ports/esp32s2/bindings/espidf/__init__.c ports/esp32s2/esp_error.c
msgid "CRC or checksum was invalid"
msgstr ""

#: py/objtype.c
msgid "Call super().__init__() before accessing native object."
msgstr ""

#: ports/esp32s2/common-hal/alarm/pin/PinAlarm.c
msgid "Can only alarm on RTC IO from deep sleep."
msgstr ""

#: ports/esp32s2/common-hal/alarm/pin/PinAlarm.c
msgid "Can only alarm on one low pin while others alarm high from deep sleep."
msgstr ""

#: ports/esp32s2/common-hal/alarm/pin/PinAlarm.c
msgid "Can only alarm on two low pins from deep sleep."
msgstr ""

#: ports/nrf/common-hal/_bleio/Characteristic.c
msgid "Can't set CCCD on local Characteristic"
msgstr ""

#: shared-bindings/storage/__init__.c shared-bindings/usb_cdc/__init__.c
#: shared-bindings/usb_hid/__init__.c shared-bindings/usb_midi/__init__.c
msgid "Cannot change USB devices now"
msgstr ""

#: shared-bindings/_bleio/Adapter.c
msgid "Cannot create a new Adapter; use _bleio.adapter;"
msgstr ""

#: shared-bindings/displayio/Bitmap.c
#: shared-bindings/memorymonitor/AllocationSize.c
#: shared-bindings/pulseio/PulseIn.c
msgid "Cannot delete values"
msgstr ""

#: ports/atmel-samd/common-hal/digitalio/DigitalInOut.c
#: ports/mimxrt10xx/common-hal/digitalio/DigitalInOut.c
#: ports/nrf/common-hal/digitalio/DigitalInOut.c
#: ports/raspberrypi/common-hal/digitalio/DigitalInOut.c
msgid "Cannot get pull while in output mode"
msgstr ""

#: ports/nrf/common-hal/microcontroller/Processor.c
msgid "Cannot get temperature"
msgstr ""

#: shared-bindings/_bleio/Adapter.c
msgid "Cannot have scan responses for extended, connectable advertisements."
msgstr ""

#: ports/atmel-samd/common-hal/audioio/AudioOut.c
msgid "Cannot output both channels on the same pin"
msgstr ""

#: ports/esp32s2/common-hal/alarm/pin/PinAlarm.c
msgid "Cannot pull on input-only pin."
msgstr ""

#: shared-module/bitbangio/SPI.c
msgid "Cannot read without MISO pin."
msgstr ""

#: shared-bindings/audiobusio/PDMIn.c
msgid "Cannot record to a file"
msgstr ""

#: shared-module/storage/__init__.c
msgid "Cannot remount '/' when visible via USB."
msgstr ""

#: ports/atmel-samd/common-hal/microcontroller/__init__.c
#: ports/cxd56/common-hal/microcontroller/__init__.c
#: ports/mimxrt10xx/common-hal/microcontroller/__init__.c
msgid "Cannot reset into bootloader because no bootloader is present."
msgstr ""

#: ports/esp32s2/common-hal/socketpool/Socket.c
msgid "Cannot set socket options"
msgstr ""

#: shared-bindings/digitalio/DigitalInOut.c
msgid "Cannot set value when direction is input."
msgstr ""

#: ports/esp32s2/common-hal/busio/UART.c
#: ports/mimxrt10xx/common-hal/busio/UART.c
msgid "Cannot specify RTS or CTS in RS485 mode"
msgstr ""

#: py/objslice.c
msgid "Cannot subclass slice"
msgstr ""

#: shared-module/bitbangio/SPI.c
msgid "Cannot transfer without MOSI and MISO pins."
msgstr ""

#: shared-bindings/pwmio/PWMOut.c
msgid "Cannot vary frequency on a timer that is already in use"
msgstr ""

#: ports/esp32s2/common-hal/alarm/pin/PinAlarm.c
#: ports/nrf/common-hal/alarm/pin/PinAlarm.c
msgid "Cannot wake on pin edge. Only level."
msgstr ""

#: shared-module/bitbangio/SPI.c
msgid "Cannot write without MOSI pin."
msgstr ""

#: shared-bindings/_bleio/CharacteristicBuffer.c
msgid "CharacteristicBuffer writing not provided"
msgstr ""

#: supervisor/shared/safe_mode.c
msgid "CircuitPython core code crashed hard. Whoops!\n"
msgstr ""

#: supervisor/shared/safe_mode.c
msgid "CircuitPython was unable to allocate the heap."
msgstr ""

#: shared-module/bitbangio/SPI.c
msgid "Clock pin init failed."
msgstr ""

#: shared-module/bitbangio/I2C.c
msgid "Clock stretch too long"
msgstr ""

#: ports/atmel-samd/common-hal/audiobusio/I2SOut.c
msgid "Clock unit in use"
msgstr ""

#: shared-bindings/_pew/PewPew.c
msgid "Column entry must be digitalio.DigitalInOut"
msgstr ""

#: shared-bindings/displayio/FourWire.c shared-bindings/displayio/I2CDisplay.c
#: shared-bindings/displayio/ParallelBus.c
msgid "Command must be an int between 0 and 255"
msgstr ""

#: shared-bindings/_bleio/Connection.c
msgid ""
"Connection has been disconnected and can no longer be used. Create a new "
"connection."
msgstr ""

#: py/persistentcode.c
msgid "Corrupt .mpy file"
msgstr ""

#: ports/cxd56/common-hal/camera/Camera.c
msgid "Could not initialize Camera"
msgstr ""

#: ports/cxd56/common-hal/gnss/GNSS.c
msgid "Could not initialize GNSS"
msgstr ""

#: ports/cxd56/common-hal/sdioio/SDCard.c
msgid "Could not initialize SDCard"
msgstr ""

#: ports/atmel-samd/common-hal/busio/UART.c ports/cxd56/common-hal/busio/UART.c
#: ports/esp32s2/common-hal/busio/UART.c
msgid "Could not initialize UART"
msgstr ""

#: ports/stm/common-hal/pwmio/PWMOut.c
msgid "Could not re-init channel"
msgstr ""

#: ports/stm/common-hal/pwmio/PWMOut.c
msgid "Could not re-init timer"
msgstr ""

#: ports/stm/common-hal/pwmio/PWMOut.c
msgid "Could not restart PWM"
msgstr ""

#: ports/esp32s2/common-hal/neopixel_write/__init__.c
msgid "Could not retrieve clock"
msgstr ""

#: shared-bindings/_bleio/Adapter.c
msgid "Could not set address"
msgstr ""

#: shared-bindings/pwmio/PWMOut.c
msgid "Could not start PWM"
msgstr ""

#: ports/stm/common-hal/busio/UART.c
msgid "Could not start interrupt, RX busy"
msgstr ""

#: shared-module/audiomp3/MP3Decoder.c
msgid "Couldn't allocate decoder"
msgstr ""

#: shared-module/audiocore/WaveFile.c shared-module/audiomixer/Mixer.c
#: shared-module/audiomp3/MP3Decoder.c
msgid "Couldn't allocate first buffer"
msgstr ""

#: shared-module/audiomp3/MP3Decoder.c
msgid "Couldn't allocate input buffer"
msgstr ""

#: shared-module/audiocore/WaveFile.c shared-module/audiomixer/Mixer.c
#: shared-module/audiomp3/MP3Decoder.c
msgid "Couldn't allocate second buffer"
msgstr ""

#: supervisor/shared/safe_mode.c
msgid "Crash into the HardFault_Handler."
msgstr ""

#: ports/stm/common-hal/analogio/AnalogOut.c
msgid "DAC Channel Init Error"
msgstr ""

#: ports/stm/common-hal/analogio/AnalogOut.c
msgid "DAC Device Init Error"
msgstr ""

#: ports/atmel-samd/common-hal/audioio/AudioOut.c
msgid "DAC already in use"
msgstr ""

#: ports/atmel-samd/common-hal/displayio/ParallelBus.c
#: ports/nrf/common-hal/displayio/ParallelBus.c
msgid "Data 0 pin must be byte aligned"
msgstr ""

#: ports/esp32s2/common-hal/displayio/ParallelBus.c
msgid "Data 0 pin must be byte aligned."
msgstr ""

#: shared-module/audiocore/WaveFile.c
msgid "Data chunk must follow fmt chunk"
msgstr ""

#: ports/nrf/common-hal/_bleio/Adapter.c
msgid "Data not supported with directed advertising"
msgstr ""

#: ports/nrf/common-hal/_bleio/Adapter.c
msgid "Data too large for advertisement packet"
msgstr ""

#: ports/stm/common-hal/alarm/pin/PinAlarm.c
msgid "Deep sleep pins must use a rising edge with pulldown"
msgstr ""

#: shared-bindings/audiobusio/PDMIn.c
msgid "Destination capacity is smaller than destination_length."
msgstr ""

#: ports/nrf/common-hal/audiobusio/I2SOut.c
msgid "Device in use"
msgstr ""

#: ports/cxd56/common-hal/digitalio/DigitalInOut.c
msgid "DigitalInOut not supported on given pin"
msgstr ""

#: shared-bindings/displayio/Display.c
#: shared-bindings/framebufferio/FramebufferDisplay.c
msgid "Display must have a 16 bit colorspace."
msgstr ""

#: shared-bindings/displayio/Display.c
#: shared-bindings/displayio/EPaperDisplay.c
#: shared-bindings/framebufferio/FramebufferDisplay.c
msgid "Display rotation must be in 90 degree increments"
msgstr ""

#: shared-bindings/digitalio/DigitalInOut.c
msgid "Drive mode not used when direction is input."
msgstr ""

#: shared-bindings/aesio/aes.c
msgid "ECB only operates on 16 bytes at a time"
msgstr ""

#: ports/esp32s2/common-hal/busio/SPI.c ports/esp32s2/common-hal/canio/CAN.c
msgid "ESP-IDF memory allocation failed"
msgstr ""

#: ports/atmel-samd/common-hal/frequencyio/FrequencyIn.c
#: ports/atmel-samd/common-hal/ps2io/Ps2.c
#: ports/atmel-samd/common-hal/pulseio/PulseIn.c
#: ports/cxd56/common-hal/pulseio/PulseIn.c
msgid "EXTINT channel already in use"
msgstr ""

#: shared-module/synthio/MidiTrack.c
#, c-format
msgid "Error in MIDI stream at position %d"
msgstr ""

#: extmod/modure.c
msgid "Error in regex"
msgstr ""

#: shared-bindings/socketpool/Socket.c shared-bindings/ssl/SSLSocket.c
msgid "Error: Failure to bind"
msgstr ""

#: ports/raspberrypi/bindings/rp2pio/StateMachine.c py/enum.c
#: shared-bindings/_bleio/__init__.c shared-bindings/aesio/aes.c
#: shared-bindings/busio/SPI.c shared-bindings/microcontroller/Pin.c
#: shared-bindings/neopixel_write/__init__.c
#: shared-bindings/terminalio/Terminal.c
msgid "Expected a %q"
msgstr ""

#: shared-bindings/_bleio/CharacteristicBuffer.c
#: shared-bindings/_bleio/Descriptor.c shared-bindings/_bleio/PacketBuffer.c
msgid "Expected a Characteristic"
msgstr ""

#: shared-bindings/_bleio/Adapter.c
msgid "Expected a DigitalInOut"
msgstr ""

#: shared-bindings/_bleio/Characteristic.c
msgid "Expected a Service"
msgstr ""

#: shared-bindings/_bleio/Adapter.c
msgid "Expected a UART"
msgstr ""

#: shared-bindings/_bleio/Characteristic.c shared-bindings/_bleio/Descriptor.c
#: shared-bindings/_bleio/Service.c
msgid "Expected a UUID"
msgstr ""

#: shared-bindings/_bleio/Adapter.c
msgid "Expected an Address"
msgstr ""

#: shared-bindings/alarm/__init__.c
msgid "Expected an alarm"
msgstr ""

#: shared-module/adafruit_pixelbuf/PixelBuf.c
#, c-format
msgid "Expected tuple of length %d, got %d"
msgstr ""

#: ports/nrf/common-hal/_bleio/Adapter.c
msgid "Extended advertisements with scan response not supported."
msgstr ""

#: extmod/ulab/code/numpy/fft/fft_tools.c
msgid "FFT is defined for ndarrays only"
msgstr ""

#: extmod/ulab/code/numpy/fft/fft_tools.c
msgid "FFT is implemented for linear arrays only"
msgstr ""

#: ports/esp32s2/common-hal/ssl/SSLSocket.c
msgid "Failed SSL handshake"
msgstr ""

#: shared-bindings/ps2io/Ps2.c
msgid "Failed sending command."
msgstr ""

#: ports/nrf/sd_mutex.c
#, c-format
msgid "Failed to acquire mutex, err 0x%04x"
msgstr ""

#: ports/mimxrt10xx/common-hal/busio/UART.c ports/nrf/common-hal/busio/UART.c
#: ports/raspberrypi/common-hal/busio/UART.c
msgid "Failed to allocate RX buffer"
msgstr ""

#: ports/atmel-samd/common-hal/busio/UART.c
#: ports/atmel-samd/common-hal/pulseio/PulseIn.c
#: ports/cxd56/common-hal/pulseio/PulseIn.c
#: ports/esp32s2/common-hal/pulseio/PulseIn.c
#: ports/nrf/common-hal/pulseio/PulseIn.c
#: ports/raspberrypi/common-hal/pulseio/PulseIn.c
#: ports/stm/common-hal/pulseio/PulseIn.c
#, c-format
msgid "Failed to allocate RX buffer of %d bytes"
msgstr ""

#: ports/esp32s2/common-hal/wifi/__init__.c
msgid "Failed to allocate Wifi memory"
msgstr ""

#: ports/esp32s2/common-hal/wifi/ScannedNetworks.c
msgid "Failed to allocate wifi scan memory"
msgstr ""

#: ports/stm/common-hal/audiopwmio/PWMAudioOut.c
msgid "Failed to buffer the sample"
msgstr ""

#: ports/nrf/common-hal/_bleio/Adapter.c
msgid "Failed to connect: internal error"
msgstr ""

#: ports/nrf/common-hal/_bleio/Adapter.c
msgid "Failed to connect: timeout"
msgstr ""

#: ports/esp32s2/common-hal/wifi/__init__.c
msgid "Failed to init wifi"
msgstr ""

#: shared-module/audiomp3/MP3Decoder.c
msgid "Failed to parse MP3 file"
msgstr ""

#: ports/nrf/sd_mutex.c
#, c-format
msgid "Failed to release mutex, err 0x%04x"
msgstr ""

#: supervisor/shared/safe_mode.c
msgid "Failed to write internal flash."
msgstr ""

#: supervisor/shared/safe_mode.c
msgid "Fatal error."
msgstr ""

#: py/moduerrno.c
msgid "File exists"
msgstr ""

#: ports/atmel-samd/common-hal/canio/Listener.c
#: ports/esp32s2/common-hal/canio/Listener.c
#: ports/stm/common-hal/canio/Listener.c
msgid "Filters too complex"
msgstr ""

#: ports/esp32s2/common-hal/dualbank/__init__.c
msgid "Firmware image is invalid"
msgstr ""

#: ports/cxd56/common-hal/camera/Camera.c
msgid "Format not supported"
msgstr ""

#: shared-module/framebufferio/FramebufferDisplay.c
#, c-format
msgid "Framebuffer requires %d bytes"
msgstr ""

#: shared-bindings/pwmio/PWMOut.c
msgid "Frequency must match existing PWMOut using this timer"
msgstr ""

#: shared-bindings/bitbangio/I2C.c shared-bindings/bitbangio/SPI.c
#: shared-bindings/busio/I2C.c shared-bindings/busio/SPI.c
msgid "Function requires lock"
msgstr ""

#: ports/esp32s2/bindings/espidf/__init__.c ports/esp32s2/esp_error.c
msgid "Generic Failure"
msgstr ""

#: shared-bindings/displayio/Display.c
#: shared-bindings/displayio/EPaperDisplay.c
#: shared-bindings/framebufferio/FramebufferDisplay.c
msgid "Group already used"
msgstr ""

#: ports/mimxrt10xx/common-hal/busio/SPI.c ports/stm/common-hal/busio/I2C.c
#: ports/stm/common-hal/busio/SPI.c ports/stm/common-hal/canio/CAN.c
#: ports/stm/common-hal/sdioio/SDCard.c
msgid "Hardware busy, try alternative pins"
msgstr ""

#: ports/mimxrt10xx/common-hal/busio/UART.c ports/stm/common-hal/busio/UART.c
msgid "Hardware in use, try alternative pins"
msgstr ""

#: shared-bindings/wifi/Radio.c
msgid "Hostname must be between 1 and 253 characters"
msgstr ""

#: extmod/vfs_posix_file.c py/objstringio.c
msgid "I/O operation on closed file"
msgstr ""

#: ports/stm/common-hal/busio/I2C.c
msgid "I2C Init Error"
msgstr ""

#: ports/raspberrypi/common-hal/busio/I2C.c
msgid "I2C peripheral in use"
msgstr ""

#: shared-bindings/audiobusio/I2SOut.c
msgid "I2SOut not available"
msgstr ""

#: shared-bindings/aesio/aes.c
#, c-format
msgid "IV must be %d bytes long"
msgstr ""

#: ports/raspberrypi/bindings/rp2pio/StateMachine.c
msgid "In-buffer elements must be <= 4 bytes long"
msgstr ""

#: py/persistentcode.c
msgid ""
"Incompatible .mpy file. Please update all .mpy files. See http://adafru.it/"
"mpy-update for more info."
msgstr ""

#: shared-bindings/_pew/PewPew.c
msgid "Incorrect buffer size"
msgstr ""

#: ports/raspberrypi/bindings/rp2pio/StateMachine.c
msgid "Init program size invalid"
msgstr ""

#: ports/raspberrypi/common-hal/rp2pio/StateMachine.c
msgid "Initial set pin direction conflicts with initial out pin direction"
msgstr ""

#: ports/raspberrypi/common-hal/rp2pio/StateMachine.c
msgid "Initial set pin state conflicts with initial out pin state"
msgstr ""

#: ports/esp32s2/common-hal/watchdog/WatchDogTimer.c
msgid "Initialization failed due to lack of memory"
msgstr ""

#: shared-bindings/bitops/__init__.c
#, c-format
msgid "Input buffer length (%d) must be a multiple of the strand count (%d)"
msgstr ""

#: ports/atmel-samd/common-hal/pulseio/PulseIn.c
msgid "Input taking too long"
msgstr ""

#: ports/esp32s2/common-hal/neopixel_write/__init__.c py/moduerrno.c
msgid "Input/output error"
msgstr ""

#: ports/raspberrypi/common-hal/rp2pio/StateMachine.c
#, c-format
msgid "Instruction %d shifts in more bits than pin count"
msgstr ""

#: ports/raspberrypi/common-hal/rp2pio/StateMachine.c
#, c-format
msgid "Instruction %d shifts out more bits than pin count"
msgstr ""

#: ports/raspberrypi/common-hal/rp2pio/StateMachine.c
#, c-format
msgid "Instruction %d uses extra pin"
msgstr ""

#: ports/raspberrypi/common-hal/rp2pio/StateMachine.c
#, c-format
msgid "Instruction %d waits on input outside of count"
msgstr ""

#: ports/nrf/common-hal/_bleio/__init__.c
msgid "Insufficient authentication"
msgstr ""

#: ports/nrf/common-hal/_bleio/__init__.c
msgid "Insufficient encryption"
msgstr ""

#: ports/stm/common-hal/busio/UART.c
msgid "Internal define error"
msgstr ""

#: shared-module/rgbmatrix/RGBMatrix.c
#, c-format
msgid "Internal error #%d"
msgstr ""

#: shared-bindings/sdioio/SDCard.c
msgid "Invalid %q"
msgstr ""

#: ports/atmel-samd/common-hal/audiobusio/I2SOut.c
#: ports/atmel-samd/common-hal/audiobusio/PDMIn.c
#: ports/atmel-samd/common-hal/imagecapture/ParallelImageCapture.c
#: ports/mimxrt10xx/common-hal/busio/UART.c
msgid "Invalid %q pin"
msgstr ""

#: ports/stm/common-hal/busio/I2C.c ports/stm/common-hal/busio/SPI.c
#: ports/stm/common-hal/busio/UART.c ports/stm/common-hal/canio/CAN.c
#: ports/stm/common-hal/sdioio/SDCard.c
msgid "Invalid %q pin selection"
msgstr ""

#: ports/stm/common-hal/analogio/AnalogIn.c
msgid "Invalid ADC Unit value"
msgstr ""

#: ports/esp32s2/common-hal/wifi/Radio.c
msgid "Invalid AuthMode"
msgstr ""

#: ports/nrf/common-hal/_bleio/__init__.c
msgid "Invalid BLE parameter"
msgstr ""

#: shared-module/displayio/OnDiskBitmap.c
msgid "Invalid BMP file"
msgstr ""

#: shared-bindings/wifi/Radio.c
msgid "Invalid BSSID"
msgstr ""

#: ports/esp32s2/common-hal/analogio/AnalogOut.c
#: ports/stm/common-hal/analogio/AnalogOut.c
msgid "Invalid DAC pin supplied"
msgstr ""

#: shared-bindings/synthio/__init__.c
msgid "Invalid MIDI file"
msgstr ""

#: ports/atmel-samd/common-hal/pwmio/PWMOut.c
#: ports/cxd56/common-hal/pwmio/PWMOut.c
#: ports/esp32s2/common-hal/pwmio/PWMOut.c
#: ports/mimxrt10xx/common-hal/pwmio/PWMOut.c
#: ports/nrf/common-hal/pwmio/PWMOut.c
#: ports/raspberrypi/common-hal/pwmio/PWMOut.c shared-bindings/pwmio/PWMOut.c
msgid "Invalid PWM frequency"
msgstr ""

#: ports/esp32s2/common-hal/analogio/AnalogIn.c
msgid "Invalid Pin"
msgstr ""

#: ports/esp32s2/bindings/espidf/__init__.c ports/esp32s2/esp_error.c
#: py/moduerrno.c shared-module/rgbmatrix/RGBMatrix.c
msgid "Invalid argument"
msgstr ""

#: shared-module/displayio/Bitmap.c
msgid "Invalid bits per value"
msgstr ""

#: ports/nrf/common-hal/busio/UART.c ports/raspberrypi/common-hal/busio/UART.c
#: ports/stm/common-hal/busio/UART.c
msgid "Invalid buffer size"
msgstr ""

#: shared-bindings/adafruit_pixelbuf/PixelBuf.c
msgid "Invalid byteorder string"
msgstr ""

#: ports/atmel-samd/common-hal/frequencyio/FrequencyIn.c
#: ports/esp32s2/common-hal/frequencyio/FrequencyIn.c
msgid "Invalid capture period. Valid range: 1 - 500"
msgstr ""

#: shared-bindings/audiomixer/Mixer.c
msgid "Invalid channel count"
msgstr ""

#: ports/atmel-samd/common-hal/imagecapture/ParallelImageCapture.c
#, c-format
msgid "Invalid data_count %d"
msgstr ""

#: ports/atmel-samd/common-hal/imagecapture/ParallelImageCapture.c
#, c-format
msgid "Invalid data_pins[%d]"
msgstr ""

#: shared-bindings/digitalio/DigitalInOut.c
msgid "Invalid direction."
msgstr ""

#: shared-module/audiocore/WaveFile.c
msgid "Invalid file"
msgstr ""

#: shared-module/audiocore/WaveFile.c
msgid "Invalid format chunk size"
msgstr ""

#: ports/esp32s2/common-hal/busio/I2C.c
msgid "Invalid frequency"
msgstr ""

#: supervisor/shared/safe_mode.c
msgid "Invalid memory access."
msgstr ""

#: shared-bindings/bitbangio/SPI.c shared-bindings/busio/SPI.c
msgid "Invalid number of bits"
msgstr ""

#: shared-bindings/bitbangio/SPI.c shared-bindings/busio/SPI.c
#: shared-bindings/displayio/FourWire.c
msgid "Invalid phase"
msgstr ""

#: ports/atmel-samd/common-hal/audioio/AudioOut.c
#: ports/atmel-samd/common-hal/touchio/TouchIn.c
#: ports/esp32s2/common-hal/alarm/touch/TouchAlarm.c
#: ports/esp32s2/common-hal/touchio/TouchIn.c
#: ports/nrf/common-hal/alarm/pin/PinAlarm.c shared-bindings/pwmio/PWMOut.c
#: shared-module/rgbmatrix/RGBMatrix.c
msgid "Invalid pin"
msgstr ""

#: ports/atmel-samd/common-hal/audioio/AudioOut.c
msgid "Invalid pin for left channel"
msgstr ""

#: ports/atmel-samd/common-hal/audioio/AudioOut.c
msgid "Invalid pin for right channel"
msgstr ""

#: ports/atmel-samd/common-hal/busio/I2C.c
#: ports/atmel-samd/common-hal/busio/SPI.c
#: ports/atmel-samd/common-hal/busio/UART.c
#: ports/atmel-samd/common-hal/i2cperipheral/I2CPeripheral.c
#: ports/cxd56/common-hal/busio/I2C.c ports/cxd56/common-hal/busio/SPI.c
#: ports/cxd56/common-hal/busio/UART.c ports/cxd56/common-hal/sdioio/SDCard.c
#: ports/esp32s2/common-hal/busio/I2C.c ports/esp32s2/common-hal/busio/SPI.c
#: ports/esp32s2/common-hal/busio/UART.c ports/esp32s2/common-hal/canio/CAN.c
#: ports/mimxrt10xx/common-hal/busio/I2C.c
#: ports/mimxrt10xx/common-hal/busio/SPI.c ports/nrf/common-hal/busio/I2C.c
#: ports/raspberrypi/common-hal/busio/I2C.c
#: ports/raspberrypi/common-hal/busio/SPI.c
#: ports/raspberrypi/common-hal/busio/UART.c
msgid "Invalid pins"
msgstr ""

#: shared-bindings/bitbangio/SPI.c shared-bindings/busio/SPI.c
#: shared-bindings/displayio/FourWire.c
msgid "Invalid polarity"
msgstr ""

#: shared-bindings/_bleio/Characteristic.c
msgid "Invalid properties"
msgstr ""

#: shared-bindings/microcontroller/__init__.c
msgid "Invalid run mode."
msgstr ""

#: shared-module/_bleio/Attribute.c
msgid "Invalid security_mode"
msgstr ""

#: ports/esp32s2/bindings/espidf/__init__.c ports/esp32s2/esp_error.c
msgid "Invalid size"
msgstr ""

#: ports/esp32s2/common-hal/ssl/SSLContext.c
msgid "Invalid socket for TLS"
msgstr ""

#: ports/esp32s2/bindings/espidf/__init__.c ports/esp32s2/esp_error.c
msgid "Invalid state"
msgstr ""

#: shared-bindings/audiomixer/Mixer.c
msgid "Invalid voice"
msgstr ""

#: shared-bindings/audiomixer/Mixer.c
msgid "Invalid voice count"
msgstr ""

#: shared-module/audiocore/WaveFile.c
msgid "Invalid wave file"
msgstr ""

#: ports/mimxrt10xx/common-hal/busio/UART.c ports/nrf/common-hal/busio/UART.c
#: ports/raspberrypi/common-hal/busio/UART.c ports/stm/common-hal/busio/UART.c
msgid "Invalid word/bit length"
msgstr ""

#: shared-bindings/aesio/aes.c
msgid "Key must be 16, 24, or 32 bytes long"
msgstr ""

#: py/compile.c
msgid "LHS of keyword arg must be an id"
msgstr ""

#: shared-module/displayio/Group.c
msgid "Layer already in a group."
msgstr ""

#: shared-module/displayio/Group.c
msgid "Layer must be a Group or TileGrid subclass."
msgstr ""

#: ports/esp32s2/bindings/espidf/__init__.c ports/esp32s2/esp_error.c
msgid "MAC address was invalid"
msgstr ""

#: shared-module/bitbangio/SPI.c
msgid "MISO pin init failed."
msgstr ""

#: shared-module/bitbangio/SPI.c
msgid "MOSI pin init failed."
msgstr ""

#: shared-module/displayio/Shape.c
#, c-format
msgid "Maximum x value when mirrored is %d"
msgstr ""

#: shared-bindings/canio/Message.c
msgid "Messages limited to 8 bytes"
msgstr ""

#: shared-bindings/audiobusio/PDMIn.c
msgid "Microphone startup delay must be in range 0.0 to 1.0"
msgstr ""

#: ports/mimxrt10xx/common-hal/busio/SPI.c ports/stm/common-hal/busio/SPI.c
msgid "Missing MISO or MOSI Pin"
msgstr ""

#: ports/raspberrypi/common-hal/rp2pio/StateMachine.c
#, c-format
msgid "Missing first_in_pin. Instruction %d reads pin(s)"
msgstr ""

#: ports/raspberrypi/common-hal/rp2pio/StateMachine.c
#, c-format
msgid "Missing first_in_pin. Instruction %d shifts in from pin(s)"
msgstr ""

#: ports/raspberrypi/common-hal/rp2pio/StateMachine.c
#, c-format
msgid "Missing first_in_pin. Instruction %d waits based on pin"
msgstr ""

#: ports/raspberrypi/common-hal/rp2pio/StateMachine.c
#, c-format
msgid "Missing first_out_pin. Instruction %d shifts out to pin(s)"
msgstr ""

#: ports/raspberrypi/common-hal/rp2pio/StateMachine.c
#, c-format
msgid "Missing first_out_pin. Instruction %d writes pin(s)"
msgstr ""

#: ports/raspberrypi/common-hal/rp2pio/StateMachine.c
#, c-format
msgid "Missing first_set_pin. Instruction %d sets pin(s)"
msgstr ""

#: ports/raspberrypi/common-hal/rp2pio/StateMachine.c
#, c-format
msgid "Missing jmp_pin. Instruction %d jumps on pin"
msgstr ""

#: shared-bindings/busio/UART.c shared-bindings/displayio/Group.c
msgid "Must be a %q subclass."
msgstr ""

#: ports/mimxrt10xx/common-hal/busio/SPI.c shared-bindings/busio/SPI.c
msgid "Must provide MISO or MOSI pin"
msgstr ""

#: shared-bindings/rgbmatrix/RGBMatrix.c
#, c-format
msgid "Must use a multiple of 6 rgb pins, not %d"
msgstr ""

#: supervisor/shared/safe_mode.c
msgid "NLR jump failed. Likely memory corruption."
msgstr ""

#: ports/esp32s2/common-hal/nvm/ByteArray.c
msgid "NVS Error"
msgstr ""

#: py/qstr.c
msgid "Name too long"
msgstr ""

#: ports/nrf/common-hal/_bleio/Characteristic.c
msgid "No CCCD for this Characteristic"
msgstr ""

#: ports/atmel-samd/common-hal/analogio/AnalogOut.c
#: ports/stm/common-hal/analogio/AnalogOut.c
msgid "No DAC on chip"
msgstr ""

#: ports/atmel-samd/common-hal/audiobusio/I2SOut.c
#: ports/atmel-samd/common-hal/audioio/AudioOut.c
#: ports/raspberrypi/common-hal/audiobusio/I2SOut.c
#: ports/raspberrypi/common-hal/audiopwmio/PWMAudioOut.c
msgid "No DMA channel found"
msgstr ""

#: ports/raspberrypi/common-hal/audiopwmio/PWMAudioOut.c
msgid "No DMA pacing timer found"
msgstr ""

#: shared-module/adafruit_bus_device/I2CDevice.c
#, c-format
msgid "No I2C device at address: %x"
msgstr ""

#: ports/esp32s2/common-hal/busio/SPI.c ports/mimxrt10xx/common-hal/busio/SPI.c
#: ports/stm/common-hal/busio/SPI.c
msgid "No MISO Pin"
msgstr ""

#: ports/esp32s2/common-hal/busio/SPI.c ports/mimxrt10xx/common-hal/busio/SPI.c
#: ports/stm/common-hal/busio/SPI.c
msgid "No MOSI Pin"
msgstr ""

#: ports/atmel-samd/common-hal/busio/UART.c
#: ports/esp32s2/common-hal/busio/UART.c
#: ports/mimxrt10xx/common-hal/busio/UART.c ports/nrf/common-hal/busio/UART.c
#: ports/raspberrypi/common-hal/busio/UART.c ports/stm/common-hal/busio/UART.c
msgid "No RX pin"
msgstr ""

#: ports/atmel-samd/common-hal/busio/UART.c
#: ports/esp32s2/common-hal/busio/UART.c
#: ports/mimxrt10xx/common-hal/busio/UART.c ports/nrf/common-hal/busio/UART.c
#: ports/raspberrypi/common-hal/busio/UART.c ports/stm/common-hal/busio/UART.c
msgid "No TX pin"
msgstr ""

#: ports/atmel-samd/common-hal/frequencyio/FrequencyIn.c
msgid "No available clocks"
msgstr ""

#: shared-bindings/_bleio/PacketBuffer.c
msgid "No connection: length cannot be determined"
msgstr ""

#: shared-bindings/board/__init__.c
msgid "No default %q bus"
msgstr ""

#: ports/atmel-samd/common-hal/touchio/TouchIn.c
msgid "No free GCLKs"
msgstr ""

#: shared-bindings/os/__init__.c
msgid "No hardware random available"
msgstr ""

#: ports/atmel-samd/common-hal/ps2io/Ps2.c
msgid "No hardware support on clk pin"
msgstr ""

#: ports/atmel-samd/common-hal/frequencyio/FrequencyIn.c
#: ports/atmel-samd/common-hal/pulseio/PulseIn.c
msgid "No hardware support on pin"
msgstr ""

#: ports/raspberrypi/common-hal/rp2pio/StateMachine.c
msgid "No in in program"
msgstr ""

#: ports/raspberrypi/common-hal/rp2pio/StateMachine.c
msgid "No in or out in program"
msgstr ""

#: shared-bindings/aesio/aes.c
msgid "No key was specified"
msgstr ""

#: shared-bindings/time/__init__.c
msgid "No long integer support"
msgstr ""

#: shared-module/usb_hid/__init__.c
#, c-format
msgid "No more than %d HID devices allowed"
msgstr ""

#: shared-bindings/wifi/Radio.c
msgid "No network with that ssid"
msgstr ""

#: ports/raspberrypi/common-hal/rp2pio/StateMachine.c
msgid "No out in program"
msgstr ""

#: ports/atmel-samd/common-hal/busio/I2C.c ports/esp32s2/common-hal/busio/I2C.c
#: ports/mimxrt10xx/common-hal/busio/I2C.c ports/nrf/common-hal/busio/I2C.c
#: ports/raspberrypi/common-hal/busio/I2C.c
msgid "No pull up found on SDA or SCL; check your wiring"
msgstr ""

#: shared-module/touchio/TouchIn.c
msgid "No pulldown on pin; 1Mohm recommended"
msgstr ""

#: py/moduerrno.c
msgid "No space left on device"
msgstr ""

#: py/moduerrno.c
msgid "No such file/directory"
msgstr ""

#: shared-module/rgbmatrix/RGBMatrix.c
msgid "No timer available"
msgstr ""

#: supervisor/shared/safe_mode.c
msgid "Nordic system firmware failure assertion."
msgstr ""

#: ports/nrf/common-hal/_bleio/__init__.c
msgid "Nordic system firmware out of memory"
msgstr ""

#: shared-bindings/ipaddress/IPv4Address.c shared-bindings/ipaddress/__init__.c
msgid "Not a valid IP string"
msgstr ""

#: ports/nrf/common-hal/_bleio/__init__.c
#: shared-bindings/_bleio/CharacteristicBuffer.c
msgid "Not connected"
msgstr ""

#: shared-bindings/audiobusio/I2SOut.c shared-bindings/audioio/AudioOut.c
#: shared-bindings/audiopwmio/PWMAudioOut.c
msgid "Not playing"
msgstr ""

#: shared-bindings/_bleio/__init__.c
msgid "Not settable"
msgstr ""

#: shared-bindings/util.c
msgid ""
"Object has been deinitialized and can no longer be used. Create a new object."
msgstr ""

#: ports/nrf/common-hal/busio/UART.c
msgid "Odd parity is not supported"
msgstr ""

#: ports/atmel-samd/common-hal/audiobusio/PDMIn.c
#: ports/raspberrypi/common-hal/audiobusio/PDMIn.c
msgid "Only 8 or 16 bit mono with "
msgstr ""

#: ports/esp32s2/common-hal/wifi/__init__.c
msgid "Only IPv4 addresses supported"
msgstr ""

#: ports/esp32s2/common-hal/socketpool/SocketPool.c
msgid "Only IPv4 sockets supported"
msgstr ""

#: shared-module/displayio/OnDiskBitmap.c
#, c-format
msgid ""
"Only Windows format, uncompressed BMP supported: given header size is %d"
msgstr ""

#: shared-bindings/_bleio/Adapter.c
msgid "Only connectable advertisements can be directed"
msgstr ""

#: ports/stm/common-hal/alarm/pin/PinAlarm.c
msgid "Only edge detection is available on this hardware"
msgstr ""

#: shared-bindings/ipaddress/__init__.c
msgid "Only int or string supported for ip"
msgstr ""

#: shared-module/displayio/OnDiskBitmap.c
#, c-format
msgid ""
"Only monochrome, indexed 4bpp or 8bpp, and 16bpp or greater BMPs supported: "
"%d bpp given"
msgstr ""

#: ports/esp32s2/common-hal/alarm/touch/TouchAlarm.c
msgid "Only one TouchAlarm can be set in deep sleep."
msgstr ""

#: ports/esp32s2/common-hal/alarm/time/TimeAlarm.c
#: ports/nrf/common-hal/alarm/time/TimeAlarm.c
#: ports/raspberrypi/common-hal/alarm/time/TimeAlarm.c
#: ports/stm/common-hal/alarm/time/TimeAlarm.c
msgid "Only one alarm.time alarm can be set."
msgstr ""

#: shared-module/displayio/ColorConverter.c
msgid "Only one color can be transparent at a time"
msgstr ""

#: ports/esp32s2/bindings/espidf/__init__.c ports/esp32s2/esp_error.c
msgid "Operation or feature not supported"
msgstr ""

#: ports/esp32s2/bindings/espidf/__init__.c ports/esp32s2/esp_error.c
msgid "Operation timed out"
msgstr ""

#: ports/esp32s2/bindings/espidf/__init__.c ports/esp32s2/esp_error.c
msgid "Out of memory"
msgstr ""

#: ports/esp32s2/common-hal/socketpool/SocketPool.c
msgid "Out of sockets"
msgstr ""

#: ports/raspberrypi/bindings/rp2pio/StateMachine.c
msgid "Out-buffer elements must be <= 4 bytes long"
msgstr ""

#: shared-bindings/bitops/__init__.c
#, c-format
msgid "Output buffer must be at least %d bytes"
msgstr ""

#: shared-bindings/audiobusio/PDMIn.c
msgid "Oversample must be multiple of 8."
msgstr ""

#: shared-bindings/audiobusio/PDMIn.c
msgid "PDMIn not available"
msgstr ""

#: shared-bindings/pwmio/PWMOut.c
msgid ""
"PWM duty_cycle must be between 0 and 65535 inclusive (16 bit resolution)"
msgstr ""

#: shared-bindings/pwmio/PWMOut.c
msgid ""
"PWM frequency not writable when variable_frequency is False on construction."
msgstr ""

#: ports/raspberrypi/common-hal/countio/Counter.c
msgid "PWM slice already in use"
msgstr ""

#: ports/raspberrypi/common-hal/countio/Counter.c
msgid "PWM slice channel A already in use"
msgstr ""

#: ports/mimxrt10xx/common-hal/displayio/ParallelBus.c
#: ports/stm/common-hal/displayio/ParallelBus.c
msgid "ParallelBus not yet supported"
msgstr ""

#: ports/esp32s2/common-hal/audiobusio/__init__.c
msgid "Peripheral in use"
msgstr ""

#: py/moduerrno.c
msgid "Permission denied"
msgstr ""

#: ports/stm/common-hal/alarm/pin/PinAlarm.c
msgid "Pin cannot wake from Deep Sleep"
msgstr ""

#: ports/raspberrypi/bindings/rp2pio/StateMachine.c
msgid "Pin count must be at least 1"
msgstr ""

#: ports/raspberrypi/common-hal/rp2pio/StateMachine.c
msgid "Pin count too large"
msgstr ""

#: ports/atmel-samd/common-hal/analogio/AnalogIn.c
#: ports/cxd56/common-hal/analogio/AnalogIn.c
#: ports/esp32s2/common-hal/analogio/AnalogIn.c
#: ports/mimxrt10xx/common-hal/analogio/AnalogIn.c
#: ports/nrf/common-hal/analogio/AnalogIn.c
#: ports/raspberrypi/common-hal/analogio/AnalogIn.c
#: ports/stm/common-hal/analogio/AnalogIn.c
msgid "Pin does not have ADC capabilities"
msgstr ""

#: ports/stm/common-hal/alarm/pin/PinAlarm.c
#: ports/stm/common-hal/pulseio/PulseIn.c
msgid "Pin interrupt already in use"
msgstr ""

#: shared-bindings/adafruit_bus_device/SPIDevice.c
#: shared-bindings/digitalio/DigitalInOut.c
msgid "Pin is input only"
msgstr ""

#: ports/raspberrypi/common-hal/countio/Counter.c
msgid "Pin must be on PWM Channel B"
msgstr ""

#: ports/atmel-samd/common-hal/countio/Counter.c
msgid "Pin must support hardware interrupts"
msgstr ""

#: shared-bindings/rgbmatrix/RGBMatrix.c
#, c-format
msgid ""
"Pinout uses %d bytes per element, which consumes more than the ideal %d "
"bytes.  If this cannot be avoided, pass allow_inefficient=True to the "
"constructor"
msgstr ""

#: ports/raspberrypi/common-hal/imagecapture/ParallelImageCapture.c
#: ports/raspberrypi/common-hal/rotaryio/IncrementalEncoder.c
msgid "Pins must be sequential"
msgstr ""

#: ports/raspberrypi/common-hal/audiopwmio/PWMAudioOut.c
msgid "Pins must share PWM slice"
msgstr ""

#: py/builtinhelp.c
msgid "Plus any modules on the filesystem\n"
msgstr ""

#: shared-module/vectorio/Polygon.c
msgid "Polygon needs at least 3 points"
msgstr ""

#: shared-bindings/_bleio/Adapter.c
msgid "Prefix buffer must be on the heap"
msgstr ""

#: main.c
msgid "Press any key to enter the REPL. Use CTRL-D to reload.\n"
msgstr ""

#: main.c
msgid "Pretending to deep sleep until alarm, CTRL-C or file write.\n"
msgstr ""

#: ports/raspberrypi/common-hal/rp2pio/StateMachine.c
msgid "Program does IN without loading ISR"
msgstr ""

#: ports/raspberrypi/common-hal/rp2pio/StateMachine.c
msgid "Program does OUT without loading OSR"
msgstr ""

#: ports/raspberrypi/bindings/rp2pio/StateMachine.c
msgid "Program must contain at least one 16-bit instruction."
msgstr ""

#: ports/raspberrypi/bindings/rp2pio/StateMachine.c
msgid "Program size invalid"
msgstr ""

#: ports/raspberrypi/bindings/rp2pio/StateMachine.c
msgid "Program too large"
msgstr ""

#: shared-bindings/digitalio/DigitalInOut.c
msgid "Pull not used when direction is output."
msgstr ""

#: ports/raspberrypi/common-hal/watchdog/WatchDogTimer.c
msgid "RAISE mode is not implemented"
msgstr ""

#: ports/stm/common-hal/os/__init__.c
msgid "RNG DeInit Error"
msgstr ""

#: ports/stm/common-hal/os/__init__.c
msgid "RNG Init Error"
msgstr ""

#: ports/nrf/common-hal/busio/UART.c ports/raspberrypi/common-hal/busio/UART.c
msgid "RS485 Not yet supported on this device"
msgstr ""

#: ports/esp32s2/common-hal/busio/UART.c
#: ports/mimxrt10xx/common-hal/busio/UART.c
msgid "RS485 inversion specified when not in RS485 mode"
msgstr ""

#: ports/cxd56/common-hal/rtc/RTC.c ports/esp32s2/common-hal/rtc/RTC.c
#: ports/mimxrt10xx/common-hal/rtc/RTC.c ports/nrf/common-hal/rtc/RTC.c
#: ports/raspberrypi/common-hal/rtc/RTC.c
msgid "RTC calibration is not supported on this board"
msgstr ""

#: shared-bindings/alarm/time/TimeAlarm.c shared-bindings/time/__init__.c
msgid "RTC is not supported on this board"
msgstr ""

#: ports/atmel-samd/common-hal/busio/UART.c ports/cxd56/common-hal/busio/UART.c
#: ports/stm/common-hal/busio/UART.c
msgid "RTS/CTS/RS485 Not yet supported on this device"
msgstr ""

#: ports/stm/common-hal/os/__init__.c
msgid "Random number generation error"
msgstr ""

#: shared-bindings/memorymonitor/AllocationSize.c
#: shared-bindings/pulseio/PulseIn.c
msgid "Read-only"
msgstr ""

#: extmod/vfs_fat.c py/moduerrno.c
msgid "Read-only filesystem"
msgstr ""

#: shared-module/displayio/Bitmap.c
msgid "Read-only object"
msgstr ""

#: ports/esp32s2/bindings/espidf/__init__.c ports/esp32s2/esp_error.c
msgid "Received response was invalid"
msgstr ""

#: shared-bindings/displayio/EPaperDisplay.c
msgid "Refresh too soon"
msgstr ""

#: shared-bindings/canio/RemoteTransmissionRequest.c
msgid "RemoteTransmissionRequests limited to 8 bytes"
msgstr ""

#: shared-bindings/aesio/aes.c
msgid "Requested AES mode is unsupported"
msgstr ""

#: ports/esp32s2/bindings/espidf/__init__.c ports/esp32s2/esp_error.c
msgid "Requested resource not found"
msgstr ""

#: ports/atmel-samd/common-hal/audioio/AudioOut.c
msgid "Right channel unsupported"
msgstr ""

#: shared-bindings/_pew/PewPew.c
msgid "Row entry must be digitalio.DigitalInOut"
msgstr ""

#: main.c
msgid "Running in safe mode! Not running saved code.\n"
msgstr ""

#: shared-module/sdcardio/SDCard.c
msgid "SD card CSD format not supported"
msgstr ""

#: ports/stm/common-hal/sdioio/SDCard.c
#, c-format
msgid "SDIO GetCardInfo Error %d"
msgstr ""

#: ports/stm/common-hal/sdioio/SDCard.c
#, c-format
msgid "SDIO Init Error %d"
msgstr ""

#: ports/stm/common-hal/busio/SPI.c
msgid "SPI Init Error"
msgstr ""

#: ports/stm/common-hal/busio/SPI.c
msgid "SPI Re-initialization error"
msgstr ""

#: ports/esp32s2/common-hal/busio/SPI.c
msgid "SPI configuration failed"
msgstr ""

#: ports/raspberrypi/common-hal/busio/SPI.c
msgid "SPI peripheral in use"
msgstr ""

#: shared-bindings/audiomixer/Mixer.c
msgid "Sample rate must be positive"
msgstr ""

#: ports/atmel-samd/common-hal/audioio/AudioOut.c
#, c-format
msgid "Sample rate too high. It must be less than %d"
msgstr ""

#: ports/nrf/common-hal/_bleio/Adapter.c
msgid "Scan already in progess. Stop with stop_scan."
msgstr ""

#: ports/atmel-samd/common-hal/audiobusio/I2SOut.c
#: ports/atmel-samd/common-hal/audiobusio/PDMIn.c
msgid "Serializer in use"
msgstr ""

#: shared-bindings/ssl/SSLContext.c
msgid "Server side context cannot have hostname"
msgstr ""

#: ports/raspberrypi/bindings/rp2pio/StateMachine.c
msgid "Set pin count must be between 1 and 5"
msgstr ""

#: ports/raspberrypi/bindings/rp2pio/StateMachine.c
msgid "Side set pin count must be between 1 and 5"
msgstr ""

#: ports/cxd56/common-hal/camera/Camera.c
msgid "Size not supported"
msgstr ""

#: ports/raspberrypi/common-hal/alarm/SleepMemory.c
msgid "Sleep Memory not available"
msgstr ""

#: shared-bindings/alarm/SleepMemory.c shared-bindings/nvm/ByteArray.c
msgid "Slice and value different lengths."
msgstr ""

#: shared-bindings/displayio/Bitmap.c shared-bindings/displayio/Group.c
#: shared-bindings/displayio/TileGrid.c
#: shared-bindings/memorymonitor/AllocationSize.c
#: shared-bindings/pulseio/PulseIn.c
msgid "Slices not supported"
msgstr ""

#: ports/esp32s2/common-hal/socketpool/SocketPool.c
msgid "SocketPool can only be used with wifi.radio"
msgstr ""

#: shared-bindings/aesio/aes.c
msgid "Source and destination buffers must be the same length"
msgstr ""

#: extmod/modure.c
msgid "Splitting with sub-captures"
msgstr ""

#: shared-bindings/supervisor/__init__.c
msgid "Stack size must be at least 256"
msgstr ""

#: ports/raspberrypi/common-hal/audiopwmio/PWMAudioOut.c
msgid "Stereo left must be on PWM channel A"
msgstr ""

#: ports/raspberrypi/common-hal/audiopwmio/PWMAudioOut.c
msgid "Stereo right must be on PWM channel B"
msgstr ""

#: shared-bindings/multiterminal/__init__.c
msgid "Stream missing readinto() or write() method."
msgstr ""

#: ports/mimxrt10xx/common-hal/busio/UART.c ports/stm/common-hal/busio/UART.c
msgid "Supply at least one UART pin"
msgstr ""

#: shared-bindings/alarm/time/TimeAlarm.c
msgid "Supply one of monotonic_time or epoch_time"
msgstr ""

#: shared-bindings/gnss/GNSS.c
msgid "System entry must be gnss.SatelliteSystem"
msgstr ""

#: ports/stm/common-hal/microcontroller/Processor.c
msgid "Temperature read timed out"
msgstr ""

#: supervisor/shared/safe_mode.c
msgid ""
"The CircuitPython heap was corrupted because the stack was too small.\n"
"Increase the stack size if you know how. If not:"
msgstr ""

#: supervisor/shared/safe_mode.c
msgid ""
"The `microcontroller` module was used to boot into safe mode. Press reset to "
"exit safe mode."
msgstr ""

#: shared-bindings/rgbmatrix/RGBMatrix.c
msgid "The length of rgb_pins must be 6, 12, 18, 24, or 30"
msgstr ""

#: supervisor/shared/safe_mode.c
msgid ""
"The microcontroller's power dipped. Make sure your power supply provides\n"
"enough power for the whole circuit and press reset (after ejecting "
"CIRCUITPY)."
msgstr ""

#: shared-module/audiomixer/MixerVoice.c
msgid "The sample's bits_per_sample does not match the mixer's"
msgstr ""

#: shared-module/audiomixer/MixerVoice.c
msgid "The sample's channel count does not match the mixer's"
msgstr ""

#: shared-module/audiomixer/MixerVoice.c
msgid "The sample's sample rate does not match the mixer's"
msgstr ""

#: shared-module/audiomixer/MixerVoice.c
msgid "The sample's signedness does not match the mixer's"
msgstr ""

#: shared-bindings/displayio/TileGrid.c
msgid "Tile height must exactly divide bitmap height"
msgstr ""

#: shared-bindings/displayio/TileGrid.c shared-module/displayio/TileGrid.c
msgid "Tile index out of bounds"
msgstr ""

#: shared-bindings/displayio/TileGrid.c
msgid "Tile value out of bounds"
msgstr ""

#: shared-bindings/displayio/TileGrid.c
msgid "Tile width must exactly divide bitmap width"
msgstr ""

#: shared-bindings/alarm/time/TimeAlarm.c
msgid "Time is in the past."
msgstr ""

#: ports/nrf/common-hal/_bleio/Adapter.c
#, c-format
msgid "Timeout is too long: Maximum timeout length is %d seconds"
msgstr ""

#: supervisor/shared/safe_mode.c
msgid "To exit, please reset the board without "
msgstr ""

#: ports/atmel-samd/common-hal/audiobusio/I2SOut.c
#: ports/raspberrypi/common-hal/audiobusio/I2SOut.c
msgid "Too many channels in sample."
msgstr ""

#: shared-module/displayio/__init__.c
msgid "Too many display busses"
msgstr ""

#: shared-module/displayio/__init__.c
msgid "Too many displays"
msgstr ""

#: ports/nrf/common-hal/_bleio/PacketBuffer.c
msgid "Total data to write is larger than %q"
msgstr ""

#: ports/raspberrypi/common-hal/alarm/touch/TouchAlarm.c
#: ports/stm/common-hal/alarm/touch/TouchAlarm.c
msgid "Touch alarms not available"
msgstr ""

<<<<<<< HEAD
#: py/obj.c shared-module/traceback/__init__.c
=======
#: py/obj.c
>>>>>>> 3495cc1f
msgid "Traceback (most recent call last):\n"
msgstr ""

#: shared-bindings/time/__init__.c
msgid "Tuple or struct_time argument required"
msgstr ""

#: ports/stm/common-hal/busio/UART.c
msgid "UART Buffer allocation error"
msgstr ""

#: ports/stm/common-hal/busio/UART.c
msgid "UART De-init error"
msgstr ""

#: ports/stm/common-hal/busio/UART.c
msgid "UART Init Error"
msgstr ""

#: ports/stm/common-hal/busio/UART.c
msgid "UART Re-init error"
msgstr ""

#: ports/stm/common-hal/busio/UART.c
msgid "UART write error"
msgstr ""

#: shared-module/usb_hid/Device.c
msgid "USB busy"
msgstr ""

#: supervisor/shared/safe_mode.c
msgid "USB devices need more endpoints than are available."
msgstr ""

#: supervisor/shared/safe_mode.c
msgid "USB devices specify too many interface names."
msgstr ""

#: shared-module/usb_hid/Device.c
msgid "USB error"
msgstr ""

#: shared-bindings/_bleio/UUID.c
msgid "UUID integer value must be 0-0xffff"
msgstr ""

#: shared-bindings/_bleio/UUID.c
msgid "UUID string not 'xxxxxxxx-xxxx-xxxx-xxxx-xxxxxxxxxxxx'"
msgstr ""

#: shared-bindings/_bleio/UUID.c
msgid "UUID value is not str, int or byte buffer"
msgstr ""

#: ports/atmel-samd/common-hal/audiobusio/I2SOut.c
#: ports/atmel-samd/common-hal/audioio/AudioOut.c
#: ports/raspberrypi/common-hal/audiobusio/I2SOut.c
#: ports/raspberrypi/common-hal/audiopwmio/PWMAudioOut.c
msgid "Unable to allocate buffers for signed conversion"
msgstr ""

#: ports/esp32s2/common-hal/busio/I2C.c
msgid "Unable to create lock"
msgstr ""

#: shared-module/displayio/I2CDisplay.c
#, c-format
msgid "Unable to find I2C Display at %x"
msgstr ""

#: ports/atmel-samd/common-hal/audiobusio/I2SOut.c
#: ports/atmel-samd/common-hal/audiobusio/PDMIn.c
msgid "Unable to find free GCLK"
msgstr ""

#: py/parse.c
msgid "Unable to init parser"
msgstr ""

#: shared-module/displayio/OnDiskBitmap.c
msgid "Unable to read color palette data"
msgstr ""

#: shared-bindings/nvm/ByteArray.c
msgid "Unable to write to nvm."
msgstr ""

#: shared-bindings/alarm/SleepMemory.c
msgid "Unable to write to sleep_memory."
msgstr ""

#: ports/nrf/common-hal/_bleio/UUID.c
msgid "Unexpected nrfx uuid type"
msgstr ""

#: ports/esp32s2/common-hal/ssl/SSLSocket.c
#, c-format
msgid "Unhandled ESP TLS error %d %d %x %d"
msgstr ""

#: shared-bindings/wifi/Radio.c
#, c-format
msgid "Unknown failure %d"
msgstr ""

#: ports/nrf/common-hal/_bleio/__init__.c
#, c-format
msgid "Unknown gatt error: 0x%04x"
msgstr ""

#: supervisor/shared/safe_mode.c
msgid "Unknown reason."
msgstr ""

#: ports/nrf/common-hal/_bleio/__init__.c
#, c-format
msgid "Unknown security error: 0x%04x"
msgstr ""

#: ports/nrf/common-hal/_bleio/__init__.c
#, c-format
msgid "Unknown system firmware error: %04x"
msgstr ""

#: shared-bindings/adafruit_pixelbuf/PixelBuf.c
#, c-format
msgid "Unmatched number of items on RHS (expected %d, got %d)."
msgstr ""

#: ports/nrf/common-hal/_bleio/__init__.c
msgid ""
"Unspecified issue. Can be that the pairing prompt on the other device was "
"declined or ignored."
msgstr ""

#: ports/atmel-samd/common-hal/busio/I2C.c ports/cxd56/common-hal/busio/I2C.c
#: ports/esp32s2/common-hal/busio/UART.c
#: ports/raspberrypi/common-hal/busio/I2C.c ports/stm/common-hal/busio/I2C.c
msgid "Unsupported baudrate"
msgstr ""

#: shared-module/displayio/display_core.c
msgid "Unsupported display bus type"
msgstr ""

#: shared-module/audiocore/WaveFile.c
msgid "Unsupported format"
msgstr ""

#: py/moduerrno.c
msgid "Unsupported operation"
msgstr ""

#: shared-bindings/digitalio/DigitalInOut.c
msgid "Unsupported pull value."
msgstr ""

#: ports/esp32s2/common-hal/dualbank/__init__.c
msgid "Update Failed"
msgstr ""

#: ports/nrf/common-hal/_bleio/Characteristic.c
#: ports/nrf/common-hal/_bleio/Descriptor.c
msgid "Value length != required fixed length"
msgstr ""

#: ports/nrf/common-hal/_bleio/Characteristic.c
#: ports/nrf/common-hal/_bleio/Descriptor.c
msgid "Value length > max_length"
msgstr ""

#: ports/esp32s2/bindings/espidf/__init__.c ports/esp32s2/esp_error.c
msgid "Version was invalid"
msgstr ""

#: ports/stm/common-hal/microcontroller/Processor.c
msgid "Voltage read timed out"
msgstr ""

#: main.c
msgid "WARNING: Your code filename has two extensions\n"
msgstr ""

#: ports/nrf/common-hal/watchdog/WatchDogTimer.c
#: ports/raspberrypi/common-hal/watchdog/WatchDogTimer.c
msgid "WatchDogTimer cannot be deinitialized once mode is set to RESET"
msgstr ""

#: shared-bindings/watchdog/WatchDogTimer.c
msgid "WatchDogTimer is not currently running"
msgstr ""

#: shared-bindings/watchdog/WatchDogTimer.c
msgid "WatchDogTimer.mode cannot be changed once set to WatchDogMode.RESET"
msgstr ""

#: shared-bindings/watchdog/WatchDogTimer.c
msgid "WatchDogTimer.timeout must be greater than 0"
msgstr ""

#: supervisor/shared/safe_mode.c
msgid "Watchdog timer expired."
msgstr ""

#: py/builtinhelp.c
#, c-format
msgid ""
"Welcome to Adafruit CircuitPython %s!\n"
"\n"
"Please visit learn.adafruit.com/category/circuitpython for project guides.\n"
"\n"
"To list built-in modules please do `help(\"modules\")`.\n"
msgstr ""

#: shared-bindings/wifi/Radio.c
msgid "WiFi password must be between 8 and 63 characters"
msgstr ""

#: main.c
msgid "Woken up by alarm.\n"
msgstr ""

#: ports/nrf/common-hal/_bleio/PacketBuffer.c
msgid "Writes not supported on Characteristic"
msgstr ""

#: supervisor/shared/safe_mode.c
msgid "You are in safe mode because:\n"
msgstr ""

#: supervisor/shared/safe_mode.c
msgid ""
"You pressed the reset button during boot. Press again to exit safe mode."
msgstr ""

#: supervisor/shared/safe_mode.c
msgid "You requested starting safe mode by "
msgstr ""

#: py/objtype.c
msgid "__init__() should return None"
msgstr ""

#: py/objtype.c
msgid "__init__() should return None, not '%q'"
msgstr ""

#: py/objobject.c
msgid "__new__ arg must be a user-type"
msgstr ""

#: extmod/modubinascii.c extmod/moduhashlib.c py/objarray.c
msgid "a bytes-like object is required"
msgstr ""

#: lib/embed/abort_.c
msgid "abort() called"
msgstr ""

#: shared-bindings/i2cperipheral/I2CPeripheral.c
msgid "address out of bounds"
msgstr ""

#: shared-bindings/i2cperipheral/I2CPeripheral.c
msgid "addresses is empty"
msgstr ""

#: py/compile.c
msgid "annotation must be an identifier"
msgstr ""

#: py/modbuiltins.c
msgid "arg is an empty sequence"
msgstr ""

#: py/objobject.c
msgid "arg must be user-type"
msgstr ""

#: extmod/ulab/code/numpy/numerical.c
msgid "argsort argument must be an ndarray"
msgstr ""

#: extmod/ulab/code/numpy/numerical.c
msgid "argsort is not implemented for flattened arrays"
msgstr ""

#: py/runtime.c shared-bindings/supervisor/__init__.c
msgid "argument has wrong type"
msgstr ""

#: py/compile.c
msgid "argument name reused"
msgstr ""

#: py/argcheck.c shared-bindings/_stage/__init__.c
#: shared-bindings/digitalio/DigitalInOut.c
msgid "argument num/types mismatch"
msgstr ""

#: py/runtime.c
msgid "argument should be a '%q' not a '%q'"
msgstr ""

#: extmod/ulab/code/numpy/numerical.c extmod/ulab/code/numpy/transform.c
msgid "arguments must be ndarrays"
msgstr ""

#: extmod/ulab/code/ndarray.c
msgid "array and index length must be equal"
msgstr ""

#: py/objarray.c shared-bindings/alarm/SleepMemory.c
#: shared-bindings/nvm/ByteArray.c
msgid "array/bytes required on right side"
msgstr ""

#: extmod/ulab/code/numpy/numerical.c
msgid "attempt to get (arg)min/(arg)max of empty sequence"
msgstr ""

#: extmod/ulab/code/numpy/numerical.c
msgid "attempt to get argmin/argmax of an empty sequence"
msgstr ""

#: py/objstr.c
msgid "attributes not supported yet"
msgstr ""

#: extmod/ulab/code/numpy/numerical.c
msgid "axis is out of bounds"
msgstr ""

#: extmod/ulab/code/numpy/numerical.c extmod/ulab/code/ulab_tools.c
msgid "axis must be None, or an integer"
msgstr ""

#: extmod/ulab/code/numpy/numerical.c
msgid "axis too long"
msgstr ""

#: py/builtinevex.c
msgid "bad compile mode"
msgstr ""

#: py/objstr.c
msgid "bad conversion specifier"
msgstr ""

#: py/objstr.c
msgid "bad format string"
msgstr ""

#: py/binary.c py/objarray.c
msgid "bad typecode"
msgstr ""

#: py/emitnative.c
msgid "binary op %q not implemented"
msgstr ""

#: extmod/modurandom.c
msgid "bits must be 32 or less"
msgstr ""

#: shared-bindings/busio/UART.c
msgid "bits must be in range 5 to 9"
msgstr ""

#: shared-bindings/audiomixer/Mixer.c
msgid "bits_per_sample must be 8 or 16"
msgstr ""

#: py/emitinlinethumb.c
msgid "branch not in range"
msgstr ""

#: extmod/ulab/code/ulab_create.c extmod/ulab/code/utils/utils.c
msgid "buffer is smaller than requested size"
msgstr ""

#: extmod/ulab/code/ulab_create.c extmod/ulab/code/utils/utils.c
msgid "buffer size must be a multiple of element size"
msgstr ""

#: shared-module/struct/__init__.c
msgid "buffer size must match format"
msgstr ""

#: shared-bindings/bitbangio/SPI.c shared-bindings/busio/SPI.c
msgid "buffer slices must be of equal length"
msgstr ""

#: py/modstruct.c shared-bindings/struct/__init__.c
#: shared-module/struct/__init__.c
msgid "buffer too small"
msgstr ""

#: shared-bindings/socketpool/Socket.c shared-bindings/ssl/SSLSocket.c
msgid "buffer too small for requested bytes"
msgstr ""

#: shared-bindings/_pew/PewPew.c
msgid "buttons must be digitalio.DigitalInOut"
msgstr ""

#: shared-bindings/adafruit_pixelbuf/PixelBuf.c
msgid "byteorder is not a string"
msgstr ""

#: ports/atmel-samd/common-hal/busio/UART.c
#: ports/esp32s2/common-hal/busio/UART.c
msgid "bytes > 8 bits not supported"
msgstr ""

#: py/objarray.c
msgid "bytes length not a multiple of item size"
msgstr ""

#: py/objstr.c
msgid "bytes value out of range"
msgstr ""

#: ports/atmel-samd/bindings/samd/Clock.c ports/atmel-samd/common-hal/rtc/RTC.c
msgid "calibration is out of range"
msgstr ""

#: ports/atmel-samd/bindings/samd/Clock.c
msgid "calibration is read only"
msgstr ""

#: ports/atmel-samd/common-hal/rtc/RTC.c
msgid "calibration value out of range +/-127"
msgstr ""

#: py/emitinlinethumb.c
msgid "can only have up to 4 parameters to Thumb assembly"
msgstr ""

#: py/emitinlinextensa.c
msgid "can only have up to 4 parameters to Xtensa assembly"
msgstr ""

#: py/objtype.c
msgid "can't add special method to already-subclassed class"
msgstr ""

#: py/compile.c
msgid "can't assign to expression"
msgstr ""

#: extmod/moduasyncio.c
msgid "can't cancel self"
msgstr ""

#: py/obj.c py/objint.c shared-bindings/i2cperipheral/I2CPeripheral.c
#: shared-module/adafruit_pixelbuf/PixelBuf.c
msgid "can't convert %q to %q"
msgstr ""

#: py/runtime.c
msgid "can't convert %q to int"
msgstr ""

#: py/obj.c
#, c-format
msgid "can't convert %s to complex"
msgstr ""

#: py/objstr.c
msgid "can't convert '%q' object to %q implicitly"
msgstr ""

#: py/obj.c
msgid "can't convert to %q"
msgstr ""

#: py/obj.c
msgid "can't convert to complex"
msgstr ""

#: py/runtime.c
msgid "can't convert to int"
msgstr ""

#: py/objstr.c
msgid "can't convert to str implicitly"
msgstr ""

#: py/compile.c
msgid "can't declare nonlocal in outer code"
msgstr ""

#: py/compile.c
msgid "can't delete expression"
msgstr ""

#: py/emitnative.c
msgid "can't do binary op between '%q' and '%q'"
msgstr ""

#: py/objcomplex.c
msgid "can't do truncated division of a complex number"
msgstr ""

#: py/compile.c
msgid "can't have multiple **x"
msgstr ""

#: py/compile.c
msgid "can't have multiple *x"
msgstr ""

#: py/emitnative.c
msgid "can't implicitly convert '%q' to 'bool'"
msgstr ""

#: py/emitnative.c
msgid "can't load from '%q'"
msgstr ""

#: py/emitnative.c
msgid "can't load with '%q' index"
msgstr ""

#: py/objgenerator.c
msgid "can't send non-None value to a just-started generator"
msgstr ""

#: shared-module/sdcardio/SDCard.c
msgid "can't set 512 block size"
msgstr ""

#: py/objnamedtuple.c
msgid "can't set attribute"
msgstr ""

#: py/emitnative.c
msgid "can't store '%q'"
msgstr ""

#: py/emitnative.c
msgid "can't store to '%q'"
msgstr ""

#: py/emitnative.c
msgid "can't store with '%q' index"
msgstr ""

#: py/objstr.c
msgid ""
"can't switch from automatic field numbering to manual field specification"
msgstr ""

#: py/objstr.c
msgid ""
"can't switch from manual field specification to automatic field numbering"
msgstr ""

#: extmod/ulab/code/ndarray.c
msgid "cannot assign new shape"
msgstr ""

#: extmod/ulab/code/ndarray_operators.c
msgid "cannot cast output with casting rule"
msgstr ""

#: py/objtype.c
msgid "cannot create '%q' instances"
msgstr ""

#: py/objtype.c
msgid "cannot create instance"
msgstr ""

#: py/runtime.c
msgid "cannot import name %q"
msgstr ""

#: py/builtinimport.c
msgid "cannot perform relative import"
msgstr ""

#: extmod/moductypes.c
msgid "cannot unambiguously get sizeof scalar"
msgstr ""

#: py/emitnative.c
msgid "casting"
msgstr ""

#: shared-bindings/_stage/Text.c
msgid "chars buffer too small"
msgstr ""

#: py/modbuiltins.c
msgid "chr() arg not in range(0x110000)"
msgstr ""

#: py/modbuiltins.c
msgid "chr() arg not in range(256)"
msgstr ""

#: shared-module/vectorio/Circle.c
msgid "circle can only be registered in one parent"
msgstr ""

#: shared-bindings/bitmaptools/__init__.c
msgid "clip point must be (x,y) tuple"
msgstr ""

#: shared-bindings/msgpack/ExtType.c
msgid "code outside range 0~127"
msgstr ""

#: shared-bindings/displayio/Palette.c
msgid "color buffer must be 3 bytes (RGB) or 4 bytes (RGB + pad byte)"
msgstr ""

#: shared-bindings/displayio/Palette.c
msgid "color buffer must be a buffer, tuple, list, or int"
msgstr ""

#: shared-bindings/displayio/Palette.c
msgid "color buffer must be a bytearray or array of type 'b' or 'B'"
msgstr ""

#: shared-bindings/displayio/Palette.c
msgid "color must be between 0x000000 and 0xffffff"
msgstr ""

#: shared-bindings/displayio/ColorConverter.c
msgid "color should be an int"
msgstr ""

#: py/emitnative.c
msgid "comparison of int and uint"
msgstr ""

#: py/objcomplex.c
msgid "complex division by zero"
msgstr ""

#: py/objfloat.c py/parsenum.c
msgid "complex values not supported"
msgstr ""

#: extmod/moduzlib.c
msgid "compression header"
msgstr ""

#: py/parse.c
msgid "constant must be an integer"
msgstr ""

#: py/emitnative.c
msgid "conversion to object"
msgstr ""

#: extmod/ulab/code/numpy/filter.c
msgid "convolve arguments must be linear arrays"
msgstr ""

#: extmod/ulab/code/numpy/filter.c
msgid "convolve arguments must be ndarrays"
msgstr ""

#: extmod/ulab/code/numpy/filter.c
msgid "convolve arguments must not be empty"
msgstr ""

#: extmod/ulab/code/numpy/poly.c
msgid "could not invert Vandermonde matrix"
msgstr ""

#: shared-module/sdcardio/SDCard.c
msgid "couldn't determine SD card version"
msgstr ""

#: extmod/ulab/code/numpy/numerical.c
msgid "cross is defined for 1D arrays of length 3"
msgstr ""

#: extmod/ulab/code/scipy/optimize/optimize.c
msgid "data must be iterable"
msgstr ""

#: extmod/ulab/code/scipy/optimize/optimize.c
msgid "data must be of equal length"
msgstr ""

#: ports/atmel-samd/common-hal/imagecapture/ParallelImageCapture.c
#, c-format
msgid "data pin #%d in use"
msgstr ""

#: extmod/ulab/code/ndarray.c
msgid "data type not understood"
msgstr ""

#: py/parsenum.c
msgid "decimal numbers not supported"
msgstr ""

#: py/compile.c
msgid "default 'except' must be last"
msgstr ""

#: shared-bindings/msgpack/__init__.c
msgid "default is not a function"
msgstr ""

#: shared-bindings/audiobusio/PDMIn.c
msgid ""
"destination buffer must be a bytearray or array of type 'B' for bit_depth = 8"
msgstr ""

#: shared-bindings/audiobusio/PDMIn.c
msgid "destination buffer must be an array of type 'H' for bit_depth = 16"
msgstr ""

#: shared-bindings/audiobusio/PDMIn.c
msgid "destination_length must be an int >= 0"
msgstr ""

#: py/objdict.c
msgid "dict update sequence has wrong length"
msgstr ""

#: extmod/ulab/code/numpy/numerical.c
msgid "diff argument must be an ndarray"
msgstr ""

#: extmod/ulab/code/numpy/numerical.c
msgid "differentiation order out of range"
msgstr ""

#: extmod/ulab/code/numpy/transform.c
msgid "dimensions do not match"
msgstr ""

#: py/emitnative.c
msgid "div/mod not implemented for uint"
msgstr ""

#: py/objfloat.c py/objint_mpz.c
msgid "divide by zero"
msgstr ""

#: py/modmath.c py/objint_longlong.c py/runtime.c
#: shared-bindings/math/__init__.c
msgid "division by zero"
msgstr ""

#: py/objdeque.c
msgid "empty"
msgstr ""

#: extmod/moduasyncio.c extmod/moduheapq.c extmod/modutimeq.c
msgid "empty heap"
msgstr ""

#: py/objstr.c
msgid "empty separator"
msgstr ""

#: shared-bindings/random/__init__.c
msgid "empty sequence"
msgstr ""

#: py/objstr.c
msgid "end of format while looking for conversion specifier"
msgstr ""

#: shared-bindings/displayio/Shape.c
msgid "end_x should be an int"
msgstr ""

#: shared-bindings/alarm/time/TimeAlarm.c
msgid "epoch_time not supported on this board"
msgstr ""

#: ports/nrf/common-hal/busio/UART.c
#, c-format
msgid "error = 0x%08lX"
msgstr ""

#: py/runtime.c
msgid "exceptions must derive from BaseException"
msgstr ""

#: shared-bindings/canio/CAN.c
msgid "expected '%q' but got '%q'"
msgstr ""

#: shared-bindings/canio/CAN.c
msgid "expected '%q' or '%q' but got '%q'"
msgstr ""

#: py/objstr.c
msgid "expected ':' after format specifier"
msgstr ""

#: py/obj.c
msgid "expected tuple/list"
msgstr ""

#: py/modthread.c
msgid "expecting a dict for keyword args"
msgstr ""

#: py/compile.c
msgid "expecting an assembler instruction"
msgstr ""

#: py/compile.c
msgid "expecting just a value for set"
msgstr ""

#: py/compile.c
msgid "expecting key:value for dict"
msgstr ""

#: shared-bindings/msgpack/__init__.c
msgid "ext_hook is not a function"
msgstr ""

#: py/argcheck.c
msgid "extra keyword arguments given"
msgstr ""

#: py/argcheck.c
msgid "extra positional arguments given"
msgstr ""

#: py/parse.c
msgid "f-string expression part cannot include a '#'"
msgstr ""

#: py/parse.c
msgid "f-string expression part cannot include a backslash"
msgstr ""

#: py/parse.c
msgid "f-string: empty expression not allowed"
msgstr ""

#: py/parse.c
msgid "f-string: expecting '}'"
msgstr ""

#: py/parse.c
msgid "f-string: single '}' is not allowed"
msgstr ""

#: shared-bindings/audiocore/WaveFile.c shared-bindings/audiomp3/MP3Decoder.c
#: shared-bindings/displayio/OnDiskBitmap.c shared-bindings/synthio/__init__.c
msgid "file must be a file opened in byte mode"
msgstr ""

#: shared-bindings/traceback/__init__.c
msgid "file write is not available"
msgstr ""

#: shared-bindings/storage/__init__.c
msgid "filesystem must provide mount method"
msgstr ""

#: extmod/ulab/code/numpy/vector.c
msgid "first argument must be a callable"
msgstr ""

#: extmod/ulab/code/scipy/optimize/optimize.c
msgid "first argument must be a function"
msgstr ""

#: extmod/ulab/code/ulab_create.c
msgid "first argument must be a tuple of ndarrays"
msgstr ""

#: extmod/ulab/code/numpy/vector.c
msgid "first argument must be an ndarray"
msgstr ""

#: py/objtype.c
msgid "first argument to super() must be type"
msgstr ""

#: extmod/ulab/code/scipy/linalg/linalg.c
msgid "first two arguments must be ndarrays"
msgstr ""

#: extmod/ulab/code/ndarray.c
msgid "flattening order must be either 'C', or 'F'"
msgstr ""

#: extmod/ulab/code/numpy/numerical.c
msgid "flip argument must be an ndarray"
msgstr ""

#: py/objint.c
msgid "float too big"
msgstr ""

#: py/nativeglue.c
msgid "float unsupported"
msgstr ""

#: shared-bindings/_stage/Text.c
msgid "font must be 2048 bytes long"
msgstr ""

#: py/objstr.c
msgid "format requires a dict"
msgstr ""

#: py/objdeque.c
msgid "full"
msgstr ""

#: py/argcheck.c
msgid "function doesn't take keyword arguments"
msgstr ""

#: py/argcheck.c
#, c-format
msgid "function expected at most %d arguments, got %d"
msgstr ""

#: py/bc.c py/objnamedtuple.c
msgid "function got multiple values for argument '%q'"
msgstr ""

#: extmod/ulab/code/scipy/optimize/optimize.c
msgid "function has the same sign at the ends of interval"
msgstr ""

#: extmod/ulab/code/ndarray.c
msgid "function is defined for ndarrays only"
msgstr ""

#: py/argcheck.c
#, c-format
msgid "function missing %d required positional arguments"
msgstr ""

#: py/bc.c
msgid "function missing keyword-only argument"
msgstr ""

#: py/bc.c
msgid "function missing required keyword argument '%q'"
msgstr ""

#: py/bc.c
#, c-format
msgid "function missing required positional argument #%d"
msgstr ""

#: py/argcheck.c py/bc.c py/objnamedtuple.c shared-bindings/time/__init__.c
#, c-format
msgid "function takes %d positional arguments but %d were given"
msgstr ""

#: shared-bindings/time/__init__.c
msgid "function takes exactly 9 arguments"
msgstr ""

#: py/objgenerator.c
msgid "generator already executing"
msgstr ""

#: py/objgenerator.c
msgid "generator ignored GeneratorExit"
msgstr ""

#: py/objgenerator.c py/runtime.c
msgid "generator raised StopIteration"
msgstr ""

#: shared-bindings/_stage/Layer.c
msgid "graphic must be 2048 bytes long"
msgstr ""

#: extmod/moduhashlib.c
msgid "hash is final"
msgstr ""

#: extmod/moduheapq.c
msgid "heap must be a list"
msgstr ""

#: py/compile.c
msgid "identifier redefined as global"
msgstr ""

#: py/compile.c
msgid "identifier redefined as nonlocal"
msgstr ""

#: py/compile.c
msgid "import * not at module level"
msgstr ""

#: py/persistentcode.c
msgid "incompatible native .mpy architecture"
msgstr ""

#: py/objstr.c
msgid "incomplete format"
msgstr ""

#: py/objstr.c
msgid "incomplete format key"
msgstr ""

#: extmod/modubinascii.c
msgid "incorrect padding"
msgstr ""

#: extmod/ulab/code/ndarray.c
msgid "index is out of bounds"
msgstr ""

#: extmod/ulab/code/numpy/numerical.c extmod/ulab/code/ulab_tools.c
#: ports/esp32s2/common-hal/pulseio/PulseIn.c py/obj.c
#: shared-bindings/bitmaptools/__init__.c
msgid "index out of range"
msgstr ""

#: py/obj.c
msgid "indices must be integers"
msgstr ""

#: extmod/ulab/code/ndarray.c
msgid "indices must be integers, slices, or Boolean lists"
msgstr ""

#: extmod/ulab/code/scipy/optimize/optimize.c
msgid "initial values must be iterable"
msgstr ""

#: shared-bindings/_bleio/Characteristic.c shared-bindings/_bleio/Descriptor.c
msgid "initial_value length is wrong"
msgstr ""

#: py/compile.c
msgid "inline assembler must be a function"
msgstr ""

#: extmod/ulab/code/ndarray.c
msgid "input and output shapes are not compatible"
msgstr ""

#: extmod/ulab/code/ulab_create.c
msgid "input argument must be an integer, a tuple, or a list"
msgstr ""

#: extmod/ulab/code/numpy/fft/fft_tools.c
msgid "input array length must be power of 2"
msgstr ""

#: extmod/ulab/code/ulab_create.c
msgid "input arrays are not compatible"
msgstr ""

#: extmod/ulab/code/numpy/poly.c
msgid "input data must be an iterable"
msgstr ""

#: extmod/ulab/code/numpy/linalg/linalg.c
msgid "input matrix is asymmetric"
msgstr ""

#: extmod/ulab/code/numpy/linalg/linalg.c
#: extmod/ulab/code/scipy/linalg/linalg.c
msgid "input matrix is singular"
msgstr ""

#: extmod/ulab/code/scipy/linalg/linalg.c extmod/ulab/code/user/user.c
msgid "input must be a dense ndarray"
msgstr ""

#: extmod/ulab/code/ulab_create.c
msgid "input must be a tensor of rank 2"
msgstr ""

#: extmod/ulab/code/ulab_create.c extmod/ulab/code/user/user.c
msgid "input must be an ndarray"
msgstr ""

#: extmod/ulab/code/scipy/signal/signal.c
msgid "input must be one-dimensional"
msgstr ""

#: extmod/ulab/code/ulab_tools.c
msgid "input must be square matrix"
msgstr ""

#: extmod/ulab/code/numpy/numerical.c
msgid "input must be tuple, list, range, or ndarray"
msgstr ""

#: extmod/ulab/code/numpy/poly.c
msgid "input vectors must be of equal length"
msgstr ""

#: extmod/ulab/code/numpy/poly.c
msgid "inputs are not iterable"
msgstr ""

#: py/parsenum.c
msgid "int() arg 2 must be >= 2 and <= 36"
msgstr ""

#: py/objstr.c
msgid "integer required"
msgstr ""

#: extmod/ulab/code/numpy/approx.c
msgid "interp is defined for 1D iterables of equal length"
msgstr ""

#: shared-bindings/_bleio/Adapter.c
#, c-format
msgid "interval must be in range %s-%s"
msgstr ""

#: py/compile.c
msgid "invalid architecture"
msgstr ""

#: lib/netutils/netutils.c
msgid "invalid arguments"
msgstr ""

#: shared-bindings/bitmaptools/__init__.c
#, c-format
msgid "invalid bits_per_pixel %d, must be, 1, 4, 8, 16, 24, or 32"
msgstr ""

#: shared-bindings/bitmaptools/__init__.c
#, c-format
msgid "invalid element size %d for bits_per_pixel %d\n"
msgstr ""

#: shared-bindings/bitmaptools/__init__.c
#, c-format
msgid "invalid element_size %d, must be, 1, 2, or 4"
msgstr ""

#: shared-bindings/traceback/__init__.c
msgid "invalid exception"
msgstr ""

#: extmod/modframebuf.c
msgid "invalid format"
msgstr ""

#: py/objstr.c
msgid "invalid format specifier"
msgstr ""

#: shared-bindings/wifi/Radio.c
msgid "invalid hostname"
msgstr ""

#: py/compile.c
msgid "invalid micropython decorator"
msgstr ""

#: shared-bindings/random/__init__.c
msgid "invalid step"
msgstr ""

#: py/compile.c py/parse.c
msgid "invalid syntax"
msgstr ""

#: py/parsenum.c
msgid "invalid syntax for integer"
msgstr ""

#: py/parsenum.c
#, c-format
msgid "invalid syntax for integer with base %d"
msgstr ""

#: py/parsenum.c
msgid "invalid syntax for number"
msgstr ""

#: py/objexcept.c shared-bindings/traceback/__init__.c
msgid "invalid traceback"
msgstr ""

#: py/objtype.c
msgid "issubclass() arg 1 must be a class"
msgstr ""

#: py/objtype.c
msgid "issubclass() arg 2 must be a class or a tuple of classes"
msgstr ""

#: extmod/ulab/code/numpy/linalg/linalg.c
msgid "iterations did not converge"
msgstr ""

#: py/objstr.c
msgid "join expects a list of str/bytes objects consistent with self object"
msgstr ""

#: py/argcheck.c
msgid "keyword argument(s) not yet implemented - use normal args instead"
msgstr ""

#: py/bc.c
msgid "keywords must be strings"
msgstr ""

#: py/emitinlinethumb.c py/emitinlinextensa.c
msgid "label '%q' not defined"
msgstr ""

#: py/compile.c
msgid "label redefined"
msgstr ""

#: py/stream.c
msgid "length argument not allowed for this type"
msgstr ""

#: shared-bindings/audiomixer/MixerVoice.c
msgid "level must be between 0 and 1"
msgstr ""

#: py/objarray.c
msgid "lhs and rhs should be compatible"
msgstr ""

#: py/emitnative.c
msgid "local '%q' has type '%q' but source is '%q'"
msgstr ""

#: py/emitnative.c
msgid "local '%q' used before type known"
msgstr ""

#: py/vm.c
msgid "local variable referenced before assignment"
msgstr ""

#: py/objint.c
msgid "long int not supported in this build"
msgstr ""

#: ports/esp32s2/common-hal/canio/CAN.c
msgid "loopback + silent mode not supported by peripheral"
msgstr ""

#: py/parse.c
msgid "malformed f-string"
msgstr ""

#: shared-bindings/_stage/Layer.c
msgid "map buffer too small"
msgstr ""

#: py/modmath.c shared-bindings/math/__init__.c
msgid "math domain error"
msgstr ""

#: extmod/ulab/code/numpy/linalg/linalg.c
msgid "matrix is not positive definite"
msgstr ""

#: ports/nrf/common-hal/_bleio/Characteristic.c
#: ports/nrf/common-hal/_bleio/Descriptor.c
#, c-format
msgid "max_length must be 0-%d when fixed_length is %s"
msgstr ""

#: shared-bindings/_bleio/Characteristic.c shared-bindings/_bleio/Descriptor.c
msgid "max_length must be >= 0"
msgstr ""

#: extmod/ulab/code/ndarray.c
msgid "maximum number of dimensions is 4"
msgstr ""

#: py/runtime.c
msgid "maximum recursion depth exceeded"
msgstr ""

#: extmod/ulab/code/scipy/optimize/optimize.c
msgid "maxiter must be > 0"
msgstr ""

#: extmod/ulab/code/scipy/optimize/optimize.c
msgid "maxiter should be > 0"
msgstr ""

#: extmod/ulab/code/numpy/numerical.c
msgid "median argument must be an ndarray"
msgstr ""

#: py/runtime.c
#, c-format
msgid "memory allocation failed, allocating %u bytes"
msgstr ""

#: py/runtime.c
msgid "memory allocation failed, heap is locked"
msgstr ""

#: py/objarray.c
msgid "memoryview: length is not a multiple of itemsize"
msgstr ""

#: extmod/ulab/code/numpy/linalg/linalg.c
msgid "mode must be complete, or reduced"
msgstr ""

#: py/builtinimport.c
msgid "module not found"
msgstr ""

#: extmod/ulab/code/numpy/poly.c
msgid "more degrees of freedom than data points"
msgstr ""

#: py/compile.c
msgid "multiple *x in assignment"
msgstr ""

#: py/objtype.c
msgid "multiple bases have instance lay-out conflict"
msgstr ""

#: py/objtype.c
msgid "multiple inheritance not supported"
msgstr ""

#: py/emitnative.c
msgid "must raise an object"
msgstr ""

#: py/modbuiltins.c
msgid "must use keyword argument for key function"
msgstr ""

#: py/runtime.c
msgid "name '%q' is not defined"
msgstr ""

#: py/runtime.c
msgid "name not defined"
msgstr ""

#: py/asmthumb.c
msgid "native method too big"
msgstr ""

#: py/emitnative.c
msgid "native yield"
msgstr ""

#: py/runtime.c
#, c-format
msgid "need more than %d values to unpack"
msgstr ""

#: py/modmath.c
msgid "negative factorial"
msgstr ""

#: py/objint_longlong.c py/objint_mpz.c py/runtime.c
msgid "negative power with no float support"
msgstr ""

#: py/objint_mpz.c py/runtime.c
msgid "negative shift count"
msgstr ""

#: shared-module/sdcardio/SDCard.c
msgid "no SD card"
msgstr ""

#: py/vm.c
msgid "no active exception to reraise"
msgstr ""

#: py/compile.c
msgid "no binding for nonlocal found"
msgstr ""

#: shared-module/msgpack/__init__.c
msgid "no default packer"
msgstr ""

#: extmod/modurandom.c
msgid "no default seed"
msgstr ""

#: py/builtinimport.c
msgid "no module named '%q'"
msgstr ""

#: shared-bindings/displayio/FourWire.c shared-bindings/displayio/I2CDisplay.c
#: shared-bindings/displayio/ParallelBus.c
msgid "no reset pin available"
msgstr ""

#: shared-module/sdcardio/SDCard.c
msgid "no response from SD card"
msgstr ""

#: py/objobject.c py/runtime.c
msgid "no such attribute"
msgstr ""

#: shared-bindings/usb_hid/__init__.c
msgid "non-Device in %q"
msgstr ""

#: ports/nrf/common-hal/_bleio/Connection.c
msgid "non-UUID found in service_uuids_whitelist"
msgstr ""

#: py/compile.c
msgid "non-default argument follows default argument"
msgstr ""

#: extmod/modubinascii.c
msgid "non-hex digit found"
msgstr ""

#: py/compile.c
msgid "non-keyword arg after */**"
msgstr ""

#: py/compile.c
msgid "non-keyword arg after keyword arg"
msgstr ""

#: ports/nrf/common-hal/_bleio/Adapter.c
msgid "non-zero timeout must be > 0.01"
msgstr ""

#: shared-bindings/_bleio/Adapter.c
msgid "non-zero timeout must be >= interval"
msgstr ""

#: shared-bindings/_bleio/UUID.c
msgid "not a 128-bit UUID"
msgstr ""

#: py/objstr.c
msgid "not all arguments converted during string formatting"
msgstr ""

#: py/objstr.c
msgid "not enough arguments for format string"
msgstr ""

#: extmod/ulab/code/ulab_create.c
msgid "number of points must be at least 2"
msgstr ""

#: py/builtinhelp.c
msgid "object "
msgstr ""

#: py/obj.c
#, c-format
msgid "object '%s' isn't a tuple or list"
msgstr ""

#: py/obj.c
msgid "object doesn't support item assignment"
msgstr ""

#: py/obj.c
msgid "object doesn't support item deletion"
msgstr ""

#: py/obj.c
msgid "object has no len"
msgstr ""

#: py/obj.c
msgid "object isn't subscriptable"
msgstr ""

#: py/runtime.c
msgid "object not an iterator"
msgstr ""

#: py/objtype.c py/runtime.c
msgid "object not callable"
msgstr ""

#: py/sequence.c shared-bindings/displayio/Group.c
msgid "object not in sequence"
msgstr ""

#: py/runtime.c
msgid "object not iterable"
msgstr ""

#: py/obj.c
#, c-format
msgid "object of type '%s' has no len()"
msgstr ""

#: py/obj.c
msgid "object with buffer protocol required"
msgstr ""

#: extmod/modubinascii.c
msgid "odd-length string"
msgstr ""

#: extmod/ulab/code/ulab_create.c extmod/ulab/code/utils/utils.c
msgid "offset is too large"
msgstr ""

#: shared-bindings/dualbank/__init__.c
msgid "offset must be >= 0"
msgstr ""

#: extmod/ulab/code/ulab_create.c
msgid "offset must be non-negative and no greater than buffer length"
msgstr ""

#: py/objstr.c py/objstrunicode.c
msgid "offset out of bounds"
msgstr ""

#: ports/nrf/common-hal/audiobusio/PDMIn.c
msgid "only bit_depth=16 is supported"
msgstr ""

#: ports/nrf/common-hal/audiobusio/PDMIn.c
msgid "only sample_rate=16000 is supported"
msgstr ""

#: py/objarray.c py/objstr.c py/objstrunicode.c py/objtuple.c
#: shared-bindings/alarm/SleepMemory.c shared-bindings/nvm/ByteArray.c
msgid "only slices with step=1 (aka None) are supported"
msgstr ""

#: py/vm.c
msgid "opcode"
msgstr ""

#: extmod/ulab/code/ndarray.c extmod/ulab/code/numpy/compare.c
#: extmod/ulab/code/numpy/vector.c
msgid "operands could not be broadcast together"
msgstr ""

#: extmod/ulab/code/numpy/linalg/linalg.c
msgid "operation is defined for 2D arrays only"
msgstr ""

#: extmod/ulab/code/numpy/linalg/linalg.c
msgid "operation is defined for ndarrays only"
msgstr ""

#: extmod/ulab/code/ndarray.c
msgid "operation is implemented for 1D Boolean arrays only"
msgstr ""

#: extmod/ulab/code/numpy/numerical.c
msgid "operation is not implemented on ndarrays"
msgstr ""

#: extmod/ulab/code/ndarray.c
msgid "operation is not supported for given type"
msgstr ""

#: py/modbuiltins.c
msgid "ord expects a character"
msgstr ""

#: py/modbuiltins.c
#, c-format
msgid "ord() expected a character, but string of length %d found"
msgstr ""

#: extmod/ulab/code/utils/utils.c
msgid "out array is too small"
msgstr ""

#: extmod/ulab/code/utils/utils.c
msgid "out must be a float dense array"
msgstr ""

#: shared-bindings/displayio/Bitmap.c
msgid "out of range of source"
msgstr ""

#: shared-bindings/bitmaptools/__init__.c shared-bindings/displayio/Bitmap.c
msgid "out of range of target"
msgstr ""

#: py/objint_mpz.c
msgid "overflow converting long int to machine word"
msgstr ""

#: py/modstruct.c
#, c-format
msgid "pack expected %d items for packing (got %d)"
msgstr ""

#: shared-bindings/_stage/Layer.c shared-bindings/_stage/Text.c
msgid "palette must be 32 bytes long"
msgstr ""

#: shared-bindings/displayio/Palette.c
msgid "palette_index should be an int"
msgstr ""

#: py/emitinlinextensa.c
msgid "parameters must be registers in sequence a2 to a5"
msgstr ""

#: py/emitinlinethumb.c
msgid "parameters must be registers in sequence r0 to r3"
msgstr ""

#: shared-bindings/bitmaptools/__init__.c shared-bindings/displayio/Bitmap.c
msgid "pixel coordinates out of bounds"
msgstr ""

#: shared-bindings/displayio/Bitmap.c
msgid "pixel value requires too many bits"
msgstr ""

#: shared-bindings/displayio/TileGrid.c shared-bindings/vectorio/VectorShape.c
msgid "pixel_shader must be displayio.Palette or displayio.ColorConverter"
msgstr ""

#: shared-module/vectorio/Polygon.c
msgid "polygon can only be registered in one parent"
msgstr ""

#: ports/esp32s2/common-hal/pulseio/PulseIn.c
msgid "pop from an empty PulseIn"
msgstr ""

#: ports/atmel-samd/common-hal/pulseio/PulseIn.c
#: ports/cxd56/common-hal/pulseio/PulseIn.c
#: ports/nrf/common-hal/pulseio/PulseIn.c
#: ports/raspberrypi/common-hal/pulseio/PulseIn.c
#: ports/stm/common-hal/pulseio/PulseIn.c py/objdict.c py/objlist.c py/objset.c
#: shared-bindings/ps2io/Ps2.c
msgid "pop from empty %q"
msgstr ""

#: shared-bindings/socketpool/Socket.c shared-bindings/ssl/SSLSocket.c
msgid "port must be >= 0"
msgstr ""

#: py/objint_mpz.c
msgid "pow() 3rd argument cannot be 0"
msgstr ""

#: py/objint_mpz.c
msgid "pow() with 3 arguments requires integers"
msgstr ""

#: ports/esp32s2/boards/adafruit_feather_esp32s2_nopsram/mpconfigboard.h
#: ports/esp32s2/boards/adafruit_feather_esp32s2_tftback_nopsram/mpconfigboard.h
#: ports/esp32s2/boards/adafruit_funhouse/mpconfigboard.h
#: ports/esp32s2/boards/adafruit_magtag_2.9_grayscale/mpconfigboard.h
#: ports/esp32s2/boards/adafruit_metro_esp32s2/mpconfigboard.h
#: ports/esp32s2/boards/artisense_rd00/mpconfigboard.h
#: ports/esp32s2/boards/atmegazero_esp32s2/mpconfigboard.h
#: ports/esp32s2/boards/electroniccats_bastwifi/mpconfigboard.h
#: ports/esp32s2/boards/espressif_kaluga_1.3/mpconfigboard.h
#: ports/esp32s2/boards/espressif_kaluga_1/mpconfigboard.h
#: ports/esp32s2/boards/espressif_saola_1_wroom/mpconfigboard.h
#: ports/esp32s2/boards/espressif_saola_1_wrover/mpconfigboard.h
#: ports/esp32s2/boards/franzininho_wifi_wroom/mpconfigboard.h
#: ports/esp32s2/boards/franzininho_wifi_wrover/mpconfigboard.h
#: ports/esp32s2/boards/gravitech_cucumber_m/mpconfigboard.h
#: ports/esp32s2/boards/gravitech_cucumber_ms/mpconfigboard.h
#: ports/esp32s2/boards/gravitech_cucumber_r/mpconfigboard.h
#: ports/esp32s2/boards/gravitech_cucumber_rs/mpconfigboard.h
#: ports/esp32s2/boards/lilygo_ttgo_t8_s2_st7789/mpconfigboard.h
#: ports/esp32s2/boards/microdev_micro_s2/mpconfigboard.h
#: ports/esp32s2/boards/muselab_nanoesp32_s2_wroom/mpconfigboard.h
#: ports/esp32s2/boards/muselab_nanoesp32_s2_wrover/mpconfigboard.h
#: ports/esp32s2/boards/targett_module_clip_wroom/mpconfigboard.h
#: ports/esp32s2/boards/targett_module_clip_wrover/mpconfigboard.h
#: ports/esp32s2/boards/unexpectedmaker_feathers2/mpconfigboard.h
#: ports/esp32s2/boards/unexpectedmaker_feathers2_prerelease/mpconfigboard.h
#: ports/esp32s2/boards/unexpectedmaker_tinys2/mpconfigboard.h
msgid "pressing boot button at start up.\n"
msgstr ""

#: ports/atmel-samd/boards/circuitplayground_express/mpconfigboard.h
#: ports/atmel-samd/boards/circuitplayground_express_crickit/mpconfigboard.h
#: ports/atmel-samd/boards/circuitplayground_express_displayio/mpconfigboard.h
#: ports/atmel-samd/boards/escornabot_makech/mpconfigboard.h
#: ports/atmel-samd/boards/meowmeow/mpconfigboard.h
msgid "pressing both buttons at start up.\n"
msgstr ""

#: ports/nrf/boards/aramcon2_badge/mpconfigboard.h
msgid "pressing the left button at start up\n"
msgstr ""

#: ports/raspberrypi/common-hal/rp2pio/StateMachine.c
msgid "pull masks conflict with direction masks"
msgstr ""

#: ports/raspberrypi/bindings/rp2pio/StateMachine.c
msgid "pull_threshold must be between 1 and 32"
msgstr ""

#: ports/raspberrypi/bindings/rp2pio/StateMachine.c
msgid "push_threshold must be between 1 and 32"
msgstr ""

#: extmod/modutimeq.c
msgid "queue overflow"
msgstr ""

#: py/parse.c
msgid "raw f-strings are not implemented"
msgstr ""

#: extmod/ulab/code/numpy/fft/fft_tools.c
msgid "real and imaginary parts must be of equal length"
msgstr ""

#: py/builtinimport.c
msgid "relative import"
msgstr ""

#: py/obj.c
#, c-format
msgid "requested length %d but object has length %d"
msgstr ""

#: extmod/ulab/code/ndarray_operators.c
msgid "results cannot be cast to specified type"
msgstr ""

#: py/compile.c
msgid "return annotation must be an identifier"
msgstr ""

#: py/emitnative.c
msgid "return expected '%q' but got '%q'"
msgstr ""

#: shared-bindings/rgbmatrix/RGBMatrix.c
#, c-format
msgid "rgb_pins[%d] duplicates another pin assignment"
msgstr ""

#: shared-bindings/rgbmatrix/RGBMatrix.c
#, c-format
msgid "rgb_pins[%d] is not on the same port as clock"
msgstr ""

#: extmod/ulab/code/numpy/numerical.c
msgid "roll argument must be an ndarray"
msgstr ""

#: py/objstr.c
msgid "rsplit(None,n)"
msgstr ""

#: shared-bindings/audiocore/RawSample.c
msgid ""
"sample_source buffer must be a bytearray or array of type 'h', 'H', 'b' or "
"'B'"
msgstr ""

#: ports/atmel-samd/common-hal/audiobusio/PDMIn.c
#: ports/raspberrypi/common-hal/audiobusio/PDMIn.c
msgid "sampling rate out of range"
msgstr ""

#: py/modmicropython.c
msgid "schedule queue full"
msgstr ""

#: lib/utils/pyexec.c py/builtinimport.c
msgid "script compilation not supported"
msgstr ""

#: py/nativeglue.c
msgid "set unsupported"
msgstr ""

#: extmod/ulab/code/ndarray.c
msgid "shape must be a tuple"
msgstr ""

#: shared-module/msgpack/__init__.c
msgid "short read"
msgstr ""

#: py/objstr.c
msgid "sign not allowed in string format specifier"
msgstr ""

#: py/objstr.c
msgid "sign not allowed with integer format specifier 'c'"
msgstr ""

#: py/objstr.c
msgid "single '}' encountered in format string"
msgstr ""

#: extmod/ulab/code/ulab_tools.c
msgid "size is defined for ndarrays only"
msgstr ""

#: shared-bindings/time/__init__.c
msgid "sleep length must be non-negative"
msgstr ""

#: extmod/ulab/code/ndarray.c
msgid "slice step can't be zero"
msgstr ""

#: py/objslice.c
msgid "slice step cannot be zero"
msgstr ""

#: py/nativeglue.c
msgid "slice unsupported"
msgstr ""

#: py/objint.c py/sequence.c
msgid "small int overflow"
msgstr ""

#: main.c
msgid "soft reboot\n"
msgstr ""

#: extmod/ulab/code/numpy/numerical.c
msgid "sort argument must be an ndarray"
msgstr ""

#: extmod/ulab/code/scipy/signal/signal.c
msgid "sos array must be of shape (n_section, 6)"
msgstr ""

#: extmod/ulab/code/scipy/signal/signal.c
msgid "sos[:, 3] should be all ones"
msgstr ""

#: extmod/ulab/code/scipy/signal/signal.c
msgid "sosfilt requires iterable arguments"
msgstr ""

#: shared-bindings/bitmaptools/__init__.c shared-bindings/displayio/Bitmap.c
msgid "source palette too large"
msgstr ""

#: py/objstr.c
msgid "start/end indices"
msgstr ""

#: shared-bindings/displayio/Shape.c
msgid "start_x should be an int"
msgstr ""

#: shared-bindings/random/__init__.c
msgid "step must be non-zero"
msgstr ""

#: shared-bindings/busio/UART.c
msgid "stop must be 1 or 2"
msgstr ""

#: shared-bindings/random/__init__.c
msgid "stop not reachable from start"
msgstr ""

#: py/stream.c shared-bindings/getpass/__init__.c
msgid "stream operation not supported"
msgstr ""

#: py/objstrunicode.c
msgid "string indices must be integers, not %q"
msgstr ""

#: py/stream.c
msgid "string not supported; use bytes or bytearray"
msgstr ""

#: extmod/moductypes.c
msgid "struct: can't index"
msgstr ""

#: extmod/moductypes.c
msgid "struct: index out of range"
msgstr ""

#: extmod/moductypes.c
msgid "struct: no fields"
msgstr ""

#: py/objarray.c py/objstr.c
msgid "substring not found"
msgstr ""

#: py/compile.c
msgid "super() can't find self"
msgstr ""

#: extmod/modujson.c
msgid "syntax error in JSON"
msgstr ""

#: extmod/moductypes.c
msgid "syntax error in uctypes descriptor"
msgstr ""

#: shared-bindings/touchio/TouchIn.c
msgid "threshold must be in the range 0-65536"
msgstr ""

#: shared-bindings/rgbmatrix/RGBMatrix.c
msgid "tile must be greater than zero"
msgstr ""

#: shared-bindings/time/__init__.c
msgid "time.struct_time() takes a 9-sequence"
msgstr ""

#: ports/esp32s2/common-hal/watchdog/WatchDogTimer.c
#: ports/nrf/common-hal/watchdog/WatchDogTimer.c
#: ports/raspberrypi/common-hal/watchdog/WatchDogTimer.c
msgid "timeout duration exceeded the maximum supported value"
msgstr ""

#: shared-bindings/busio/UART.c
msgid "timeout must be 0.0-100.0 seconds"
msgstr ""

#: ports/nrf/common-hal/_bleio/Adapter.c
msgid "timeout must be < 655.35 secs"
msgstr ""

#: shared-bindings/_bleio/CharacteristicBuffer.c
msgid "timeout must be >= 0.0"
msgstr ""

#: shared-module/sdcardio/SDCard.c
msgid "timeout waiting for v1 card"
msgstr ""

#: shared-module/sdcardio/SDCard.c
msgid "timeout waiting for v2 card"
msgstr ""

#: shared-bindings/time/__init__.c
msgid "timestamp out of range for platform time_t"
msgstr ""

#: extmod/ulab/code/ndarray.c
msgid "tobytes can be invoked for dense arrays only"
msgstr ""

#: shared-module/struct/__init__.c
msgid "too many arguments provided with the given format"
msgstr ""

#: extmod/ulab/code/ndarray.c extmod/ulab/code/ulab_create.c
msgid "too many dimensions"
msgstr ""

#: extmod/ulab/code/ndarray.c
msgid "too many indices"
msgstr ""

#: py/asmthumb.c
msgid "too many locals for native method"
msgstr ""

#: py/runtime.c
#, c-format
msgid "too many values to unpack (expected %d)"
msgstr ""

#: extmod/ulab/code/numpy/approx.c
msgid "trapz is defined for 1D arrays of equal length"
msgstr ""

#: extmod/ulab/code/numpy/approx.c
msgid "trapz is defined for 1D iterables"
msgstr ""

#: py/obj.c
msgid "tuple/list has wrong length"
msgstr ""

#: ports/esp32s2/common-hal/canio/CAN.c
#, c-format
msgid "twai_driver_install returned esp-idf error #%d"
msgstr ""

#: ports/esp32s2/common-hal/canio/CAN.c
#, c-format
msgid "twai_start returned esp-idf error #%d"
msgstr ""

#: ports/atmel-samd/common-hal/busio/UART.c
#: ports/esp32s2/common-hal/busio/UART.c ports/nrf/common-hal/busio/UART.c
#: shared-bindings/busio/UART.c shared-bindings/canio/CAN.c
msgid "tx and rx cannot both be None"
msgstr ""

#: py/objtype.c
msgid "type '%q' is not an acceptable base type"
msgstr ""

#: py/objtype.c
msgid "type is not an acceptable base type"
msgstr ""

#: py/runtime.c
msgid "type object '%q' has no attribute '%q'"
msgstr ""

#: py/objgenerator.c
msgid "type object 'generator' has no attribute '__await__'"
msgstr ""

#: py/objtype.c
msgid "type takes 1 or 3 arguments"
msgstr ""

#: py/objint_longlong.c
msgid "ulonglong too large"
msgstr ""

#: py/emitnative.c
msgid "unary op %q not implemented"
msgstr ""

#: py/parse.c
msgid "unexpected indent"
msgstr ""

#: py/bc.c
msgid "unexpected keyword argument"
msgstr ""

#: py/bc.c py/objnamedtuple.c
msgid "unexpected keyword argument '%q'"
msgstr ""

#: py/lexer.c
msgid "unicode name escapes"
msgstr ""

#: py/parse.c
msgid "unindent does not match any outer indentation level"
msgstr ""

#: py/objstr.c
#, c-format
msgid "unknown conversion specifier %c"
msgstr ""

#: py/objstr.c
msgid "unknown format code '%c' for object of type '%q'"
msgstr ""

#: py/compile.c
msgid "unknown type"
msgstr ""

#: py/compile.c
msgid "unknown type '%q'"
msgstr ""

#: py/objstr.c
msgid "unmatched '{' in format"
msgstr ""

#: py/objtype.c py/runtime.c
msgid "unreadable attribute"
msgstr ""

#: shared-bindings/displayio/TileGrid.c shared-bindings/vectorio/VectorShape.c
#: shared-module/vectorio/Polygon.c shared-module/vectorio/VectorShape.c
msgid "unsupported %q type"
msgstr ""

#: py/emitinlinethumb.c
#, c-format
msgid "unsupported Thumb instruction '%s' with %d arguments"
msgstr ""

#: py/emitinlinextensa.c
#, c-format
msgid "unsupported Xtensa instruction '%s' with %d arguments"
msgstr ""

#: py/objstr.c
#, c-format
msgid "unsupported format character '%c' (0x%x) at index %d"
msgstr ""

#: py/runtime.c
msgid "unsupported type for %q: '%q'"
msgstr ""

#: py/runtime.c
msgid "unsupported type for operator"
msgstr ""

#: py/runtime.c
msgid "unsupported types for %q: '%q', '%q'"
msgstr ""

#: py/objint.c
#, c-format
msgid "value must fit in %d byte(s)"
msgstr ""

#: shared-bindings/displayio/Bitmap.c
msgid "value_count must be > 0"
msgstr ""

#: ports/esp32s2/common-hal/watchdog/WatchDogTimer.c
msgid "watchdog not initialized"
msgstr ""

#: shared-bindings/watchdog/WatchDogTimer.c
msgid "watchdog timeout must be greater than 0"
msgstr ""

#: shared-bindings/bitops/__init__.c
#, c-format
msgid "width must be from 2 to 8 (inclusive), not %d"
msgstr ""

#: shared-bindings/rgbmatrix/RGBMatrix.c
msgid "width must be greater than zero"
msgstr ""

#: ports/esp32s2/common-hal/wifi/Radio.c
msgid "wifi is not enabled"
msgstr ""

#: shared-bindings/_bleio/Adapter.c
msgid "window must be <= interval"
msgstr ""

#: extmod/ulab/code/numpy/numerical.c
msgid "wrong axis index"
msgstr ""

#: extmod/ulab/code/ulab_create.c
msgid "wrong axis specified"
msgstr ""

#: extmod/ulab/code/numpy/compare.c extmod/ulab/code/numpy/vector.c
msgid "wrong input type"
msgstr ""

#: extmod/ulab/code/ulab_create.c py/objarray.c py/objstr.c
msgid "wrong number of arguments"
msgstr ""

#: py/runtime.c
msgid "wrong number of values to unpack"
msgstr ""

#: extmod/ulab/code/numpy/vector.c
msgid "wrong output type"
msgstr ""

#: shared-module/displayio/Shape.c
msgid "x value out of bounds"
msgstr ""

#: ports/esp32s2/common-hal/audiobusio/__init__.c
msgid "xTaskCreate failed"
msgstr ""

#: shared-bindings/displayio/Shape.c
msgid "y should be an int"
msgstr ""

#: shared-module/displayio/Shape.c
msgid "y value out of bounds"
msgstr ""

#: py/objrange.c
msgid "zero step"
msgstr ""

#: extmod/ulab/code/scipy/signal/signal.c
msgid "zi must be an ndarray"
msgstr ""

#: extmod/ulab/code/scipy/signal/signal.c
msgid "zi must be of float type"
msgstr ""

#: extmod/ulab/code/scipy/signal/signal.c
msgid "zi must be of shape (n_section, 2)"
msgstr ""<|MERGE_RESOLUTION|>--- conflicted
+++ resolved
@@ -35,19 +35,11 @@
 "https://github.com/adafruit/circuitpython/issues\n"
 msgstr ""
 
-<<<<<<< HEAD
-#: py/obj.c shared-module/traceback/__init__.c
-msgid "  File \"%q\""
-msgstr ""
-
-#: py/obj.c shared-module/traceback/__init__.c
-=======
 #: py/obj.c
 msgid "  File \"%q\""
 msgstr ""
 
 #: py/obj.c
->>>>>>> 3495cc1f
 msgid "  File \"%q\", line %d"
 msgstr ""
 
@@ -334,11 +326,7 @@
 msgid "*x must be assignment target"
 msgstr ""
 
-<<<<<<< HEAD
-#: py/obj.c shared-module/traceback/__init__.c
-=======
 #: py/obj.c
->>>>>>> 3495cc1f
 msgid ", in %q\n"
 msgstr ""
 
@@ -2227,11 +2215,7 @@
 msgid "Touch alarms not available"
 msgstr ""
 
-<<<<<<< HEAD
-#: py/obj.c shared-module/traceback/__init__.c
-=======
 #: py/obj.c
->>>>>>> 3495cc1f
 msgid "Traceback (most recent call last):\n"
 msgstr ""
 
